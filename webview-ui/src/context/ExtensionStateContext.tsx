import React, { createContext, useCallback, useContext, useEffect, useRef, useState } from "react"
import { useEvent } from "react-use"
<<<<<<< HEAD
import { StateServiceClient, ModelsServiceClient, UiServiceClient, FileServiceClient } from "../services/grpc-client"
=======
>>>>>>> 4d7ced7e
import { EmptyRequest } from "@shared/proto/common"
import { UpdateSettingsRequest } from "@shared/proto/state"
import { WebviewProviderType as WebviewProviderTypeEnum, WebviewProviderTypeRequest } from "@shared/proto/ui"
import { convertProtoToClineMessage } from "@shared/proto-conversions/cline-message"
import { DEFAULT_AUTO_APPROVAL_SETTINGS } from "@shared/AutoApprovalSettings"
import { DEFAULT_BROWSER_SETTINGS } from "@shared/BrowserSettings"
import { ChatSettings, DEFAULT_CHAT_SETTINGS } from "@shared/ChatSettings"
import { DEFAULT_PLATFORM, ExtensionMessage, ExtensionState } from "@shared/ExtensionMessage"
import { TelemetrySetting } from "@shared/TelemetrySetting"
import { findLastIndex } from "@shared/array"
import {
	ApiConfiguration,
	ModelInfo,
	openRouterDefaultModelId,
	openRouterDefaultModelInfo,
	requestyDefaultModelId,
	requestyDefaultModelInfo,
} from "../../../src/shared/api"
import { McpMarketplaceCatalog, McpServer, McpViewTab } from "../../../src/shared/mcp"
import { ModelsServiceClient, StateServiceClient, UiServiceClient, McpServiceClient } from "../services/grpc-client"
import { convertTextMateToHljs } from "../utils/textMateToHljs"
import { vscode } from "../utils/vscode"
import { OpenRouterCompatibleModelInfo } from "@shared/proto/models"

interface ExtensionStateContextType extends ExtensionState {
	didHydrateState: boolean
	showWelcome: boolean
	theme: Record<string, string> | undefined
	openRouterModels: Record<string, ModelInfo>
	openAiModels: string[]
	requestyModels: Record<string, ModelInfo>
	mcpServers: McpServer[]
	mcpMarketplaceCatalog: McpMarketplaceCatalog
	filePaths: string[]
	totalTasksSize: number | null

	// View state
	showMcp: boolean
	mcpTab?: McpViewTab
	showSettings: boolean
	showHistory: boolean
	showAccount: boolean
	showAnnouncement: boolean

	// Setters
	setApiConfiguration: (config: ApiConfiguration) => void
	setCustomInstructions: (value?: string) => void
	setTelemetrySetting: (value: TelemetrySetting) => void
	setShowAnnouncement: (value: boolean) => void
	setShouldShowAnnouncement: (value: boolean) => void
	setPlanActSeparateModelsSetting: (value: boolean) => void
	setEnableCheckpointsSetting: (value: boolean) => void
	setMcpMarketplaceEnabled: (value: boolean) => void
	setMcpResponsesCollapsed: (value: boolean) => void
	setShellIntegrationTimeout: (value: number) => void
	setTerminalReuseEnabled: (value: boolean) => void
	setChatSettings: (value: ChatSettings) => void
	setMcpServers: (value: McpServer[]) => void
	setGlobalClineRulesToggles: (toggles: Record<string, boolean>) => void
	setLocalClineRulesToggles: (toggles: Record<string, boolean>) => void
	setLocalCursorRulesToggles: (toggles: Record<string, boolean>) => void
	setLocalWindsurfRulesToggles: (toggles: Record<string, boolean>) => void
	setLocalWorkflowToggles: (toggles: Record<string, boolean>) => void
	setGlobalWorkflowToggles: (toggles: Record<string, boolean>) => void
	setMcpMarketplaceCatalog: (value: McpMarketplaceCatalog) => void
	setTotalTasksSize: (value: number | null) => void

	// Refresh functions
	refreshOpenRouterModels: () => void

	// Navigation state setters
	setShowMcp: (value: boolean) => void
	setMcpTab: (tab?: McpViewTab) => void

	// Navigation functions
	navigateToMcp: (tab?: McpViewTab) => void
	navigateToSettings: () => void
	navigateToHistory: () => void
	navigateToAccount: () => void
	navigateToChat: () => void

	// Hide functions
	hideSettings: () => void
	hideHistory: () => void
	hideAccount: () => void
	hideAnnouncement: () => void
	closeMcpView: () => void
}

const ExtensionStateContext = createContext<ExtensionStateContextType | undefined>(undefined)

export const ExtensionStateContextProvider: React.FC<{
	children: React.ReactNode
}> = ({ children }) => {
	// Get the current webview provider type
	const currentProviderType =
		window.WEBVIEW_PROVIDER_TYPE === "sidebar" ? WebviewProviderTypeEnum.SIDEBAR : WebviewProviderTypeEnum.TAB
	// UI view state
	const [showMcp, setShowMcp] = useState(false)
	const [mcpTab, setMcpTab] = useState<McpViewTab | undefined>(undefined)
	const [showSettings, setShowSettings] = useState(false)
	const [showHistory, setShowHistory] = useState(false)
	const [showAccount, setShowAccount] = useState(false)
	const [showAnnouncement, setShowAnnouncement] = useState(false)

	// Helper for MCP view
	const closeMcpView = useCallback(() => {
		setShowMcp(false)
		setMcpTab(undefined)
	}, [setShowMcp, setMcpTab])

	// Hide functions
	const hideSettings = useCallback(() => setShowSettings(false), [setShowSettings])
	const hideHistory = useCallback(() => setShowHistory(false), [setShowHistory])
	const hideAccount = useCallback(() => setShowAccount(false), [setShowAccount])
	const hideAnnouncement = useCallback(() => setShowAnnouncement(false), [setShowAnnouncement])

	// Navigation functions
	const navigateToMcp = useCallback(
		(tab?: McpViewTab) => {
			setShowSettings(false)
			setShowHistory(false)
			setShowAccount(false)
			if (tab) {
				setMcpTab(tab)
			}
			setShowMcp(true)
		},
		[setShowMcp, setMcpTab, setShowSettings, setShowHistory, setShowAccount],
	)

	const navigateToSettings = useCallback(() => {
		setShowHistory(false)
		closeMcpView()
		setShowAccount(false)
		setShowSettings(true)
	}, [setShowSettings, setShowHistory, closeMcpView, setShowAccount])

	const navigateToHistory = useCallback(() => {
		setShowSettings(false)
		closeMcpView()
		setShowAccount(false)
		setShowHistory(true)
	}, [setShowSettings, closeMcpView, setShowAccount, setShowHistory])

	const navigateToAccount = useCallback(() => {
		setShowSettings(false)
		closeMcpView()
		setShowHistory(false)
		setShowAccount(true)
	}, [setShowSettings, closeMcpView, setShowHistory, setShowAccount])

	const navigateToChat = useCallback(() => {
		setShowSettings(false)
		closeMcpView()
		setShowHistory(false)
		setShowAccount(false)
	}, [setShowSettings, closeMcpView, setShowHistory, setShowAccount])

	const [state, setState] = useState<ExtensionState>({
		version: "",
		clineMessages: [],
		taskHistory: [],
		shouldShowAnnouncement: false,
		autoApprovalSettings: DEFAULT_AUTO_APPROVAL_SETTINGS,
		browserSettings: DEFAULT_BROWSER_SETTINGS,
		chatSettings: DEFAULT_CHAT_SETTINGS,
		platform: DEFAULT_PLATFORM,
		telemetrySetting: "unset",
		distinctId: "",
		planActSeparateModelsSetting: true,
		enableCheckpointsSetting: true,
		globalClineRulesToggles: {},
		localClineRulesToggles: {},
		localCursorRulesToggles: {},
		localWindsurfRulesToggles: {},
		localWorkflowToggles: {},
		globalWorkflowToggles: {},
		shellIntegrationTimeout: 4000, // default timeout for shell integration
		terminalReuseEnabled: true, // default to enabled for backward compatibility
		isNewUser: false,
		mcpResponsesCollapsed: false, // Default value (expanded), will be overwritten by extension state
	})
	const [didHydrateState, setDidHydrateState] = useState(false)
	const [showWelcome, setShowWelcome] = useState(false)
	const [theme, setTheme] = useState<Record<string, string>>()
	const [filePaths, setFilePaths] = useState<string[]>([])
	const [openRouterModels, setOpenRouterModels] = useState<Record<string, ModelInfo>>({
		[openRouterDefaultModelId]: openRouterDefaultModelInfo,
	})
	const [totalTasksSize, setTotalTasksSize] = useState<number | null>(null)

	const [openAiModels, setOpenAiModels] = useState<string[]>([])
	const [requestyModels, setRequestyModels] = useState<Record<string, ModelInfo>>({
		[requestyDefaultModelId]: requestyDefaultModelInfo,
	})
	const [mcpServers, setMcpServers] = useState<McpServer[]>([])
	const [mcpMarketplaceCatalog, setMcpMarketplaceCatalog] = useState<McpMarketplaceCatalog>({ items: [] })
	const handleMessage = useCallback((event: MessageEvent) => {
		const message: ExtensionMessage = event.data
		switch (message.type) {
<<<<<<< HEAD
			case "action": {
				switch (message.action!) {
					case "settingsButtonClicked":
						navigateToSettings()
						break
					case "accountButtonClicked":
						navigateToAccount()
						break
				}
				break
			}
			case "theme": {
				if (message.text) {
					setTheme(convertTextMateToHljs(JSON.parse(message.text)))
				}
				break
			}
			case "partialMessage": {
				const partialMessage = message.partialMessage!
				setState((prevState) => {
					// worth noting it will never be possible for a more up-to-date message to be sent here or in normal messages post since the presentAssistantContent function uses lock
					const lastIndex = findLastIndex(prevState.clineMessages, (msg) => msg.ts === partialMessage.ts)
					if (lastIndex !== -1) {
						const newClineMessages = [...prevState.clineMessages]
						newClineMessages[lastIndex] = partialMessage
						return { ...prevState, clineMessages: newClineMessages }
					}
					return prevState
				})
				break
			}

			case "openRouterModels": {
				const updatedModels = message.openRouterModels ?? {}
				setOpenRouterModels({
					[openRouterDefaultModelId]: openRouterDefaultModelInfo, // in case the extension sent a model list without the default model
					...updatedModels,
				})
=======
			case "workspaceUpdated": {
				setFilePaths(message.filePaths ?? [])
>>>>>>> 4d7ced7e
				break
			}
			case "openAiModels": {
				const updatedModels = message.openAiModels ?? []
				setOpenAiModels(updatedModels)
				break
			}
			case "requestyModels": {
				const updatedModels = message.requestyModels ?? {}
				setRequestyModels({
					[requestyDefaultModelId]: requestyDefaultModelInfo,
					...updatedModels,
				})
				break
			}
			case "mcpServers": {
				setMcpServers(message.mcpServers ?? [])
				break
			}
		}
	}, [])

	useEvent("message", handleMessage)

	// References to store subscription cancellation functions
	const stateSubscriptionRef = useRef<(() => void) | null>(null)
	const mcpButtonUnsubscribeRef = useRef<(() => void) | null>(null)
	const historyButtonClickedSubscriptionRef = useRef<(() => void) | null>(null)
	const chatButtonUnsubscribeRef = useRef<(() => void) | null>(null)
<<<<<<< HEAD
	const workspaceUpdatesUnsubscribeRef = useRef<(() => void) | null>(null)
=======
	const accountButtonClickedSubscriptionRef = useRef<(() => void) | null>(null)
	const settingsButtonClickedSubscriptionRef = useRef<(() => void) | null>(null)
	const partialMessageUnsubscribeRef = useRef<(() => void) | null>(null)
	const mcpMarketplaceUnsubscribeRef = useRef<(() => void) | null>(null)
	const themeSubscriptionRef = useRef<(() => void) | null>(null)
	const openRouterModelsUnsubscribeRef = useRef<(() => void) | null>(null)
>>>>>>> 4d7ced7e

	// Subscribe to state updates and UI events using the gRPC streaming API
	useEffect(() => {
		// Determine the webview provider type
		const webviewType =
			window.WEBVIEW_PROVIDER_TYPE === "sidebar" ? WebviewProviderTypeEnum.SIDEBAR : WebviewProviderTypeEnum.TAB

		// Set up state subscription
		stateSubscriptionRef.current = StateServiceClient.subscribeToState(EmptyRequest.create({}), {
			onResponse: (response) => {
				if (response.stateJson) {
					try {
						const stateData = JSON.parse(response.stateJson) as ExtensionState
						console.log("[DEBUG] parsed state JSON, updating state")
						setState((prevState) => {
							// Versioning logic for autoApprovalSettings
							const incomingVersion = stateData.autoApprovalSettings?.version ?? 1
							const currentVersion = prevState.autoApprovalSettings?.version ?? 1
							const shouldUpdateAutoApproval = incomingVersion > currentVersion

							const newState = {
								...stateData,
								autoApprovalSettings: shouldUpdateAutoApproval
									? stateData.autoApprovalSettings
									: prevState.autoApprovalSettings,
							}

							// Update welcome screen state based on API configuration
							const config = stateData.apiConfiguration
							const hasKey = config
								? [
										config.apiKey,
										config.openRouterApiKey,
										config.awsRegion,
										config.vertexProjectId,
										config.openAiApiKey,
										config.ollamaModelId,
										config.lmStudioModelId,
										config.liteLlmApiKey,
										config.geminiApiKey,
										config.openAiNativeApiKey,
										config.deepSeekApiKey,
										config.requestyApiKey,
										config.togetherApiKey,
										config.qwenApiKey,
										config.doubaoApiKey,
										config.mistralApiKey,
										config.vsCodeLmModelSelector,
										config.clineApiKey,
										config.asksageApiKey,
										config.xaiApiKey,
										config.sambanovaApiKey,
									].some((key) => key !== undefined)
								: false

							setShowWelcome(!hasKey)
							setDidHydrateState(true)

							console.log("[DEBUG] returning new state in ESC")

							return newState
						})
					} catch (error) {
						console.error("Error parsing state JSON:", error)
						console.log("[DEBUG] ERR getting state", error)
					}
				}
				console.log('[DEBUG] ended "got subscribed state"')
			},
			onError: (error) => {
				console.error("Error in state subscription:", error)
			},
			onComplete: () => {
				console.log("State subscription completed")
			},
		})

		// Subscribe to MCP button clicked events with webview type
		mcpButtonUnsubscribeRef.current = UiServiceClient.subscribeToMcpButtonClicked(
			WebviewProviderTypeRequest.create({
				providerType: webviewType,
			}),
			{
				onResponse: () => {
					console.log("[DEBUG] Received mcpButtonClicked event from gRPC stream")
					navigateToMcp()
				},
				onError: (error) => {
					console.error("Error in mcpButtonClicked subscription:", error)
				},
				onComplete: () => {
					console.log("mcpButtonClicked subscription completed")
				},
			},
		)

		// Set up history button clicked subscription with webview type
		historyButtonClickedSubscriptionRef.current = UiServiceClient.subscribeToHistoryButtonClicked(
			WebviewProviderTypeRequest.create({
				providerType: webviewType,
			}),
			{
				onResponse: () => {
					// When history button is clicked, navigate to history view
					console.log("[DEBUG] Received history button clicked event from gRPC stream")
					navigateToHistory()
				},
				onError: (error) => {
					console.error("Error in history button clicked subscription:", error)
				},
				onComplete: () => {
					console.log("History button clicked subscription completed")
				},
			},
		)

		// Subscribe to chat button clicked events with webview type
		chatButtonUnsubscribeRef.current = UiServiceClient.subscribeToChatButtonClicked(EmptyRequest.create({}), {
			onResponse: () => {
				// When chat button is clicked, navigate to chat
				console.log("[DEBUG] Received chat button clicked event from gRPC stream")
				navigateToChat()
			},
			onError: (error) => {
				console.error("Error in chat button subscription:", error)
			},
			onComplete: () => {},
		})

<<<<<<< HEAD
		// Subscribe to workspace file updates
		workspaceUpdatesUnsubscribeRef.current = FileServiceClient.subscribeToWorkspaceUpdates(EmptyRequest.create({}), {
			onResponse: (response) => {
				console.log("[DEBUG] Received workspace update event from gRPC stream")
				setFilePaths(response.values || [])
			},
			onError: (error) => {
				console.error("Error in workspace updates subscription:", error)
			},
			onComplete: () => {},
		})

		// Still send the webviewDidLaunch message for other initialization
		vscode.postMessage({ type: "webviewDidLaunch" })
=======
		// Set up settings button clicked subscription
		settingsButtonClickedSubscriptionRef.current = UiServiceClient.subscribeToSettingsButtonClicked(
			WebviewProviderTypeRequest.create({
				providerType: currentProviderType,
			}),
			{
				onResponse: () => {
					// When settings button is clicked, navigate to settings
					navigateToSettings()
				},
				onError: (error) => {
					console.error("Error in settings button clicked subscription:", error)
				},
				onComplete: () => {
					console.log("Settings button clicked subscription completed")
				},
			},
		)

		// Subscribe to partial message events
		partialMessageUnsubscribeRef.current = UiServiceClient.subscribeToPartialMessage(EmptyRequest.create({}), {
			onResponse: (protoMessage) => {
				try {
					console.log("[PARTIAL] Received partialMessage event from gRPC stream")

					// Validate critical fields
					if (!protoMessage.ts || protoMessage.ts <= 0) {
						console.error("Invalid timestamp in partial message:", protoMessage)
						return
					}

					const partialMessage = convertProtoToClineMessage(protoMessage)
					console.log("[PARTIAL] Partial message:", partialMessage)
					console.log("\n")
					setState((prevState) => {
						// worth noting it will never be possible for a more up-to-date message to be sent here or in normal messages post since the presentAssistantContent function uses lock
						const lastIndex = findLastIndex(prevState.clineMessages, (msg) => msg.ts === partialMessage.ts)
						if (lastIndex !== -1) {
							const newClineMessages = [...prevState.clineMessages]
							newClineMessages[lastIndex] = partialMessage
							return { ...prevState, clineMessages: newClineMessages }
						}
						return prevState
					})
				} catch (error) {
					console.error("Failed to process partial message:", error, protoMessage)
				}
			},
			onError: (error) => {
				console.error("Error in partialMessage subscription:", error)
			},
			onComplete: () => {
				console.log("[DEBUG] partialMessage subscription completed")
			},
		})

		// Subscribe to MCP marketplace catalog updates
		mcpMarketplaceUnsubscribeRef.current = McpServiceClient.subscribeToMcpMarketplaceCatalog(EmptyRequest.create({}), {
			onResponse: (catalog) => {
				console.log("[DEBUG] Received MCP marketplace catalog update from gRPC stream")
				setMcpMarketplaceCatalog(catalog)
			},
			onError: (error) => {
				console.error("Error in MCP marketplace catalog subscription:", error)
			},
			onComplete: () => {
				console.log("MCP marketplace catalog subscription completed")
			},
		})

		// Subscribe to theme changes
		themeSubscriptionRef.current = UiServiceClient.subscribeToTheme(EmptyRequest.create({}), {
			onResponse: (response) => {
				if (response.value) {
					try {
						const themeData = JSON.parse(response.value)
						setTheme(convertTextMateToHljs(themeData))
						console.log("[DEBUG] Received theme update from gRPC stream")
					} catch (error) {
						console.error("Error parsing theme data:", error)
					}
				}
			},
			onError: (error) => {
				console.error("Error in theme subscription:", error)
			},
			onComplete: () => {
				console.log("Theme subscription completed")
			},
		})

		// Subscribe to OpenRouter models updates
		openRouterModelsUnsubscribeRef.current = ModelsServiceClient.subscribeToOpenRouterModels(EmptyRequest.create({}), {
			onResponse: (response: OpenRouterCompatibleModelInfo) => {
				console.log("[DEBUG] Received OpenRouter models update from gRPC stream")
				const models = response.models
				setOpenRouterModels({
					[openRouterDefaultModelId]: openRouterDefaultModelInfo, // in case the extension sent a model list without the default model
					...models,
				})
			},
			onError: (error) => {
				console.error("Error in OpenRouter models subscription:", error)
			},
			onComplete: () => {
				console.log("OpenRouter models subscription completed")
			},
		})

		// Initialize webview using gRPC
		UiServiceClient.initializeWebview(EmptyRequest.create({}))
			.then(() => {
				console.log("[DEBUG] Webview initialization completed via gRPC")
			})
			.catch((error) => {
				console.error("Failed to initialize webview via gRPC:", error)
			})

		// Set up account button clicked subscription
		accountButtonClickedSubscriptionRef.current = UiServiceClient.subscribeToAccountButtonClicked(EmptyRequest.create(), {
			onResponse: () => {
				// When account button is clicked, navigate to account view
				console.log("[DEBUG] Received account button clicked event from gRPC stream")
				navigateToAccount()
			},
			onError: (error) => {
				console.error("Error in account button clicked subscription:", error)
			},
			onComplete: () => {
				console.log("Account button clicked subscription completed")
			},
		})
>>>>>>> 4d7ced7e

		// Clean up subscriptions when component unmounts
		return () => {
			if (stateSubscriptionRef.current) {
				stateSubscriptionRef.current()
				stateSubscriptionRef.current = null
			}
			if (mcpButtonUnsubscribeRef.current) {
				mcpButtonUnsubscribeRef.current()
				mcpButtonUnsubscribeRef.current = null
			}
			if (historyButtonClickedSubscriptionRef.current) {
				historyButtonClickedSubscriptionRef.current()
				historyButtonClickedSubscriptionRef.current = null
			}
			if (chatButtonUnsubscribeRef.current) {
				chatButtonUnsubscribeRef.current()
				chatButtonUnsubscribeRef.current = null
			}
<<<<<<< HEAD
			if (workspaceUpdatesUnsubscribeRef.current) {
				workspaceUpdatesUnsubscribeRef.current()
				workspaceUpdatesUnsubscribeRef.current = null
=======
			if (accountButtonClickedSubscriptionRef.current) {
				accountButtonClickedSubscriptionRef.current()
				accountButtonClickedSubscriptionRef.current = null
			}
			if (settingsButtonClickedSubscriptionRef.current) {
				settingsButtonClickedSubscriptionRef.current()
				settingsButtonClickedSubscriptionRef.current = null
			}
			if (partialMessageUnsubscribeRef.current) {
				partialMessageUnsubscribeRef.current()
				partialMessageUnsubscribeRef.current = null
			}
			if (mcpMarketplaceUnsubscribeRef.current) {
				mcpMarketplaceUnsubscribeRef.current()
				mcpMarketplaceUnsubscribeRef.current = null
			}
			if (themeSubscriptionRef.current) {
				themeSubscriptionRef.current()
				themeSubscriptionRef.current = null
			}
			if (openRouterModelsUnsubscribeRef.current) {
				openRouterModelsUnsubscribeRef.current()
				openRouterModelsUnsubscribeRef.current = null
>>>>>>> 4d7ced7e
			}
		}
	}, [])

	const refreshOpenRouterModels = useCallback(() => {
		ModelsServiceClient.refreshOpenRouterModels(EmptyRequest.create({}))
			.then((response: OpenRouterCompatibleModelInfo) => {
				const models = response.models
				setOpenRouterModels({
					[openRouterDefaultModelId]: openRouterDefaultModelInfo, // in case the extension sent a model list without the default model
					...models,
				})
			})
			.catch((error: Error) => console.error("Failed to refresh OpenRouter models:", error))
	}, [])

	const contextValue: ExtensionStateContextType = {
		...state,
		didHydrateState,
		showWelcome,
		theme,
		openRouterModels,
		openAiModels,
		requestyModels,
		mcpServers,
		mcpMarketplaceCatalog,
		filePaths,
		totalTasksSize,
		showMcp,
		mcpTab,
		showSettings,
		showHistory,
		showAccount,
		showAnnouncement,
		globalClineRulesToggles: state.globalClineRulesToggles || {},
		localClineRulesToggles: state.localClineRulesToggles || {},
		localCursorRulesToggles: state.localCursorRulesToggles || {},
		localWindsurfRulesToggles: state.localWindsurfRulesToggles || {},
		localWorkflowToggles: state.localWorkflowToggles || {},
		globalWorkflowToggles: state.globalWorkflowToggles || {},
		enableCheckpointsSetting: state.enableCheckpointsSetting,

		// Navigation functions
		navigateToMcp,
		navigateToSettings,
		navigateToHistory,
		navigateToAccount,
		navigateToChat,

		// Hide functions
		hideSettings,
		hideHistory,
		hideAccount,
		hideAnnouncement,
		setApiConfiguration: (value) =>
			setState((prevState) => ({
				...prevState,
				apiConfiguration: value,
			})),
		setCustomInstructions: (value) =>
			setState((prevState) => ({
				...prevState,
				customInstructions: value,
			})),
		setTelemetrySetting: (value) =>
			setState((prevState) => ({
				...prevState,
				telemetrySetting: value,
			})),
		setPlanActSeparateModelsSetting: (value) =>
			setState((prevState) => ({
				...prevState,
				planActSeparateModelsSetting: value,
			})),
		setEnableCheckpointsSetting: (value) =>
			setState((prevState) => ({
				...prevState,
				enableCheckpointsSetting: value,
			})),
		setMcpMarketplaceEnabled: (value) =>
			setState((prevState) => ({
				...prevState,
				mcpMarketplaceEnabled: value,
			})),
		setMcpResponsesCollapsed: (value) => {
			setState((prevState) => ({
				...prevState,
				mcpResponsesCollapsed: value,
			}))
		},
		setShowAnnouncement,
		setShouldShowAnnouncement: (value) =>
			setState((prevState) => ({
				...prevState,
				shouldShowAnnouncement: value,
			})),
		setShellIntegrationTimeout: (value) =>
			setState((prevState) => ({
				...prevState,
				shellIntegrationTimeout: value,
			})),
		setTerminalReuseEnabled: (value) =>
			setState((prevState) => ({
				...prevState,
				terminalReuseEnabled: value,
			})),
		setMcpServers: (mcpServers: McpServer[]) => setMcpServers(mcpServers),
		setMcpMarketplaceCatalog: (catalog: McpMarketplaceCatalog) => setMcpMarketplaceCatalog(catalog),
		setShowMcp,
		closeMcpView,
		setChatSettings: async (value) => {
			setState((prevState) => ({
				...prevState,
				chatSettings: value,
			}))

			try {
				// Import the conversion functions
				const { convertApiConfigurationToProtoApiConfiguration } = await import(
					"@shared/proto-conversions/state/settings-conversion"
				)
				const { convertChatSettingsToProtoChatSettings } = await import(
					"@shared/proto-conversions/state/chat-settings-conversion"
				)

				await StateServiceClient.updateSettings(
					UpdateSettingsRequest.create({
						chatSettings: convertChatSettingsToProtoChatSettings(value),
						apiConfiguration: state.apiConfiguration
							? convertApiConfigurationToProtoApiConfiguration(state.apiConfiguration)
							: undefined,
						customInstructionsSetting: state.customInstructions,
						telemetrySetting: state.telemetrySetting,
						planActSeparateModelsSetting: state.planActSeparateModelsSetting,
						enableCheckpointsSetting: state.enableCheckpointsSetting,
						mcpMarketplaceEnabled: state.mcpMarketplaceEnabled,
						mcpResponsesCollapsed: state.mcpResponsesCollapsed,
					}),
				)
			} catch (error) {
				console.error("Failed to update chat settings:", error)
			}
		},
		setGlobalClineRulesToggles: (toggles) =>
			setState((prevState) => ({
				...prevState,
				globalClineRulesToggles: toggles,
			})),
		setLocalClineRulesToggles: (toggles) =>
			setState((prevState) => ({
				...prevState,
				localClineRulesToggles: toggles,
			})),
		setLocalCursorRulesToggles: (toggles) =>
			setState((prevState) => ({
				...prevState,
				localCursorRulesToggles: toggles,
			})),
		setLocalWindsurfRulesToggles: (toggles) =>
			setState((prevState) => ({
				...prevState,
				localWindsurfRulesToggles: toggles,
			})),
		setLocalWorkflowToggles: (toggles) =>
			setState((prevState) => ({
				...prevState,
				localWorkflowToggles: toggles,
			})),
		setGlobalWorkflowToggles: (toggles) =>
			setState((prevState) => ({
				...prevState,
				globalWorkflowToggles: toggles,
			})),
		setMcpTab,
		setTotalTasksSize,
		refreshOpenRouterModels,
	}

	return <ExtensionStateContext.Provider value={contextValue}>{children}</ExtensionStateContext.Provider>
}

export const useExtensionState = () => {
	const context = useContext(ExtensionStateContext)
	if (context === undefined) {
		throw new Error("useExtensionState must be used within an ExtensionStateContextProvider")
	}
	return context
}<|MERGE_RESOLUTION|>--- conflicted
+++ resolved
@@ -1,9 +1,12 @@
 import React, { createContext, useCallback, useContext, useEffect, useRef, useState } from "react"
 import { useEvent } from "react-use"
-<<<<<<< HEAD
-import { StateServiceClient, ModelsServiceClient, UiServiceClient, FileServiceClient } from "../services/grpc-client"
-=======
->>>>>>> 4d7ced7e
+import {
+	StateServiceClient,
+	ModelsServiceClient,
+	UiServiceClient,
+	FileServiceClient,
+	McpServiceClient,
+} from "../services/grpc-client"
 import { EmptyRequest } from "@shared/proto/common"
 import { UpdateSettingsRequest } from "@shared/proto/state"
 import { WebviewProviderType as WebviewProviderTypeEnum, WebviewProviderTypeRequest } from "@shared/proto/ui"
@@ -23,7 +26,6 @@
 	requestyDefaultModelInfo,
 } from "../../../src/shared/api"
 import { McpMarketplaceCatalog, McpServer, McpViewTab } from "../../../src/shared/mcp"
-import { ModelsServiceClient, StateServiceClient, UiServiceClient, McpServiceClient } from "../services/grpc-client"
 import { convertTextMateToHljs } from "../utils/textMateToHljs"
 import { vscode } from "../utils/vscode"
 import { OpenRouterCompatibleModelInfo } from "@shared/proto/models"
@@ -205,51 +207,6 @@
 	const handleMessage = useCallback((event: MessageEvent) => {
 		const message: ExtensionMessage = event.data
 		switch (message.type) {
-<<<<<<< HEAD
-			case "action": {
-				switch (message.action!) {
-					case "settingsButtonClicked":
-						navigateToSettings()
-						break
-					case "accountButtonClicked":
-						navigateToAccount()
-						break
-				}
-				break
-			}
-			case "theme": {
-				if (message.text) {
-					setTheme(convertTextMateToHljs(JSON.parse(message.text)))
-				}
-				break
-			}
-			case "partialMessage": {
-				const partialMessage = message.partialMessage!
-				setState((prevState) => {
-					// worth noting it will never be possible for a more up-to-date message to be sent here or in normal messages post since the presentAssistantContent function uses lock
-					const lastIndex = findLastIndex(prevState.clineMessages, (msg) => msg.ts === partialMessage.ts)
-					if (lastIndex !== -1) {
-						const newClineMessages = [...prevState.clineMessages]
-						newClineMessages[lastIndex] = partialMessage
-						return { ...prevState, clineMessages: newClineMessages }
-					}
-					return prevState
-				})
-				break
-			}
-
-			case "openRouterModels": {
-				const updatedModels = message.openRouterModels ?? {}
-				setOpenRouterModels({
-					[openRouterDefaultModelId]: openRouterDefaultModelInfo, // in case the extension sent a model list without the default model
-					...updatedModels,
-				})
-=======
-			case "workspaceUpdated": {
-				setFilePaths(message.filePaths ?? [])
->>>>>>> 4d7ced7e
-				break
-			}
 			case "openAiModels": {
 				const updatedModels = message.openAiModels ?? []
 				setOpenAiModels(updatedModels)
@@ -277,16 +234,13 @@
 	const mcpButtonUnsubscribeRef = useRef<(() => void) | null>(null)
 	const historyButtonClickedSubscriptionRef = useRef<(() => void) | null>(null)
 	const chatButtonUnsubscribeRef = useRef<(() => void) | null>(null)
-<<<<<<< HEAD
-	const workspaceUpdatesUnsubscribeRef = useRef<(() => void) | null>(null)
-=======
 	const accountButtonClickedSubscriptionRef = useRef<(() => void) | null>(null)
 	const settingsButtonClickedSubscriptionRef = useRef<(() => void) | null>(null)
 	const partialMessageUnsubscribeRef = useRef<(() => void) | null>(null)
 	const mcpMarketplaceUnsubscribeRef = useRef<(() => void) | null>(null)
 	const themeSubscriptionRef = useRef<(() => void) | null>(null)
 	const openRouterModelsUnsubscribeRef = useRef<(() => void) | null>(null)
->>>>>>> 4d7ced7e
+	const workspaceUpdatesUnsubscribeRef = useRef<(() => void) | null>(null)
 
 	// Subscribe to state updates and UI events using the gRPC streaming API
 	useEffect(() => {
@@ -416,7 +370,6 @@
 			onComplete: () => {},
 		})
 
-<<<<<<< HEAD
 		// Subscribe to workspace file updates
 		workspaceUpdatesUnsubscribeRef.current = FileServiceClient.subscribeToWorkspaceUpdates(EmptyRequest.create({}), {
 			onResponse: (response) => {
@@ -429,9 +382,6 @@
 			onComplete: () => {},
 		})
 
-		// Still send the webviewDidLaunch message for other initialization
-		vscode.postMessage({ type: "webviewDidLaunch" })
-=======
 		// Set up settings button clicked subscription
 		settingsButtonClickedSubscriptionRef.current = UiServiceClient.subscribeToSettingsButtonClicked(
 			WebviewProviderTypeRequest.create({
@@ -564,7 +514,6 @@
 				console.log("Account button clicked subscription completed")
 			},
 		})
->>>>>>> 4d7ced7e
 
 		// Clean up subscriptions when component unmounts
 		return () => {
@@ -584,35 +533,33 @@
 				chatButtonUnsubscribeRef.current()
 				chatButtonUnsubscribeRef.current = null
 			}
-<<<<<<< HEAD
+			if (accountButtonClickedSubscriptionRef.current) {
+				accountButtonClickedSubscriptionRef.current()
+				accountButtonClickedSubscriptionRef.current = null
+			}
+			if (settingsButtonClickedSubscriptionRef.current) {
+				settingsButtonClickedSubscriptionRef.current()
+				settingsButtonClickedSubscriptionRef.current = null
+			}
+			if (partialMessageUnsubscribeRef.current) {
+				partialMessageUnsubscribeRef.current()
+				partialMessageUnsubscribeRef.current = null
+			}
+			if (mcpMarketplaceUnsubscribeRef.current) {
+				mcpMarketplaceUnsubscribeRef.current()
+				mcpMarketplaceUnsubscribeRef.current = null
+			}
+			if (themeSubscriptionRef.current) {
+				themeSubscriptionRef.current()
+				themeSubscriptionRef.current = null
+			}
+			if (openRouterModelsUnsubscribeRef.current) {
+				openRouterModelsUnsubscribeRef.current()
+				openRouterModelsUnsubscribeRef.current = null
+			}
 			if (workspaceUpdatesUnsubscribeRef.current) {
 				workspaceUpdatesUnsubscribeRef.current()
 				workspaceUpdatesUnsubscribeRef.current = null
-=======
-			if (accountButtonClickedSubscriptionRef.current) {
-				accountButtonClickedSubscriptionRef.current()
-				accountButtonClickedSubscriptionRef.current = null
-			}
-			if (settingsButtonClickedSubscriptionRef.current) {
-				settingsButtonClickedSubscriptionRef.current()
-				settingsButtonClickedSubscriptionRef.current = null
-			}
-			if (partialMessageUnsubscribeRef.current) {
-				partialMessageUnsubscribeRef.current()
-				partialMessageUnsubscribeRef.current = null
-			}
-			if (mcpMarketplaceUnsubscribeRef.current) {
-				mcpMarketplaceUnsubscribeRef.current()
-				mcpMarketplaceUnsubscribeRef.current = null
-			}
-			if (themeSubscriptionRef.current) {
-				themeSubscriptionRef.current()
-				themeSubscriptionRef.current = null
-			}
-			if (openRouterModelsUnsubscribeRef.current) {
-				openRouterModelsUnsubscribeRef.current()
-				openRouterModelsUnsubscribeRef.current = null
->>>>>>> 4d7ced7e
 			}
 		}
 	}, [])
