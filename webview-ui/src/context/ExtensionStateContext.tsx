import React, { createContext, useCallback, useContext, useEffect, useRef, useState } from "react"
import { useEvent } from "react-use"
import { StateServiceClient, UiServiceClient, ModelsServiceClient } from "../services/grpc-client"
import { EmptyRequest } from "@shared/proto/common"
import { WebviewProviderType as WebviewProviderTypeEnum, WebviewProviderTypeRequest } from "@shared/proto/ui"
import { DEFAULT_AUTO_APPROVAL_SETTINGS } from "@shared/AutoApprovalSettings"
import { DEFAULT_BROWSER_SETTINGS } from "@shared/BrowserSettings"
import { ChatSettings, DEFAULT_CHAT_SETTINGS } from "@shared/ChatSettings"
import { DEFAULT_PLATFORM, ExtensionMessage, ExtensionState } from "@shared/ExtensionMessage"
import { TelemetrySetting } from "@shared/TelemetrySetting"
import { findLastIndex } from "@shared/array"
<<<<<<< HEAD
import { EmptyRequest, Empty } from "@shared/proto/common"
import React, { createContext, useCallback, useContext, useEffect, useRef, useState } from "react"
import { useEvent } from "react-use"
=======
>>>>>>> b38994f1
import {
	ApiConfiguration,
	ModelInfo,
	openRouterDefaultModelId,
	openRouterDefaultModelInfo,
	requestyDefaultModelId,
	requestyDefaultModelInfo,
} from "../../../src/shared/api"
import { McpMarketplaceCatalog, McpServer, McpViewTab } from "../../../src/shared/mcp"
<<<<<<< HEAD
import { ModelsServiceClient, StateServiceClient, UiServiceClient } from "../services/grpc-client"
=======
>>>>>>> b38994f1
import { convertTextMateToHljs } from "../utils/textMateToHljs"
import { vscode } from "../utils/vscode"

interface ExtensionStateContextType extends ExtensionState {
	didHydrateState: boolean
	showWelcome: boolean
	theme: Record<string, string> | undefined
	openRouterModels: Record<string, ModelInfo>
	openAiModels: string[]
	requestyModels: Record<string, ModelInfo>
	mcpServers: McpServer[]
	mcpMarketplaceCatalog: McpMarketplaceCatalog
	filePaths: string[]
	totalTasksSize: number | null

	// View state
	showMcp: boolean
	mcpTab?: McpViewTab
	showSettings: boolean
	showHistory: boolean
	showAccount: boolean
	showAnnouncement: boolean

	// Setters
	setApiConfiguration: (config: ApiConfiguration) => void
	setCustomInstructions: (value?: string) => void
	setTelemetrySetting: (value: TelemetrySetting) => void
	setShowAnnouncement: (value: boolean) => void
	setShouldShowAnnouncement: (value: boolean) => void
	setPlanActSeparateModelsSetting: (value: boolean) => void
	setEnableCheckpointsSetting: (value: boolean) => void
	setMcpMarketplaceEnabled: (value: boolean) => void
	setShellIntegrationTimeout: (value: number) => void
	setChatSettings: (value: ChatSettings) => void
	setMcpServers: (value: McpServer[]) => void
	setGlobalClineRulesToggles: (toggles: Record<string, boolean>) => void
	setLocalClineRulesToggles: (toggles: Record<string, boolean>) => void
	setLocalCursorRulesToggles: (toggles: Record<string, boolean>) => void
	setLocalWindsurfRulesToggles: (toggles: Record<string, boolean>) => void
	setLocalWorkflowToggles: (toggles: Record<string, boolean>) => void
	setGlobalWorkflowToggles: (toggles: Record<string, boolean>) => void
	setMcpMarketplaceCatalog: (value: McpMarketplaceCatalog) => void
	setTotalTasksSize: (value: number | null) => void

	// Refresh functions
	refreshOpenRouterModels: () => void

	// Navigation state setters
	setShowMcp: (value: boolean) => void
	setMcpTab: (tab?: McpViewTab) => void

	// Navigation functions
	navigateToMcp: (tab?: McpViewTab) => void
	navigateToSettings: () => void
	navigateToHistory: () => void
	navigateToAccount: () => void
	navigateToChat: () => void

	// Hide functions
	hideSettings: () => void
	hideHistory: () => void
	hideAccount: () => void
	hideAnnouncement: () => void
	closeMcpView: () => void
}

const ExtensionStateContext = createContext<ExtensionStateContextType | undefined>(undefined)

export const ExtensionStateContextProvider: React.FC<{
	children: React.ReactNode
}> = ({ children }) => {
	// UI view state
	const [showMcp, setShowMcp] = useState(false)
	const [mcpTab, setMcpTab] = useState<McpViewTab | undefined>(undefined)
	const [showSettings, setShowSettings] = useState(false)
	const [showHistory, setShowHistory] = useState(false)
	const [showAccount, setShowAccount] = useState(false)
	const [showAnnouncement, setShowAnnouncement] = useState(false)

	// Helper for MCP view
	const closeMcpView = useCallback(() => {
		setShowMcp(false)
		setMcpTab(undefined)
	}, [setShowMcp, setMcpTab])

	// Hide functions
	const hideSettings = useCallback(() => setShowSettings(false), [setShowSettings])
	const hideHistory = useCallback(() => setShowHistory(false), [setShowHistory])
	const hideAccount = useCallback(() => setShowAccount(false), [setShowAccount])
	const hideAnnouncement = useCallback(() => setShowAnnouncement(false), [setShowAnnouncement])

	// Navigation functions
	const navigateToMcp = useCallback(
		(tab?: McpViewTab) => {
			setShowSettings(false)
			setShowHistory(false)
			setShowAccount(false)
			if (tab) {
				setMcpTab(tab)
			}
			setShowMcp(true)
		},
		[setShowMcp, setMcpTab, setShowSettings, setShowHistory, setShowAccount],
	)

	const navigateToSettings = useCallback(() => {
		setShowHistory(false)
		closeMcpView()
		setShowAccount(false)
		setShowSettings(true)
	}, [setShowSettings, setShowHistory, closeMcpView, setShowAccount])

	const navigateToHistory = useCallback(() => {
		setShowSettings(false)
		closeMcpView()
		setShowAccount(false)
		setShowHistory(true)
	}, [setShowSettings, closeMcpView, setShowAccount, setShowHistory])

	const navigateToAccount = useCallback(() => {
		setShowSettings(false)
		closeMcpView()
		setShowHistory(false)
		setShowAccount(true)
	}, [setShowSettings, closeMcpView, setShowHistory, setShowAccount])

	const navigateToChat = useCallback(() => {
		setShowSettings(false)
		closeMcpView()
		setShowHistory(false)
		setShowAccount(false)
	}, [setShowSettings, closeMcpView, setShowHistory, setShowAccount])

	const [state, setState] = useState<ExtensionState>({
		version: "",
		clineMessages: [],
		taskHistory: [],
		shouldShowAnnouncement: false,
		autoApprovalSettings: DEFAULT_AUTO_APPROVAL_SETTINGS,
		browserSettings: DEFAULT_BROWSER_SETTINGS,
		chatSettings: DEFAULT_CHAT_SETTINGS,
		platform: DEFAULT_PLATFORM,
		telemetrySetting: "unset",
		distinctId: "",
		planActSeparateModelsSetting: true,
		enableCheckpointsSetting: true,
		globalClineRulesToggles: {},
		localClineRulesToggles: {},
		localCursorRulesToggles: {},
		localWindsurfRulesToggles: {},
		localWorkflowToggles: {},
		globalWorkflowToggles: {},
		shellIntegrationTimeout: 4000, // default timeout for shell integration
		isNewUser: false,
	})
	const [didHydrateState, setDidHydrateState] = useState(false)
	const [showWelcome, setShowWelcome] = useState(false)
	const [theme, setTheme] = useState<Record<string, string>>()
	const [filePaths, setFilePaths] = useState<string[]>([])
	const [openRouterModels, setOpenRouterModels] = useState<Record<string, ModelInfo>>({
		[openRouterDefaultModelId]: openRouterDefaultModelInfo,
	})
	const [totalTasksSize, setTotalTasksSize] = useState<number | null>(null)

	const [openAiModels, setOpenAiModels] = useState<string[]>([])
	const [requestyModels, setRequestyModels] = useState<Record<string, ModelInfo>>({
		[requestyDefaultModelId]: requestyDefaultModelInfo,
	})
	const [mcpServers, setMcpServers] = useState<McpServer[]>([])
	const [mcpMarketplaceCatalog, setMcpMarketplaceCatalog] = useState<McpMarketplaceCatalog>({ items: [] })
	const handleMessage = useCallback((event: MessageEvent) => {
		const message: ExtensionMessage = event.data
		switch (message.type) {
			case "action": {
				switch (message.action!) {
					case "settingsButtonClicked":
						navigateToSettings()
						break
					case "accountButtonClicked":
						navigateToAccount()
						break
					case "chatButtonClicked":
						navigateToChat()
						break
				}
				break
			}
			case "theme": {
				if (message.text) {
					setTheme(convertTextMateToHljs(JSON.parse(message.text)))
				}
				break
			}
			case "workspaceUpdated": {
				setFilePaths(message.filePaths ?? [])
				break
			}
			case "partialMessage": {
				const partialMessage = message.partialMessage!
				setState((prevState) => {
					// worth noting it will never be possible for a more up-to-date message to be sent here or in normal messages post since the presentAssistantContent function uses lock
					const lastIndex = findLastIndex(prevState.clineMessages, (msg) => msg.ts === partialMessage.ts)
					if (lastIndex !== -1) {
						const newClineMessages = [...prevState.clineMessages]
						newClineMessages[lastIndex] = partialMessage
						return { ...prevState, clineMessages: newClineMessages }
					}
					return prevState
				})
				break
			}

			case "openRouterModels": {
				const updatedModels = message.openRouterModels ?? {}
				setOpenRouterModels({
					[openRouterDefaultModelId]: openRouterDefaultModelInfo, // in case the extension sent a model list without the default model
					...updatedModels,
				})
				break
			}
			case "openAiModels": {
				const updatedModels = message.openAiModels ?? []
				setOpenAiModels(updatedModels)
				break
			}
			case "requestyModels": {
				const updatedModels = message.requestyModels ?? {}
				setRequestyModels({
					[requestyDefaultModelId]: requestyDefaultModelInfo,
					...updatedModels,
				})
				break
			}
			case "mcpServers": {
				setMcpServers(message.mcpServers ?? [])
				break
			}
			case "mcpMarketplaceCatalog": {
				if (message.mcpMarketplaceCatalog) {
					setMcpMarketplaceCatalog(message.mcpMarketplaceCatalog)
				}
				break
			}
		}
	}, [])

	useEvent("message", handleMessage)

	// References to store subscription cancellation functions
	const stateSubscriptionRef = useRef<(() => void) | null>(null)
<<<<<<< HEAD
	const historyButtonClickedSubscriptionRef = useRef<(() => void) | null>(null)
=======
	const mcpButtonUnsubscribeRef = useRef<(() => void) | null>(null)
>>>>>>> b38994f1

	// Subscribe to state updates and UI events using the gRPC streaming API
	useEffect(() => {
		// Set up state subscription
		stateSubscriptionRef.current = StateServiceClient.subscribeToState(EmptyRequest.create({}), {
			onResponse: (response) => {
				if (response.stateJson) {
					try {
						const stateData = JSON.parse(response.stateJson) as ExtensionState
						console.log("[DEBUG] parsed state JSON, updating state")
						setState((prevState) => {
							// Versioning logic for autoApprovalSettings
							const incomingVersion = stateData.autoApprovalSettings?.version ?? 1
							const currentVersion = prevState.autoApprovalSettings?.version ?? 1
							const shouldUpdateAutoApproval = incomingVersion > currentVersion

							const newState = {
								...stateData,
								autoApprovalSettings: shouldUpdateAutoApproval
									? stateData.autoApprovalSettings
									: prevState.autoApprovalSettings,
							}

							// Update welcome screen state based on API configuration
							const config = stateData.apiConfiguration
							const hasKey = config
								? [
										config.apiKey,
										config.openRouterApiKey,
										config.awsRegion,
										config.vertexProjectId,
										config.openAiApiKey,
										config.ollamaModelId,
										config.lmStudioModelId,
										config.liteLlmApiKey,
										config.geminiApiKey,
										config.openAiNativeApiKey,
										config.deepSeekApiKey,
										config.requestyApiKey,
										config.togetherApiKey,
										config.qwenApiKey,
										config.doubaoApiKey,
										config.mistralApiKey,
										config.vsCodeLmModelSelector,
										config.clineApiKey,
										config.asksageApiKey,
										config.xaiApiKey,
										config.sambanovaApiKey,
									].some((key) => key !== undefined)
								: false

							setShowWelcome(!hasKey)
							setDidHydrateState(true)

							console.log("[DEBUG] returning new state in ESC")

							return newState
						})
					} catch (error) {
						console.error("Error parsing state JSON:", error)
						console.log("[DEBUG] ERR getting state", error)
					}
				}
				console.log('[DEBUG] ended "got subscribed state"')
			},
			onError: (error) => {
				console.error("Error in state subscription:", error)
			},
			onComplete: () => {
				console.log("State subscription completed")
			},
		})

		// Subscribe to MCP button clicked events with webview type
		mcpButtonUnsubscribeRef.current = UiServiceClient.subscribeToMcpButtonClicked(
			WebviewProviderTypeRequest.create({
				providerType:
					window.WEBVIEW_PROVIDER_TYPE === "sidebar" ? WebviewProviderTypeEnum.SIDEBAR : WebviewProviderTypeEnum.TAB,
			}),
			{
				onResponse: () => {
					console.log("[DEBUG] Received mcpButtonClicked event from gRPC stream")
					navigateToMcp()
				},
				onError: (error) => {
					console.error("Error in mcpButtonClicked subscription:", error)
				},
				onComplete: () => {
					console.log("mcpButtonClicked subscription completed")
				},
			},
		)

		// Still send the webviewDidLaunch message for other initialization
		vscode.postMessage({ type: "webviewDidLaunch" })

		// Clean up subscriptions when component unmounts
		return () => {
			if (stateSubscriptionRef.current) {
				stateSubscriptionRef.current()
				stateSubscriptionRef.current = null
			}
			if (mcpButtonUnsubscribeRef.current) {
				mcpButtonUnsubscribeRef.current()
				mcpButtonUnsubscribeRef.current = null
			}
		}
	}, [])

	// Subscribe to history button click events
	useEffect(() => {
		// Set up history button clicked subscription
		historyButtonClickedSubscriptionRef.current = UiServiceClient.subscribeToHistoryButtonClicked(EmptyRequest.create({}), {
			onResponse: () => {
				// When history button is clicked, navigate to history view
				console.log("[DEBUG] Received history button clicked event from gRPC stream")
				navigateToHistory()
			},
			onError: (error) => {
				console.error("Error in history button clicked subscription:", error)
			},
			onComplete: () => {
				console.log("History button clicked subscription completed")
			},
		})

		// Clean up subscription when component unmounts
		return () => {
			if (historyButtonClickedSubscriptionRef.current) {
				historyButtonClickedSubscriptionRef.current()
				historyButtonClickedSubscriptionRef.current = null
			}
		}
	}, [])

	const refreshOpenRouterModels = useCallback(() => {
		ModelsServiceClient.refreshOpenRouterModels(EmptyRequest.create({}))
			.then((res) => {
				setOpenRouterModels({
					[openRouterDefaultModelId]: openRouterDefaultModelInfo, // in case the extension sent a model list without the default model
					...res.models,
				})
			})
			.catch((error: Error) => console.error("Failed to refresh OpenRouter models:", error))
	}, [])

	const contextValue: ExtensionStateContextType = {
		...state,
		didHydrateState,
		showWelcome,
		theme,
		openRouterModels,
		openAiModels,
		requestyModels,
		mcpServers,
		mcpMarketplaceCatalog,
		filePaths,
		totalTasksSize,
		showMcp,
		mcpTab,
		showSettings,
		showHistory,
		showAccount,
		showAnnouncement,
		globalClineRulesToggles: state.globalClineRulesToggles || {},
		localClineRulesToggles: state.localClineRulesToggles || {},
		localCursorRulesToggles: state.localCursorRulesToggles || {},
		localWindsurfRulesToggles: state.localWindsurfRulesToggles || {},
		localWorkflowToggles: state.localWorkflowToggles || {},
		globalWorkflowToggles: state.globalWorkflowToggles || {},
		enableCheckpointsSetting: state.enableCheckpointsSetting,

		// Navigation functions
		navigateToMcp,
		navigateToSettings,
		navigateToHistory,
		navigateToAccount,
		navigateToChat,

		// Hide functions
		hideSettings,
		hideHistory,
		hideAccount,
		hideAnnouncement,
		setApiConfiguration: (value) =>
			setState((prevState) => ({
				...prevState,
				apiConfiguration: value,
			})),
		setCustomInstructions: (value) =>
			setState((prevState) => ({
				...prevState,
				customInstructions: value,
			})),
		setTelemetrySetting: (value) =>
			setState((prevState) => ({
				...prevState,
				telemetrySetting: value,
			})),
		setPlanActSeparateModelsSetting: (value) =>
			setState((prevState) => ({
				...prevState,
				planActSeparateModelsSetting: value,
			})),
		setEnableCheckpointsSetting: (value) =>
			setState((prevState) => ({
				...prevState,
				enableCheckpointsSetting: value,
			})),
		setMcpMarketplaceEnabled: (value) =>
			setState((prevState) => ({
				...prevState,
				mcpMarketplaceEnabled: value,
			})),
		setShowAnnouncement,
		setShouldShowAnnouncement: (value) =>
			setState((prevState) => ({
				...prevState,
				shouldShowAnnouncement: value,
			})),
		setShellIntegrationTimeout: (value) =>
			setState((prevState) => ({
				...prevState,
				shellIntegrationTimeout: value,
			})),
		setMcpServers: (mcpServers: McpServer[]) => setMcpServers(mcpServers),
		setMcpMarketplaceCatalog: (catalog: McpMarketplaceCatalog) => setMcpMarketplaceCatalog(catalog),
		setShowMcp,
		closeMcpView,
		setChatSettings: (value) => {
			setState((prevState) => ({
				...prevState,
				chatSettings: value,
			}))
			vscode.postMessage({
				type: "updateSettings",
				chatSettings: value,
				apiConfiguration: state.apiConfiguration,
				customInstructionsSetting: state.customInstructions,
				telemetrySetting: state.telemetrySetting,
				planActSeparateModelsSetting: state.planActSeparateModelsSetting,
				enableCheckpointsSetting: state.enableCheckpointsSetting,
				mcpMarketplaceEnabled: state.mcpMarketplaceEnabled,
			})
		},
		setGlobalClineRulesToggles: (toggles) =>
			setState((prevState) => ({
				...prevState,
				globalClineRulesToggles: toggles,
			})),
		setLocalClineRulesToggles: (toggles) =>
			setState((prevState) => ({
				...prevState,
				localClineRulesToggles: toggles,
			})),
		setLocalCursorRulesToggles: (toggles) =>
			setState((prevState) => ({
				...prevState,
				localCursorRulesToggles: toggles,
			})),
		setLocalWindsurfRulesToggles: (toggles) =>
			setState((prevState) => ({
				...prevState,
				localWindsurfRulesToggles: toggles,
			})),
		setLocalWorkflowToggles: (toggles) =>
			setState((prevState) => ({
				...prevState,
				localWorkflowToggles: toggles,
			})),
		setGlobalWorkflowToggles: (toggles) =>
			setState((prevState) => ({
				...prevState,
				globalWorkflowToggles: toggles,
			})),
		setMcpTab,
		setTotalTasksSize,
		refreshOpenRouterModels,
	}

	return <ExtensionStateContext.Provider value={contextValue}>{children}</ExtensionStateContext.Provider>
}

export const useExtensionState = () => {
	const context = useContext(ExtensionStateContext)
	if (context === undefined) {
		throw new Error("useExtensionState must be used within an ExtensionStateContextProvider")
	}
	return context
}<|MERGE_RESOLUTION|>--- conflicted
+++ resolved
@@ -9,12 +9,9 @@
 import { DEFAULT_PLATFORM, ExtensionMessage, ExtensionState } from "@shared/ExtensionMessage"
 import { TelemetrySetting } from "@shared/TelemetrySetting"
 import { findLastIndex } from "@shared/array"
-<<<<<<< HEAD
 import { EmptyRequest, Empty } from "@shared/proto/common"
 import React, { createContext, useCallback, useContext, useEffect, useRef, useState } from "react"
 import { useEvent } from "react-use"
-=======
->>>>>>> b38994f1
 import {
 	ApiConfiguration,
 	ModelInfo,
@@ -24,10 +21,7 @@
 	requestyDefaultModelInfo,
 } from "../../../src/shared/api"
 import { McpMarketplaceCatalog, McpServer, McpViewTab } from "../../../src/shared/mcp"
-<<<<<<< HEAD
 import { ModelsServiceClient, StateServiceClient, UiServiceClient } from "../services/grpc-client"
-=======
->>>>>>> b38994f1
 import { convertTextMateToHljs } from "../utils/textMateToHljs"
 import { vscode } from "../utils/vscode"
 
@@ -278,11 +272,8 @@
 
 	// References to store subscription cancellation functions
 	const stateSubscriptionRef = useRef<(() => void) | null>(null)
-<<<<<<< HEAD
+	const mcpButtonUnsubscribeRef = useRef<(() => void) | null>(null)
 	const historyButtonClickedSubscriptionRef = useRef<(() => void) | null>(null)
-=======
-	const mcpButtonUnsubscribeRef = useRef<(() => void) | null>(null)
->>>>>>> b38994f1
 
 	// Subscribe to state updates and UI events using the gRPC streaming API
 	useEffect(() => {
@@ -376,24 +367,6 @@
 			},
 		)
 
-		// Still send the webviewDidLaunch message for other initialization
-		vscode.postMessage({ type: "webviewDidLaunch" })
-
-		// Clean up subscriptions when component unmounts
-		return () => {
-			if (stateSubscriptionRef.current) {
-				stateSubscriptionRef.current()
-				stateSubscriptionRef.current = null
-			}
-			if (mcpButtonUnsubscribeRef.current) {
-				mcpButtonUnsubscribeRef.current()
-				mcpButtonUnsubscribeRef.current = null
-			}
-		}
-	}, [])
-
-	// Subscribe to history button click events
-	useEffect(() => {
 		// Set up history button clicked subscription
 		historyButtonClickedSubscriptionRef.current = UiServiceClient.subscribeToHistoryButtonClicked(EmptyRequest.create({}), {
 			onResponse: () => {
@@ -409,8 +382,19 @@
 			},
 		})
 
-		// Clean up subscription when component unmounts
+		// Still send the webviewDidLaunch message for other initialization
+		vscode.postMessage({ type: "webviewDidLaunch" })
+
+		// Clean up subscriptions when component unmounts
 		return () => {
+			if (stateSubscriptionRef.current) {
+				stateSubscriptionRef.current()
+				stateSubscriptionRef.current = null
+			}
+			if (mcpButtonUnsubscribeRef.current) {
+				mcpButtonUnsubscribeRef.current()
+				mcpButtonUnsubscribeRef.current = null
+			}
 			if (historyButtonClickedSubscriptionRef.current) {
 				historyButtonClickedSubscriptionRef.current()
 				historyButtonClickedSubscriptionRef.current = null
