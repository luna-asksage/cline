--- conflicted
+++ resolved
@@ -206,16 +206,13 @@
 		strictPlanModeEnabled: false,
 		customPrompt: undefined,
 		useAutoCondense: false,
-<<<<<<< HEAD
 		autoCondenseThreshold: undefined,
-=======
 		extensionInfo: { name: "claude-dev", publisher: "saoudrizwan" },
 
 		// NEW: Add workspace information with defaults
 		workspaceRoots: [],
 		primaryRootIndex: 0,
 		isMultiRootWorkspace: false,
->>>>>>> f98aa0fb
 	})
 	const [didHydrateState, setDidHydrateState] = useState(false)
 	const [showWelcome, setShowWelcome] = useState(false)
