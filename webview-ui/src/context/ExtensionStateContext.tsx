import React, { createContext, useCallback, useContext, useEffect, useRef, useState } from "react"
import { useEvent } from "react-use"
import { EmptyRequest } from "@shared/proto/common"
import { WebviewProviderType as WebviewProviderTypeEnum, WebviewProviderTypeRequest } from "@shared/proto/ui"
import { convertProtoToClineMessage } from "@shared/proto-conversions/cline-message"
import { DEFAULT_AUTO_APPROVAL_SETTINGS } from "@shared/AutoApprovalSettings"
import { DEFAULT_BROWSER_SETTINGS } from "@shared/BrowserSettings"
import { ChatSettings, DEFAULT_CHAT_SETTINGS } from "@shared/ChatSettings"
import { DEFAULT_PLATFORM, ExtensionMessage, ExtensionState } from "@shared/ExtensionMessage"
import { TelemetrySetting } from "@shared/TelemetrySetting"
import { findLastIndex } from "@shared/array"
import {
	ApiConfiguration,
	ModelInfo,
	openRouterDefaultModelId,
	openRouterDefaultModelInfo,
	requestyDefaultModelId,
	requestyDefaultModelInfo,
} from "../../../src/shared/api"
import { McpMarketplaceCatalog, McpServer, McpViewTab } from "../../../src/shared/mcp"
import { ModelsServiceClient, StateServiceClient, UiServiceClient, McpServiceClient } from "../services/grpc-client"
import { convertTextMateToHljs } from "../utils/textMateToHljs"
import { convertOpenRouterCompatibleModelInfoToModelInfoRecord } from "../../../src/shared/proto-conversions/models/openrouter-models-conversion"
import { vscode } from "../utils/vscode"
import { OpenRouterCompatibleModelInfo } from "@shared/proto/models"

interface ExtensionStateContextType extends ExtensionState {
	didHydrateState: boolean
	showWelcome: boolean
	theme: Record<string, string> | undefined
	openRouterModels: Record<string, ModelInfo>
	openAiModels: string[]
	requestyModels: Record<string, ModelInfo>
	mcpServers: McpServer[]
	mcpMarketplaceCatalog: McpMarketplaceCatalog
	filePaths: string[]
	totalTasksSize: number | null

	// View state
	showMcp: boolean
	mcpTab?: McpViewTab
	showSettings: boolean
	showHistory: boolean
	showAccount: boolean
	showAnnouncement: boolean

	// Setters
	setApiConfiguration: (config: ApiConfiguration) => void
	setCustomInstructions: (value?: string) => void
	setTelemetrySetting: (value: TelemetrySetting) => void
	setShowAnnouncement: (value: boolean) => void
	setShouldShowAnnouncement: (value: boolean) => void
	setPlanActSeparateModelsSetting: (value: boolean) => void
	setEnableCheckpointsSetting: (value: boolean) => void
	setMcpMarketplaceEnabled: (value: boolean) => void
	setShellIntegrationTimeout: (value: number) => void
	setTerminalReuseEnabled: (value: boolean) => void
	setChatSettings: (value: ChatSettings) => void
	setMcpServers: (value: McpServer[]) => void
	setGlobalClineRulesToggles: (toggles: Record<string, boolean>) => void
	setLocalClineRulesToggles: (toggles: Record<string, boolean>) => void
	setLocalCursorRulesToggles: (toggles: Record<string, boolean>) => void
	setLocalWindsurfRulesToggles: (toggles: Record<string, boolean>) => void
	setLocalWorkflowToggles: (toggles: Record<string, boolean>) => void
	setGlobalWorkflowToggles: (toggles: Record<string, boolean>) => void
	setMcpMarketplaceCatalog: (value: McpMarketplaceCatalog) => void
	setTotalTasksSize: (value: number | null) => void

	// Refresh functions
	refreshOpenRouterModels: () => void

	// Navigation state setters
	setShowMcp: (value: boolean) => void
	setMcpTab: (tab?: McpViewTab) => void

	// Navigation functions
	navigateToMcp: (tab?: McpViewTab) => void
	navigateToSettings: () => void
	navigateToHistory: () => void
	navigateToAccount: () => void
	navigateToChat: () => void

	// Hide functions
	hideSettings: () => void
	hideHistory: () => void
	hideAccount: () => void
	hideAnnouncement: () => void
	closeMcpView: () => void
}

const ExtensionStateContext = createContext<ExtensionStateContextType | undefined>(undefined)

export const ExtensionStateContextProvider: React.FC<{
	children: React.ReactNode
}> = ({ children }) => {
	// Get the current webview provider type
	const currentProviderType =
		window.WEBVIEW_PROVIDER_TYPE === "sidebar" ? WebviewProviderTypeEnum.SIDEBAR : WebviewProviderTypeEnum.TAB
	// UI view state
	const [showMcp, setShowMcp] = useState(false)
	const [mcpTab, setMcpTab] = useState<McpViewTab | undefined>(undefined)
	const [showSettings, setShowSettings] = useState(false)
	const [showHistory, setShowHistory] = useState(false)
	const [showAccount, setShowAccount] = useState(false)
	const [showAnnouncement, setShowAnnouncement] = useState(false)

	// Helper for MCP view
	const closeMcpView = useCallback(() => {
		setShowMcp(false)
		setMcpTab(undefined)
	}, [setShowMcp, setMcpTab])

	// Hide functions
	const hideSettings = useCallback(() => setShowSettings(false), [setShowSettings])
	const hideHistory = useCallback(() => setShowHistory(false), [setShowHistory])
	const hideAccount = useCallback(() => setShowAccount(false), [setShowAccount])
	const hideAnnouncement = useCallback(() => setShowAnnouncement(false), [setShowAnnouncement])

	// Navigation functions
	const navigateToMcp = useCallback(
		(tab?: McpViewTab) => {
			setShowSettings(false)
			setShowHistory(false)
			setShowAccount(false)
			if (tab) {
				setMcpTab(tab)
			}
			setShowMcp(true)
		},
		[setShowMcp, setMcpTab, setShowSettings, setShowHistory, setShowAccount],
	)

	const navigateToSettings = useCallback(() => {
		setShowHistory(false)
		closeMcpView()
		setShowAccount(false)
		setShowSettings(true)
	}, [setShowSettings, setShowHistory, closeMcpView, setShowAccount])

	const navigateToHistory = useCallback(() => {
		setShowSettings(false)
		closeMcpView()
		setShowAccount(false)
		setShowHistory(true)
	}, [setShowSettings, closeMcpView, setShowAccount, setShowHistory])

	const navigateToAccount = useCallback(() => {
		setShowSettings(false)
		closeMcpView()
		setShowHistory(false)
		setShowAccount(true)
	}, [setShowSettings, closeMcpView, setShowHistory, setShowAccount])

	const navigateToChat = useCallback(() => {
		setShowSettings(false)
		closeMcpView()
		setShowHistory(false)
		setShowAccount(false)
	}, [setShowSettings, closeMcpView, setShowHistory, setShowAccount])

	const [state, setState] = useState<ExtensionState>({
		version: "",
		clineMessages: [],
		taskHistory: [],
		shouldShowAnnouncement: false,
		autoApprovalSettings: DEFAULT_AUTO_APPROVAL_SETTINGS,
		browserSettings: DEFAULT_BROWSER_SETTINGS,
		chatSettings: DEFAULT_CHAT_SETTINGS,
		platform: DEFAULT_PLATFORM,
		telemetrySetting: "unset",
		distinctId: "",
		planActSeparateModelsSetting: true,
		enableCheckpointsSetting: true,
		globalClineRulesToggles: {},
		localClineRulesToggles: {},
		localCursorRulesToggles: {},
		localWindsurfRulesToggles: {},
		localWorkflowToggles: {},
		globalWorkflowToggles: {},
		shellIntegrationTimeout: 4000, // default timeout for shell integration
		terminalReuseEnabled: true, // default to enabled for backward compatibility
		isNewUser: false,
	})
	const [didHydrateState, setDidHydrateState] = useState(false)
	const [showWelcome, setShowWelcome] = useState(false)
	const [theme, setTheme] = useState<Record<string, string>>()
	const [filePaths, setFilePaths] = useState<string[]>([])
	const [openRouterModels, setOpenRouterModels] = useState<Record<string, ModelInfo>>({
		[openRouterDefaultModelId]: openRouterDefaultModelInfo,
	})
	const [totalTasksSize, setTotalTasksSize] = useState<number | null>(null)

	const [openAiModels, setOpenAiModels] = useState<string[]>([])
	const [requestyModels, setRequestyModels] = useState<Record<string, ModelInfo>>({
		[requestyDefaultModelId]: requestyDefaultModelInfo,
	})
	const [mcpServers, setMcpServers] = useState<McpServer[]>([])
	const [mcpMarketplaceCatalog, setMcpMarketplaceCatalog] = useState<McpMarketplaceCatalog>({ items: [] })
	const handleMessage = useCallback((event: MessageEvent) => {
		const message: ExtensionMessage = event.data
		switch (message.type) {
			case "workspaceUpdated": {
				setFilePaths(message.filePaths ?? [])
				break
			}
			case "openAiModels": {
				const updatedModels = message.openAiModels ?? []
				setOpenAiModels(updatedModels)
				break
			}
			case "requestyModels": {
				const updatedModels = message.requestyModels ?? {}
				setRequestyModels({
					[requestyDefaultModelId]: requestyDefaultModelInfo,
					...updatedModels,
				})
				break
			}
			case "mcpServers": {
				setMcpServers(message.mcpServers ?? [])
				break
			}
		}
	}, [])

	useEvent("message", handleMessage)

	// References to store subscription cancellation functions
	const stateSubscriptionRef = useRef<(() => void) | null>(null)
	const mcpButtonUnsubscribeRef = useRef<(() => void) | null>(null)
	const historyButtonClickedSubscriptionRef = useRef<(() => void) | null>(null)
	const chatButtonUnsubscribeRef = useRef<(() => void) | null>(null)
	const accountButtonClickedSubscriptionRef = useRef<(() => void) | null>(null)
	const settingsButtonClickedSubscriptionRef = useRef<(() => void) | null>(null)
	const partialMessageUnsubscribeRef = useRef<(() => void) | null>(null)
	const mcpMarketplaceUnsubscribeRef = useRef<(() => void) | null>(null)
<<<<<<< HEAD
	const openRouterModelsUnsubscribeRef = useRef<(() => void) | null>(null)
=======
	const themeSubscriptionRef = useRef<(() => void) | null>(null)
>>>>>>> e21fa3ff

	// Subscribe to state updates and UI events using the gRPC streaming API
	useEffect(() => {
		// Determine the webview provider type
		const webviewType =
			window.WEBVIEW_PROVIDER_TYPE === "sidebar" ? WebviewProviderTypeEnum.SIDEBAR : WebviewProviderTypeEnum.TAB

		// Set up state subscription
		stateSubscriptionRef.current = StateServiceClient.subscribeToState(EmptyRequest.create({}), {
			onResponse: (response) => {
				if (response.stateJson) {
					try {
						const stateData = JSON.parse(response.stateJson) as ExtensionState
						console.log("[DEBUG] parsed state JSON, updating state")
						setState((prevState) => {
							// Versioning logic for autoApprovalSettings
							const incomingVersion = stateData.autoApprovalSettings?.version ?? 1
							const currentVersion = prevState.autoApprovalSettings?.version ?? 1
							const shouldUpdateAutoApproval = incomingVersion > currentVersion

							const newState = {
								...stateData,
								autoApprovalSettings: shouldUpdateAutoApproval
									? stateData.autoApprovalSettings
									: prevState.autoApprovalSettings,
							}

							// Update welcome screen state based on API configuration
							const config = stateData.apiConfiguration
							const hasKey = config
								? [
										config.apiKey,
										config.openRouterApiKey,
										config.awsRegion,
										config.vertexProjectId,
										config.openAiApiKey,
										config.ollamaModelId,
										config.lmStudioModelId,
										config.liteLlmApiKey,
										config.geminiApiKey,
										config.openAiNativeApiKey,
										config.deepSeekApiKey,
										config.requestyApiKey,
										config.togetherApiKey,
										config.qwenApiKey,
										config.doubaoApiKey,
										config.mistralApiKey,
										config.vsCodeLmModelSelector,
										config.clineApiKey,
										config.asksageApiKey,
										config.xaiApiKey,
										config.sambanovaApiKey,
									].some((key) => key !== undefined)
								: false

							setShowWelcome(!hasKey)
							setDidHydrateState(true)

							console.log("[DEBUG] returning new state in ESC")

							return newState
						})
					} catch (error) {
						console.error("Error parsing state JSON:", error)
						console.log("[DEBUG] ERR getting state", error)
					}
				}
				console.log('[DEBUG] ended "got subscribed state"')
			},
			onError: (error) => {
				console.error("Error in state subscription:", error)
			},
			onComplete: () => {
				console.log("State subscription completed")
			},
		})

		// Subscribe to MCP button clicked events with webview type
		mcpButtonUnsubscribeRef.current = UiServiceClient.subscribeToMcpButtonClicked(
			WebviewProviderTypeRequest.create({
				providerType: webviewType,
			}),
			{
				onResponse: () => {
					console.log("[DEBUG] Received mcpButtonClicked event from gRPC stream")
					navigateToMcp()
				},
				onError: (error) => {
					console.error("Error in mcpButtonClicked subscription:", error)
				},
				onComplete: () => {
					console.log("mcpButtonClicked subscription completed")
				},
			},
		)

		// Set up history button clicked subscription with webview type
		historyButtonClickedSubscriptionRef.current = UiServiceClient.subscribeToHistoryButtonClicked(
			WebviewProviderTypeRequest.create({
				providerType: webviewType,
			}),
			{
				onResponse: () => {
					// When history button is clicked, navigate to history view
					console.log("[DEBUG] Received history button clicked event from gRPC stream")
					navigateToHistory()
				},
				onError: (error) => {
					console.error("Error in history button clicked subscription:", error)
				},
				onComplete: () => {
					console.log("History button clicked subscription completed")
				},
			},
		)

		// Subscribe to chat button clicked events with webview type
		chatButtonUnsubscribeRef.current = UiServiceClient.subscribeToChatButtonClicked(EmptyRequest.create({}), {
			onResponse: () => {
				// When chat button is clicked, navigate to chat
				console.log("[DEBUG] Received chat button clicked event from gRPC stream")
				navigateToChat()
			},
			onError: (error) => {
				console.error("Error in chat button subscription:", error)
			},
			onComplete: () => {},
		})

		// Set up settings button clicked subscription
		settingsButtonClickedSubscriptionRef.current = UiServiceClient.subscribeToSettingsButtonClicked(
			WebviewProviderTypeRequest.create({
				providerType: currentProviderType,
			}),
			{
				onResponse: () => {
					// When settings button is clicked, navigate to settings
					navigateToSettings()
				},
				onError: (error) => {
					console.error("Error in settings button clicked subscription:", error)
				},
				onComplete: () => {
					console.log("Settings button clicked subscription completed")
				},
			},
		)

		// Subscribe to partial message events
		partialMessageUnsubscribeRef.current = UiServiceClient.subscribeToPartialMessage(EmptyRequest.create({}), {
			onResponse: (protoMessage) => {
				try {
					console.log("[PARTIAL] Received partialMessage event from gRPC stream")

					// Validate critical fields
					if (!protoMessage.ts || protoMessage.ts <= 0) {
						console.error("Invalid timestamp in partial message:", protoMessage)
						return
					}

					const partialMessage = convertProtoToClineMessage(protoMessage)
					console.log("[PARTIAL] Partial message:", partialMessage)
					console.log("\n")
					setState((prevState) => {
						// worth noting it will never be possible for a more up-to-date message to be sent here or in normal messages post since the presentAssistantContent function uses lock
						const lastIndex = findLastIndex(prevState.clineMessages, (msg) => msg.ts === partialMessage.ts)
						if (lastIndex !== -1) {
							const newClineMessages = [...prevState.clineMessages]
							newClineMessages[lastIndex] = partialMessage
							return { ...prevState, clineMessages: newClineMessages }
						}
						return prevState
					})
				} catch (error) {
					console.error("Failed to process partial message:", error, protoMessage)
				}
			},
			onError: (error) => {
				console.error("Error in partialMessage subscription:", error)
			},
			onComplete: () => {
				console.log("[DEBUG] partialMessage subscription completed")
			},
		})

		// Subscribe to MCP marketplace catalog updates
		mcpMarketplaceUnsubscribeRef.current = McpServiceClient.subscribeToMcpMarketplaceCatalog(EmptyRequest.create({}), {
			onResponse: (catalog) => {
				console.log("[DEBUG] Received MCP marketplace catalog update from gRPC stream")
				setMcpMarketplaceCatalog(catalog)
			},
			onError: (error) => {
				console.error("Error in MCP marketplace catalog subscription:", error)
			},
			onComplete: () => {
				console.log("MCP marketplace catalog subscription completed")
			},
		})

<<<<<<< HEAD
		// Subscribe to OpenRouter models updates
		openRouterModelsUnsubscribeRef.current = ModelsServiceClient.subscribeToOpenRouterModels(EmptyRequest.create({}), {
			onResponse: (response: OpenRouterCompatibleModelInfo) => {
				const models = convertOpenRouterCompatibleModelInfoToModelInfoRecord(response)
				setOpenRouterModels({
					[openRouterDefaultModelId]: openRouterDefaultModelInfo, // in case the extension sent a model list without the default model
					...models,
				})
			},
			onError: (error) => {
				console.error("Error in OpenRouter models subscription:", error)
			},
			onComplete: () => {
				console.log("OpenRouter models subscription completed")
=======
		// Subscribe to theme changes
		themeSubscriptionRef.current = UiServiceClient.subscribeToTheme(EmptyRequest.create({}), {
			onResponse: (response) => {
				if (response.value) {
					try {
						const themeData = JSON.parse(response.value)
						setTheme(convertTextMateToHljs(themeData))
						console.log("[DEBUG] Received theme update from gRPC stream")
					} catch (error) {
						console.error("Error parsing theme data:", error)
					}
				}
			},
			onError: (error) => {
				console.error("Error in theme subscription:", error)
			},
			onComplete: () => {
				console.log("Theme subscription completed")
>>>>>>> e21fa3ff
			},
		})

		// Still send the webviewDidLaunch message for other initialization
		vscode.postMessage({ type: "webviewDidLaunch" })

		// Set up account button clicked subscription
		accountButtonClickedSubscriptionRef.current = UiServiceClient.subscribeToAccountButtonClicked(EmptyRequest.create(), {
			onResponse: () => {
				// When account button is clicked, navigate to account view
				console.log("[DEBUG] Received account button clicked event from gRPC stream")
				navigateToAccount()
			},
			onError: (error) => {
				console.error("Error in account button clicked subscription:", error)
			},
			onComplete: () => {
				console.log("Account button clicked subscription completed")
			},
		})

		// Clean up subscriptions when component unmounts
		return () => {
			if (stateSubscriptionRef.current) {
				stateSubscriptionRef.current()
				stateSubscriptionRef.current = null
			}
			if (mcpButtonUnsubscribeRef.current) {
				mcpButtonUnsubscribeRef.current()
				mcpButtonUnsubscribeRef.current = null
			}
			if (historyButtonClickedSubscriptionRef.current) {
				historyButtonClickedSubscriptionRef.current()
				historyButtonClickedSubscriptionRef.current = null
			}
			if (chatButtonUnsubscribeRef.current) {
				chatButtonUnsubscribeRef.current()
				chatButtonUnsubscribeRef.current = null
			}
			if (accountButtonClickedSubscriptionRef.current) {
				accountButtonClickedSubscriptionRef.current()
				accountButtonClickedSubscriptionRef.current = null
			}
			if (settingsButtonClickedSubscriptionRef.current) {
				settingsButtonClickedSubscriptionRef.current()
				settingsButtonClickedSubscriptionRef.current = null
			}
			if (partialMessageUnsubscribeRef.current) {
				partialMessageUnsubscribeRef.current()
				partialMessageUnsubscribeRef.current = null
			}
			if (mcpMarketplaceUnsubscribeRef.current) {
				mcpMarketplaceUnsubscribeRef.current()
				mcpMarketplaceUnsubscribeRef.current = null
			}
<<<<<<< HEAD
			if (openRouterModelsUnsubscribeRef.current) {
				openRouterModelsUnsubscribeRef.current()
				openRouterModelsUnsubscribeRef.current = null
=======
			if (themeSubscriptionRef.current) {
				themeSubscriptionRef.current()
				themeSubscriptionRef.current = null
>>>>>>> e21fa3ff
			}
		}
	}, [])

	const refreshOpenRouterModels = useCallback(() => {
		ModelsServiceClient.refreshOpenRouterModels(EmptyRequest.create({}))
			.then((response: OpenRouterCompatibleModelInfo) => {
				const models = convertOpenRouterCompatibleModelInfoToModelInfoRecord(response)
				setOpenRouterModels({
					[openRouterDefaultModelId]: openRouterDefaultModelInfo, // in case the extension sent a model list without the default model
					...models,
				})
			})
			.catch((error: Error) => console.error("Failed to refresh OpenRouter models:", error))
	}, [])

	const contextValue: ExtensionStateContextType = {
		...state,
		didHydrateState,
		showWelcome,
		theme,
		openRouterModels,
		openAiModels,
		requestyModels,
		mcpServers,
		mcpMarketplaceCatalog,
		filePaths,
		totalTasksSize,
		showMcp,
		mcpTab,
		showSettings,
		showHistory,
		showAccount,
		showAnnouncement,
		globalClineRulesToggles: state.globalClineRulesToggles || {},
		localClineRulesToggles: state.localClineRulesToggles || {},
		localCursorRulesToggles: state.localCursorRulesToggles || {},
		localWindsurfRulesToggles: state.localWindsurfRulesToggles || {},
		localWorkflowToggles: state.localWorkflowToggles || {},
		globalWorkflowToggles: state.globalWorkflowToggles || {},
		enableCheckpointsSetting: state.enableCheckpointsSetting,

		// Navigation functions
		navigateToMcp,
		navigateToSettings,
		navigateToHistory,
		navigateToAccount,
		navigateToChat,

		// Hide functions
		hideSettings,
		hideHistory,
		hideAccount,
		hideAnnouncement,
		setApiConfiguration: (value) =>
			setState((prevState) => ({
				...prevState,
				apiConfiguration: value,
			})),
		setCustomInstructions: (value) =>
			setState((prevState) => ({
				...prevState,
				customInstructions: value,
			})),
		setTelemetrySetting: (value) =>
			setState((prevState) => ({
				...prevState,
				telemetrySetting: value,
			})),
		setPlanActSeparateModelsSetting: (value) =>
			setState((prevState) => ({
				...prevState,
				planActSeparateModelsSetting: value,
			})),
		setEnableCheckpointsSetting: (value) =>
			setState((prevState) => ({
				...prevState,
				enableCheckpointsSetting: value,
			})),
		setMcpMarketplaceEnabled: (value) =>
			setState((prevState) => ({
				...prevState,
				mcpMarketplaceEnabled: value,
			})),
		setShowAnnouncement,
		setShouldShowAnnouncement: (value) =>
			setState((prevState) => ({
				...prevState,
				shouldShowAnnouncement: value,
			})),
		setShellIntegrationTimeout: (value) =>
			setState((prevState) => ({
				...prevState,
				shellIntegrationTimeout: value,
			})),
		setTerminalReuseEnabled: (value) =>
			setState((prevState) => ({
				...prevState,
				terminalReuseEnabled: value,
			})),
		setMcpServers: (mcpServers: McpServer[]) => setMcpServers(mcpServers),
		setMcpMarketplaceCatalog: (catalog: McpMarketplaceCatalog) => setMcpMarketplaceCatalog(catalog),
		setShowMcp,
		closeMcpView,
		setChatSettings: (value) => {
			setState((prevState) => ({
				...prevState,
				chatSettings: value,
			}))
			vscode.postMessage({
				type: "updateSettings",
				chatSettings: value,
				apiConfiguration: state.apiConfiguration,
				customInstructionsSetting: state.customInstructions,
				telemetrySetting: state.telemetrySetting,
				planActSeparateModelsSetting: state.planActSeparateModelsSetting,
				enableCheckpointsSetting: state.enableCheckpointsSetting,
				mcpMarketplaceEnabled: state.mcpMarketplaceEnabled,
			})
		},
		setGlobalClineRulesToggles: (toggles) =>
			setState((prevState) => ({
				...prevState,
				globalClineRulesToggles: toggles,
			})),
		setLocalClineRulesToggles: (toggles) =>
			setState((prevState) => ({
				...prevState,
				localClineRulesToggles: toggles,
			})),
		setLocalCursorRulesToggles: (toggles) =>
			setState((prevState) => ({
				...prevState,
				localCursorRulesToggles: toggles,
			})),
		setLocalWindsurfRulesToggles: (toggles) =>
			setState((prevState) => ({
				...prevState,
				localWindsurfRulesToggles: toggles,
			})),
		setLocalWorkflowToggles: (toggles) =>
			setState((prevState) => ({
				...prevState,
				localWorkflowToggles: toggles,
			})),
		setGlobalWorkflowToggles: (toggles) =>
			setState((prevState) => ({
				...prevState,
				globalWorkflowToggles: toggles,
			})),
		setMcpTab,
		setTotalTasksSize,
		refreshOpenRouterModels,
	}

	return <ExtensionStateContext.Provider value={contextValue}>{children}</ExtensionStateContext.Provider>
}

export const useExtensionState = () => {
	const context = useContext(ExtensionStateContext)
	if (context === undefined) {
		throw new Error("useExtensionState must be used within an ExtensionStateContextProvider")
	}
	return context
}<|MERGE_RESOLUTION|>--- conflicted
+++ resolved
@@ -234,11 +234,8 @@
 	const settingsButtonClickedSubscriptionRef = useRef<(() => void) | null>(null)
 	const partialMessageUnsubscribeRef = useRef<(() => void) | null>(null)
 	const mcpMarketplaceUnsubscribeRef = useRef<(() => void) | null>(null)
-<<<<<<< HEAD
+	const themeSubscriptionRef = useRef<(() => void) | null>(null)
 	const openRouterModelsUnsubscribeRef = useRef<(() => void) | null>(null)
-=======
-	const themeSubscriptionRef = useRef<(() => void) | null>(null)
->>>>>>> e21fa3ff
 
 	// Subscribe to state updates and UI events using the gRPC streaming API
 	useEffect(() => {
@@ -438,22 +435,6 @@
 			},
 		})
 
-<<<<<<< HEAD
-		// Subscribe to OpenRouter models updates
-		openRouterModelsUnsubscribeRef.current = ModelsServiceClient.subscribeToOpenRouterModels(EmptyRequest.create({}), {
-			onResponse: (response: OpenRouterCompatibleModelInfo) => {
-				const models = convertOpenRouterCompatibleModelInfoToModelInfoRecord(response)
-				setOpenRouterModels({
-					[openRouterDefaultModelId]: openRouterDefaultModelInfo, // in case the extension sent a model list without the default model
-					...models,
-				})
-			},
-			onError: (error) => {
-				console.error("Error in OpenRouter models subscription:", error)
-			},
-			onComplete: () => {
-				console.log("OpenRouter models subscription completed")
-=======
 		// Subscribe to theme changes
 		themeSubscriptionRef.current = UiServiceClient.subscribeToTheme(EmptyRequest.create({}), {
 			onResponse: (response) => {
@@ -472,7 +453,23 @@
 			},
 			onComplete: () => {
 				console.log("Theme subscription completed")
->>>>>>> e21fa3ff
+			},
+		})
+
+		// Subscribe to OpenRouter models updates
+		openRouterModelsUnsubscribeRef.current = ModelsServiceClient.subscribeToOpenRouterModels(EmptyRequest.create({}), {
+			onResponse: (response: OpenRouterCompatibleModelInfo) => {
+				const models = convertOpenRouterCompatibleModelInfoToModelInfoRecord(response)
+				setOpenRouterModels({
+					[openRouterDefaultModelId]: openRouterDefaultModelInfo, // in case the extension sent a model list without the default model
+					...models,
+				})
+			},
+			onError: (error) => {
+				console.error("Error in OpenRouter models subscription:", error)
+			},
+			onComplete: () => {
+				console.log("OpenRouter models subscription completed")
 			},
 		})
 
@@ -528,15 +525,13 @@
 				mcpMarketplaceUnsubscribeRef.current()
 				mcpMarketplaceUnsubscribeRef.current = null
 			}
-<<<<<<< HEAD
+			if (themeSubscriptionRef.current) {
+				themeSubscriptionRef.current()
+				themeSubscriptionRef.current = null
+			}
 			if (openRouterModelsUnsubscribeRef.current) {
 				openRouterModelsUnsubscribeRef.current()
 				openRouterModelsUnsubscribeRef.current = null
-=======
-			if (themeSubscriptionRef.current) {
-				themeSubscriptionRef.current()
-				themeSubscriptionRef.current = null
->>>>>>> e21fa3ff
 			}
 		}
 	}, [])
