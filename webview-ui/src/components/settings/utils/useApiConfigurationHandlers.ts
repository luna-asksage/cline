import { useExtensionState } from "@/context/ExtensionStateContext"
import { ModelsServiceClient } from "@/services/grpc-client"
import { ApiConfiguration } from "@shared/api"
import { convertApiConfigurationToProto } from "@shared/proto-conversions/models/api-configuration-conversion"
import { UpdateApiConfigurationRequest } from "@shared/proto/models"
import { useCallback } from "react"

export const useApiConfigurationHandlers = () => {
<<<<<<< HEAD
	const { apiConfiguration, planActSeparateModelsSetting } = useExtensionState()

=======
	const { apiConfiguration, uriScheme } = useExtensionState()
>>>>>>> c50fce81
	/**
	 * Updates a single field in the API configuration.
	 *
	 * **Warning**: If this function is called multiple times in rapid succession,
	 * it can lead to race conditions where later calls may overwrite changes from
	 * earlier calls. For updating multiple fields, use `handleFieldsChange` instead.
	 *
	 * @param field - The field key to update
	 * @param value - The new value for the field
	 */
<<<<<<< HEAD
	const handleFieldChange = async <K extends keyof ApiConfiguration>(field: K, value: ApiConfiguration[K]) => {
		const updatedConfig = {
			...apiConfiguration,
			[field]: value,
		}

		const protoConfig = convertApiConfigurationToProto(updatedConfig)
		await ModelsServiceClient.updateApiConfigurationProto(
			UpdateApiConfigurationRequest.create({
				apiConfiguration: protoConfig,
			}),
		)
	}
=======
	const handleFieldChange = useCallback(
		<K extends keyof ApiConfiguration>(field: K, value: ApiConfiguration[K]) => {
			const updatedConfig = {
				...apiConfiguration,
				[field]: value,
			}

			const protoConfig = convertApiConfigurationToProto(updatedConfig)
			ModelsServiceClient.updateApiConfigurationProto(
				UpdateApiConfigurationRequest.create({
					apiConfiguration: protoConfig,
				}),
			).catch((error) => {
				console.error(`Failed to update API configuration field ${field}:`, error)
			})
		},
		[apiConfiguration],
	)
>>>>>>> c50fce81

	/**
	 * Updates multiple fields in the API configuration at once.
	 *
	 * This function should be used when updating multiple fields to avoid race conditions
	 * that can occur when calling `handleFieldChange` multiple times in succession.
	 * All updates are applied together as a single operation.
	 *
	 * @param updates - An object containing the fields to update and their new values
	 */
<<<<<<< HEAD
	const handleFieldsChange = async (updates: Partial<ApiConfiguration>) => {
		const updatedConfig = {
			...apiConfiguration,
			...updates,
		}

		const protoConfig = convertApiConfigurationToProto(updatedConfig)
		await ModelsServiceClient.updateApiConfigurationProto(
			UpdateApiConfigurationRequest.create({
				apiConfiguration: protoConfig,
			}),
		)
	}

	const handleModeFieldChange = async <PlanK extends keyof ApiConfiguration, ActK extends keyof ApiConfiguration>(
		fieldPair: { plan: PlanK; act: ActK },
		value: ApiConfiguration[PlanK] & ApiConfiguration[ActK], // Intersection ensures value is compatible with both field types
		currentMode: "plan" | "act",
	) => {
		if (planActSeparateModelsSetting) {
			const targetField = fieldPair[currentMode]
			await handleFieldChange(targetField, value)
		} else {
			await handleFieldsChange({
				[fieldPair.plan]: value,
				[fieldPair.act]: value,
			})
		}
	}

	/**
	 * Updates multiple mode-specific fields in a single atomic operation.
	 *
	 * This prevents race conditions that can occur when making multiple separate
	 * handleModeFieldChange calls in rapid succession.
	 *
	 * @param fieldPairs - Object mapping keys to plan/act field pairs
	 * @param values - Object with values for each key
	 * @param currentMode - The current mode being targeted
	 */
	const handleModeFieldsChange = async <T extends Record<string, any>>(
		fieldPairs: { [K in keyof T]: { plan: keyof ApiConfiguration; act: keyof ApiConfiguration } },
		values: T,
		currentMode: "plan" | "act",
	) => {
		if (planActSeparateModelsSetting) {
			// Update only the current mode's fields
			const updates: Partial<ApiConfiguration> = {}
			Object.entries(fieldPairs).forEach(([key, { plan, act }]) => {
				const targetField = currentMode === "plan" ? plan : act
				updates[targetField] = values[key]
			})
			await handleFieldsChange(updates)
		} else {
			// Update both modes' fields
			const updates: Partial<ApiConfiguration> = {}
			Object.entries(fieldPairs).forEach(([key, { plan, act }]) => {
				updates[plan] = values[key]
				updates[act] = values[key]
			})
			await handleFieldsChange(updates)
		}
	}

	return { handleFieldChange, handleFieldsChange, handleModeFieldChange, handleModeFieldsChange }
=======
	const handleFieldsChange = useCallback(
		(updates: Partial<ApiConfiguration>) => {
			const updatedConfig = {
				...apiConfiguration,
				...updates,
			}

			const protoConfig = convertApiConfigurationToProto(updatedConfig)
			ModelsServiceClient.updateApiConfigurationProto(
				UpdateApiConfigurationRequest.create({
					apiConfiguration: protoConfig,
				}),
			).catch((error) => {
				console.error("Failed to update API configuration fields:", error)
			})
		},
		[apiConfiguration],
	)

	return { handleFieldChange, handleFieldsChange, uriScheme, apiConfiguration }
>>>>>>> c50fce81
}<|MERGE_RESOLUTION|>--- conflicted
+++ resolved
@@ -6,12 +6,8 @@
 import { useCallback } from "react"
 
 export const useApiConfigurationHandlers = () => {
-<<<<<<< HEAD
 	const { apiConfiguration, planActSeparateModelsSetting } = useExtensionState()
 
-=======
-	const { apiConfiguration, uriScheme } = useExtensionState()
->>>>>>> c50fce81
 	/**
 	 * Updates a single field in the API configuration.
 	 *
@@ -22,7 +18,6 @@
 	 * @param field - The field key to update
 	 * @param value - The new value for the field
 	 */
-<<<<<<< HEAD
 	const handleFieldChange = async <K extends keyof ApiConfiguration>(field: K, value: ApiConfiguration[K]) => {
 		const updatedConfig = {
 			...apiConfiguration,
@@ -36,26 +31,6 @@
 			}),
 		)
 	}
-=======
-	const handleFieldChange = useCallback(
-		<K extends keyof ApiConfiguration>(field: K, value: ApiConfiguration[K]) => {
-			const updatedConfig = {
-				...apiConfiguration,
-				[field]: value,
-			}
-
-			const protoConfig = convertApiConfigurationToProto(updatedConfig)
-			ModelsServiceClient.updateApiConfigurationProto(
-				UpdateApiConfigurationRequest.create({
-					apiConfiguration: protoConfig,
-				}),
-			).catch((error) => {
-				console.error(`Failed to update API configuration field ${field}:`, error)
-			})
-		},
-		[apiConfiguration],
-	)
->>>>>>> c50fce81
 
 	/**
 	 * Updates multiple fields in the API configuration at once.
@@ -66,7 +41,6 @@
 	 *
 	 * @param updates - An object containing the fields to update and their new values
 	 */
-<<<<<<< HEAD
 	const handleFieldsChange = async (updates: Partial<ApiConfiguration>) => {
 		const updatedConfig = {
 			...apiConfiguration,
@@ -132,26 +106,4 @@
 	}
 
 	return { handleFieldChange, handleFieldsChange, handleModeFieldChange, handleModeFieldsChange }
-=======
-	const handleFieldsChange = useCallback(
-		(updates: Partial<ApiConfiguration>) => {
-			const updatedConfig = {
-				...apiConfiguration,
-				...updates,
-			}
-
-			const protoConfig = convertApiConfigurationToProto(updatedConfig)
-			ModelsServiceClient.updateApiConfigurationProto(
-				UpdateApiConfigurationRequest.create({
-					apiConfiguration: protoConfig,
-				}),
-			).catch((error) => {
-				console.error("Failed to update API configuration fields:", error)
-			})
-		},
-		[apiConfiguration],
-	)
-
-	return { handleFieldChange, handleFieldsChange, uriScheme, apiConfiguration }
->>>>>>> c50fce81
 }