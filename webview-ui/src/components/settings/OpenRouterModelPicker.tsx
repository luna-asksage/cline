import { CODE_BLOCK_BG_COLOR } from "@/components/common/CodeBlock"
import { useExtensionState } from "@/context/ExtensionStateContext"
import { StateServiceClient } from "@/services/grpc-client"
<<<<<<< HEAD
import { openRouterDefaultModelId } from "@shared/api"
import { StringRequest } from "@shared/proto/common"
=======
import { ApiConfiguration, openRouterDefaultModelId } from "@shared/api"
import { StringRequest } from "@shared/proto/cline/common"
>>>>>>> b4b7512d
import { VSCodeLink, VSCodeTextField } from "@vscode/webview-ui-toolkit/react"
import Fuse from "fuse.js"
import React, { KeyboardEvent, memo, useEffect, useMemo, useRef, useState } from "react"
import { useRemark } from "react-remark"
import { useMount } from "react-use"
import styled from "styled-components"
import { highlight } from "../history/HistoryView"
import { ModelInfoView } from "./common/ModelInfoView"
import { getModeSpecificFields, normalizeApiConfiguration } from "./utils/providerUtils"
import FeaturedModelCard from "./FeaturedModelCard"
import ThinkingBudgetSlider from "./ThinkingBudgetSlider"
import { useApiConfigurationHandlers } from "./utils/useApiConfigurationHandlers"
import { Mode } from "@shared/storage/types"

// Star icon for favorites
const StarIcon = ({ isFavorite, onClick }: { isFavorite: boolean; onClick: (e: React.MouseEvent) => void }) => {
	return (
		<div
			onClick={onClick}
			style={{
				cursor: "pointer",
				color: isFavorite ? "var(--vscode-terminal-ansiBlue)" : "var(--vscode-descriptionForeground)",
				marginLeft: "8px",
				fontSize: "16px",
				display: "flex",
				alignItems: "center",
				justifyContent: "center",
				userSelect: "none",
				WebkitUserSelect: "none",
			}}>
			{isFavorite ? "★" : "☆"}
		</div>
	)
}

export interface OpenRouterModelPickerProps {
	isPopup?: boolean
	currentMode: Mode
}

// Featured models for Cline provider
const featuredModels = [
	{
		id: "anthropic/claude-sonnet-4",
		description: "Recommended for agentic coding in Cline",
		label: "Best",
	},
	{
		id: "google/gemini-2.5-pro",
		description: "Large 1M context window, great value",
		label: "Trending",
	},
	{
		id: "moonshotai/kimi-k2",
		description: "Open source model topping coding benchmarks",
		label: "New",
	},
]

const OpenRouterModelPicker: React.FC<OpenRouterModelPickerProps> = ({ isPopup, currentMode }) => {
	const { handleModeFieldsChange } = useApiConfigurationHandlers()
	const { apiConfiguration, openRouterModels, refreshOpenRouterModels } = useExtensionState()
	const modeFields = getModeSpecificFields(apiConfiguration, currentMode)
	const [searchTerm, setSearchTerm] = useState(modeFields.openRouterModelId || openRouterDefaultModelId)
	const [isDropdownVisible, setIsDropdownVisible] = useState(false)
	const [selectedIndex, setSelectedIndex] = useState(-1)
	const dropdownRef = useRef<HTMLDivElement>(null)
	const itemRefs = useRef<(HTMLDivElement | null)[]>([])
	const dropdownListRef = useRef<HTMLDivElement>(null)

	const handleModelChange = (newModelId: string) => {
		// could be setting invalid model id/undefined info but validation will catch it

		setSearchTerm(newModelId)

		handleModeFieldsChange(
			{
				openRouterModelId: { plan: "planModeOpenRouterModelId", act: "actModeOpenRouterModelId" },
				openRouterModelInfo: { plan: "planModeOpenRouterModelInfo", act: "actModeOpenRouterModelInfo" },
			},
			{
				openRouterModelId: newModelId,
				openRouterModelInfo: openRouterModels[newModelId],
			},
			currentMode,
		)
	}

	const { selectedModelId, selectedModelInfo } = useMemo(() => {
		return normalizeApiConfiguration(apiConfiguration, currentMode)
	}, [apiConfiguration, currentMode])

	useMount(refreshOpenRouterModels)

	// Sync external changes when the modelId changes
	useEffect(() => {
		const currentModelId = modeFields.openRouterModelId || openRouterDefaultModelId
		setSearchTerm(currentModelId)
	}, [modeFields.openRouterModelId])

	useEffect(() => {
		const handleClickOutside = (event: MouseEvent) => {
			if (dropdownRef.current && !dropdownRef.current.contains(event.target as Node)) {
				setIsDropdownVisible(false)
			}
		}

		document.addEventListener("mousedown", handleClickOutside)
		return () => {
			document.removeEventListener("mousedown", handleClickOutside)
		}
	}, [])

	const modelIds = useMemo(() => {
		const unfilteredModelIds = Object.keys(openRouterModels).sort((a, b) => a.localeCompare(b))

		return modeFields.apiProvider === "cline" ? unfilteredModelIds.filter((id) => !id.includes(":free")) : unfilteredModelIds
	}, [openRouterModels, modeFields.apiProvider])

	const searchableItems = useMemo(() => {
		return modelIds.map((id) => ({
			id,
			html: id,
		}))
	}, [modelIds])

	const fuse = useMemo(() => {
		return new Fuse(searchableItems, {
			keys: ["html"], // highlight function will update this
			threshold: 0.6,
			shouldSort: true,
			isCaseSensitive: false,
			ignoreLocation: false,
			includeMatches: true,
			minMatchCharLength: 1,
		})
	}, [searchableItems])

	const modelSearchResults = useMemo(() => {
		const favoritedModelIds = apiConfiguration?.favoritedModelIds || []

		// IMPORTANT: highlightjs has a bug where if you use sort/localCompare - "// results.sort((a, b) => a.id.localeCompare(b.id)) ...sorting like this causes ids in objects to be reordered and mismatched"

		// First, get all favorited models
		const favoritedModels = searchableItems.filter((item) => favoritedModelIds.includes(item.id))

		// Then get search results for non-favorited models
		const searchResults = searchTerm
			? highlight(fuse.search(searchTerm), "model-item-highlight").filter((item) => !favoritedModelIds.includes(item.id))
			: searchableItems.filter((item) => !favoritedModelIds.includes(item.id))

		// Combine favorited models with search results
		return [...favoritedModels, ...searchResults]
	}, [searchableItems, searchTerm, fuse, apiConfiguration?.favoritedModelIds])

	const handleKeyDown = (event: KeyboardEvent<HTMLInputElement>) => {
		if (!isDropdownVisible) return

		switch (event.key) {
			case "ArrowDown":
				event.preventDefault()
				setSelectedIndex((prev) => (prev < modelSearchResults.length - 1 ? prev + 1 : prev))
				break
			case "ArrowUp":
				event.preventDefault()
				setSelectedIndex((prev) => (prev > 0 ? prev - 1 : prev))
				break
			case "Enter":
				event.preventDefault()
				if (selectedIndex >= 0 && selectedIndex < modelSearchResults.length) {
					handleModelChange(modelSearchResults[selectedIndex].id)
					setIsDropdownVisible(false)
				}
				break
			case "Escape":
				setIsDropdownVisible(false)
				setSelectedIndex(-1)
				break
		}
	}

	const hasInfo = useMemo(() => {
		try {
			return modelIds.some((id) => id.toLowerCase() === searchTerm.toLowerCase())
		} catch {
			return false
		}
	}, [modelIds, searchTerm])

	useEffect(() => {
		setSelectedIndex(-1)
		if (dropdownListRef.current) {
			dropdownListRef.current.scrollTop = 0
		}
	}, [searchTerm])

	useEffect(() => {
		if (selectedIndex >= 0 && itemRefs.current[selectedIndex]) {
			itemRefs.current[selectedIndex]?.scrollIntoView({
				block: "nearest",
				behavior: "smooth",
			})
		}
	}, [selectedIndex])

	const showBudgetSlider = useMemo(() => {
		return (
			selectedModelId?.toLowerCase().includes("claude-sonnet-4") ||
			selectedModelId?.toLowerCase().includes("claude-opus-4") ||
			selectedModelId?.toLowerCase().includes("claude-3-7-sonnet") ||
			selectedModelId?.toLowerCase().includes("claude-3.7-sonnet") ||
			selectedModelId?.toLowerCase().includes("claude-3.7-sonnet:thinking")
		)
	}, [selectedModelId])

	return (
		<div style={{ width: "100%" }}>
			<style>
				{`
				.model-item-highlight {
					background-color: var(--vscode-editor-findMatchHighlightBackground);
					color: inherit;
				}
				`}
			</style>
			<div style={{ display: "flex", flexDirection: "column" }}>
				<label htmlFor="model-search">
					<span style={{ fontWeight: 500 }}>Model</span>
				</label>

				{modeFields.apiProvider === "cline" && (
					<div style={{ marginBottom: "6px", marginTop: 4 }}>
						{featuredModels.map((model) => (
							<FeaturedModelCard
								key={model.id}
								modelId={model.id}
								description={model.description}
								label={model.label}
								isSelected={selectedModelId === model.id}
								onClick={() => {
									handleModelChange(model.id)
									setIsDropdownVisible(false)
								}}
							/>
						))}
					</div>
				)}

				<DropdownWrapper ref={dropdownRef}>
					<VSCodeTextField
						id="model-search"
						placeholder="Search and select a model..."
						value={searchTerm}
						onInput={(e) => {
							setSearchTerm((e.target as HTMLInputElement)?.value.toLowerCase() || "")
							setIsDropdownVisible(true)
						}}
						onFocus={() => setIsDropdownVisible(true)}
						onKeyDown={handleKeyDown}
						style={{
							width: "100%",
							zIndex: OPENROUTER_MODEL_PICKER_Z_INDEX,
							position: "relative",
						}}>
						{searchTerm && (
							<div
								className="input-icon-button codicon codicon-close"
								aria-label="Clear search"
								onClick={() => {
									setSearchTerm("")
									setIsDropdownVisible(true)
								}}
								slot="end"
								style={{
									display: "flex",
									justifyContent: "center",
									alignItems: "center",
									height: "100%",
								}}
							/>
						)}
					</VSCodeTextField>
					{isDropdownVisible && (
						<DropdownList ref={dropdownListRef}>
							{modelSearchResults.map((item, index) => {
								const isFavorite = (apiConfiguration?.favoritedModelIds || []).includes(item.id)
								return (
									<DropdownItem
										key={item.id}
										ref={(el) => (itemRefs.current[index] = el)}
										isSelected={index === selectedIndex}
										onMouseEnter={() => setSelectedIndex(index)}
										onClick={() => {
											handleModelChange(item.id)
											setIsDropdownVisible(false)
										}}>
										<div style={{ display: "flex", justifyContent: "space-between", alignItems: "center" }}>
											<span dangerouslySetInnerHTML={{ __html: item.html }} />
											<StarIcon
												isFavorite={isFavorite}
												onClick={(e) => {
													e.stopPropagation()
													StateServiceClient.toggleFavoriteModel(
														StringRequest.create({ value: item.id }),
													).catch((error) => console.error("Failed to toggle favorite model:", error))
												}}
											/>
										</div>
									</DropdownItem>
								)
							})}
						</DropdownList>
					)}
				</DropdownWrapper>
			</div>

			{hasInfo ? (
				<>
					{showBudgetSlider && <ThinkingBudgetSlider currentMode={currentMode} />}

					<ModelInfoView selectedModelId={selectedModelId} modelInfo={selectedModelInfo} isPopup={isPopup} />
				</>
			) : (
				<p
					style={{
						fontSize: "12px",
						marginTop: 0,
						color: "var(--vscode-descriptionForeground)",
					}}>
					<>
						The extension automatically fetches the latest list of models available on{" "}
						<VSCodeLink style={{ display: "inline", fontSize: "inherit" }} href="https://openrouter.ai/models">
							OpenRouter.
						</VSCodeLink>
						If you're unsure which model to choose, Cline works best with{" "}
						<VSCodeLink
							style={{ display: "inline", fontSize: "inherit" }}
							onClick={() => handleModelChange("anthropic/claude-sonnet-4")}>
							anthropic/claude-sonnet-4.
						</VSCodeLink>
						You can also try searching "free" for no-cost options currently available.
					</>
				</p>
			)}
		</div>
	)
}

export default OpenRouterModelPicker

// Dropdown

const DropdownWrapper = styled.div`
	position: relative;
	width: 100%;
`

export const OPENROUTER_MODEL_PICKER_Z_INDEX = 1_000

const DropdownList = styled.div`
	position: absolute;
	top: calc(100% - 3px);
	left: 0;
	width: calc(100% - 2px);
	max-height: 200px;
	overflow-y: auto;
	background-color: var(--vscode-dropdown-background);
	border: 1px solid var(--vscode-list-activeSelectionBackground);
	z-index: ${OPENROUTER_MODEL_PICKER_Z_INDEX - 1};
	border-bottom-left-radius: 3px;
	border-bottom-right-radius: 3px;
`

const DropdownItem = styled.div<{ isSelected: boolean }>`
	padding: 5px 10px;
	cursor: pointer;
	word-break: break-all;
	white-space: normal;

	background-color: ${({ isSelected }) => (isSelected ? "var(--vscode-list-activeSelectionBackground)" : "inherit")};

	&:hover {
		background-color: var(--vscode-list-activeSelectionBackground);
	}
`

// Markdown

const StyledMarkdown = styled.div`
	font-family:
		var(--vscode-font-family),
		system-ui,
		-apple-system,
		BlinkMacSystemFont,
		"Segoe UI",
		Roboto,
		Oxygen,
		Ubuntu,
		Cantarell,
		"Open Sans",
		"Helvetica Neue",
		sans-serif;
	font-size: 12px;
	color: var(--vscode-descriptionForeground);

	p,
	li,
	ol,
	ul {
		line-height: 1.25;
		margin: 0;
	}

	ol,
	ul {
		padding-left: 1.5em;
		margin-left: 0;
	}

	p {
		white-space: pre-wrap;
	}

	a {
		text-decoration: none;
	}
	a {
		&:hover {
			text-decoration: underline;
		}
	}
`

export const ModelDescriptionMarkdown = memo(
	({
		markdown,
		key,
		isExpanded,
		setIsExpanded,
		isPopup,
	}: {
		markdown?: string
		key: string
		isExpanded: boolean
		setIsExpanded: (isExpanded: boolean) => void
		isPopup?: boolean
	}) => {
		const [reactContent, setMarkdown] = useRemark()
		// const [isExpanded, setIsExpanded] = useState(false)
		const [showSeeMore, setShowSeeMore] = useState(false)
		const textContainerRef = useRef<HTMLDivElement>(null)
		const textRef = useRef<HTMLDivElement>(null)

		useEffect(() => {
			setMarkdown(markdown || "")
		}, [markdown, setMarkdown])

		useEffect(() => {
			if (textRef.current && textContainerRef.current) {
				const { scrollHeight } = textRef.current
				const { clientHeight } = textContainerRef.current
				const isOverflowing = scrollHeight > clientHeight
				setShowSeeMore(isOverflowing)
				// if (!isOverflowing) {
				// 	setIsExpanded(false)
				// }
			}
		}, [reactContent, setIsExpanded])

		return (
			<StyledMarkdown key={key} style={{ display: "inline-block", marginBottom: 0 }}>
				<div
					ref={textContainerRef}
					style={{
						overflowY: isExpanded ? "auto" : "hidden",
						position: "relative",
						wordBreak: "break-word",
						overflowWrap: "anywhere",
					}}>
					<div
						ref={textRef}
						style={{
							display: "-webkit-box",
							WebkitLineClamp: isExpanded ? "unset" : 3,
							WebkitBoxOrient: "vertical",
							overflow: "hidden",
							// whiteSpace: "pre-wrap",
							// wordBreak: "break-word",
							// overflowWrap: "anywhere",
						}}>
						{reactContent}
					</div>
					{!isExpanded && showSeeMore && (
						<div
							style={{
								position: "absolute",
								right: 0,
								bottom: 0,
								display: "flex",
								alignItems: "center",
							}}>
							<div
								style={{
									width: 30,
									height: "1.2em",
									background: "linear-gradient(to right, transparent, var(--vscode-sideBar-background))",
								}}
							/>
							<VSCodeLink
								style={{
									// cursor: "pointer",
									// color: "var(--vscode-textLink-foreground)",
									fontSize: "inherit",
									paddingRight: 0,
									paddingLeft: 3,
									backgroundColor: isPopup ? CODE_BLOCK_BG_COLOR : "var(--vscode-sideBar-background)",
								}}
								onClick={() => setIsExpanded(true)}>
								See more
							</VSCodeLink>
						</div>
					)}
				</div>
				{/* {isExpanded && showSeeMore && (
				<div
					style={{
						cursor: "pointer",
						color: "var(--vscode-textLink-foreground)",
						marginLeft: "auto",
						textAlign: "right",
						paddingRight: 2,
					}}
					onClick={() => setIsExpanded(false)}>
					See less
				</div>
			)} */}
			</StyledMarkdown>
		)
	},
)<|MERGE_RESOLUTION|>--- conflicted
+++ resolved
@@ -1,13 +1,8 @@
 import { CODE_BLOCK_BG_COLOR } from "@/components/common/CodeBlock"
 import { useExtensionState } from "@/context/ExtensionStateContext"
 import { StateServiceClient } from "@/services/grpc-client"
-<<<<<<< HEAD
-import { openRouterDefaultModelId } from "@shared/api"
-import { StringRequest } from "@shared/proto/common"
-=======
 import { ApiConfiguration, openRouterDefaultModelId } from "@shared/api"
 import { StringRequest } from "@shared/proto/cline/common"
->>>>>>> b4b7512d
 import { VSCodeLink, VSCodeTextField } from "@vscode/webview-ui-toolkit/react"
 import Fuse from "fuse.js"
 import React, { KeyboardEvent, memo, useEffect, useMemo, useRef, useState } from "react"
