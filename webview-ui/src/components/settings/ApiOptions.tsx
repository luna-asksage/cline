--- conflicted
+++ resolved
@@ -1200,14 +1200,6 @@
 							<label htmlFor="model-id">
 								<span style={{ fontWeight: 500 }}>Model</span>
 							</label>
-<<<<<<< HEAD
-							{selectedProvider === "claude-code" && createDropdown(claudeCodeModels)}
-=======
-							{selectedProvider === "qwen" &&
-								createDropdown(
-									apiConfiguration?.qwenApiLine === "china" ? mainlandQwenModels : internationalQwenModels,
-								)}
->>>>>>> 9563a71c
 							{selectedProvider === "nebius" && createDropdown(nebiusModels)}
 						</DropdownContainer>
 						<ModelInfoView
