--- conflicted
+++ resolved
@@ -131,7 +131,6 @@
 	const [paymentsData, setPaymentsData] = useState<PaymentTransaction[]>([])
 	const [lastFetchTime, setLastFetchTime] = useState<number>(Date.now())
 
-<<<<<<< HEAD
 	const clineUris = useMemo(() => {
 		const base = new URL(clineUser?.appBaseUrl || CLINE_APP_URL)
 		const dashboard = new URL("dashboard", base)
@@ -144,14 +143,9 @@
 			credits,
 		}
 	}, [clineUser?.appBaseUrl, activeOrganization])
-=======
+
 	// Add a ref to track the intended organization during transitions
 	const pendingOrganizationRef = useRef<string | null>(null)
-
-	const dashboardAddCreditsURL = activeOrganization
-		? `${clineEnvConfig.appBaseUrl}/dashboard/organization?tab=credits&redirect=true`
-		: `${clineEnvConfig.appBaseUrl}/dashboard/account?tab=credits&redirect=true`
->>>>>>> 1485bbff
 
 	const getUserOrganizations = useCallback(async () => {
 		try {
@@ -166,11 +160,6 @@
 			const response = await AccountServiceClient.getUserOrganizations(EmptyRequest.create())
 			if (response.organizations && !deepEqual(userOrganizations, response.organizations)) {
 				setUserOrganizations(response.organizations)
-<<<<<<< HEAD
-				const newOrg = response.organizations.find((org: UserOrganization) => org.active)
-				if (newOrg?.organizationId !== activeOrganization?.organizationId) {
-					setActiveOrganization(newOrg || null)
-=======
 
 				// Only update activeOrganization if we're not in the middle of a switch
 				// or if the server response matches our pending change
@@ -185,7 +174,6 @@
 					if (pendingOrganizationRef.current === serverActiveOrgId) {
 						pendingOrganizationRef.current = null
 					}
->>>>>>> 1485bbff
 				}
 			}
 		} catch (error) {
@@ -214,10 +202,10 @@
 			if (newBalance !== balance) {
 				setBalance(newBalance ?? null)
 			}
-<<<<<<< HEAD
-			if (response.usageTransactions?.length !== usageData?.length) {
-				setUsageData(convertProtoUsageTransactions(response.usageTransactions))
-			}
+
+			const clineUsage = convertProtoUsageTransactions(response.usageTransactions)
+			setUsageData(clineUsage || [])
+
 			if (activeOrganization?.organizationId) {
 				setPaymentsData([]) // Organizations don't have payment transactions
 			} else {
@@ -229,33 +217,13 @@
 				// Check if paymentTransactions is part of the response
 				if (response.paymentTransactions?.length !== paymentsData?.length) {
 					setPaymentsData(paymentsData)
-=======
-
-			// Always update usage data when switching contexts or if content differs
-			const newUsageData = response.usageTransactions || []
-			if (!deepEqual(usageData, newUsageData)) {
-				setUsageData(newUsageData)
-			}
-
-			// Handle payment data based on context
-			if (targetOrgId) {
-				// Organizations don't have payment transactions
-				if (paymentsData.length > 0) {
-					setPaymentsData([])
-				}
-			} else {
-				// Personal account - update payment data if changed
-				const newPaymentData = response.paymentTransactions || []
-				if (!deepEqual(paymentsData, newPaymentData)) {
-					setPaymentsData(newPaymentData)
->>>>>>> 1485bbff
 				}
 			}
 		} finally {
 			setLastFetchTime(Date.now())
 			setIsLoading(false)
 		}
-	}, [activeOrganization?.organizationId, balance, usageData, paymentsData])
+	}, [activeOrganization?.organizationId])
 
 	const handleManualRefresh = useCallback(
 		debounce(() => !isLoading && fetchCreditBalance(), 500, { immediate: true }),
@@ -314,14 +282,14 @@
 			await fetchCreditBalance()
 		}
 		loadData()
-	}, [getUserOrganizations, fetchCreditBalance])
+	}, [activeOrganization?.organizationId])
 
 	// Periodic refresh
 	useEffect(() => {
 		const refreshData = async () => {
 			try {
 				if (clineUser?.uid) {
-					Promise.all([getUserOrganizations(), fetchCreditBalance()])
+					await Promise.all([getUserOrganizations(), fetchCreditBalance()])
 				}
 			} catch (error) {
 				console.error("Error during periodic refresh:", error)
