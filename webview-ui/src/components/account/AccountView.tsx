<<<<<<< HEAD
import type { PaymentTransaction, UsageTransaction } from "@shared/ClineAccount"
import { type UserOrganization, UserOrganizationUpdateRequest } from "@shared/proto/account"
=======
import { clineEnvConfig } from "@/config"
import { useClineAuth } from "@/context/ClineAuthContext"
import { useExtensionState } from "@/context/ExtensionStateContext"
import { AccountServiceClient } from "@/services/grpc-client"
import { formatCreditsBalance } from "@/utils/format"
import { UsageTransaction as ClineAccountUsageTransaction, PaymentTransaction } from "@shared/ClineAccount"
import { UsageTransaction as ProtoUsageTransaction, UserOrganization, UserOrganizationUpdateRequest } from "@shared/proto/account"
>>>>>>> e7ce38bd
import { EmptyRequest } from "@shared/proto/common"
import {
	VSCodeButton,
	VSCodeDivider,
	VSCodeDropdown,
	VSCodeLink,
	VSCodeOption,
	VSCodeTag,
} from "@vscode/webview-ui-toolkit/react"
<<<<<<< HEAD
import { memo, useCallback, useEffect, useMemo, useRef, useState } from "react"
import { useClineAuth } from "@/context/ClineAuthContext"
import { useExtensionState } from "@/context/ExtensionStateContext"
import { AccountServiceClient } from "@/services/grpc-client"
import { formatCreditsBalance } from "@/utils/format"
import ClineLogoWhite from "../../assets/ClineLogoWhite"
import CreditsHistoryTable from "./CreditsHistoryTable"
import VSCodeButtonLink from "../common/VSCodeButtonLink"
=======
import { memo, useCallback, useEffect, useRef, useState } from "react"
import ClineLogoWhite from "../../assets/ClineLogoWhite"
import VSCodeButtonLink from "../common/VSCodeButtonLink"
import CreditsHistoryTable from "./CreditsHistoryTable"
>>>>>>> e7ce38bd

// Custom hook for animated credit display with styled decimals
const useAnimatedCredits = (targetValue: number, duration: number = 660) => {
	const [currentValue, setCurrentValue] = useState(0)
	const animationRef = useRef<number>()
	const startTimeRef = useRef<number>()

	useEffect(() => {
		const animate = (timestamp: number) => {
			if (!startTimeRef.current) {
				startTimeRef.current = timestamp
			}

			const elapsed = timestamp - startTimeRef.current
			const progress = Math.min(elapsed / duration, 1)

			// Easing function (ease-out)
			const easedProgress = 1 - (1 - progress) ** 3
			const newValue = easedProgress * targetValue

			setCurrentValue(newValue)

			if (progress < 1) {
				animationRef.current = requestAnimationFrame(animate)
			}
		}

		// Reset and start animation
		startTimeRef.current = undefined
		animationRef.current = requestAnimationFrame(animate)

		return () => {
			if (animationRef.current) {
				cancelAnimationFrame(animationRef.current)
			}
		}
	}, [targetValue, duration])

	return currentValue
}

// Custom component to handle styled credit display
const StyledCreditDisplay = ({ balance }: { balance: number }) => {
	const animatedValue = useAnimatedCredits(formatCreditsBalance(balance))
	const formatted = animatedValue.toFixed(4)
	const parts = formatted.split(".")
	const wholePart = parts[0]
	const decimalPart = parts[1] || "0000"
	const firstTwoDecimals = decimalPart.slice(0, 2)
	const lastTwoDecimals = decimalPart.slice(2)

	return (
		<span className="font-azeret-mono font-light tabular-nums">
			{wholePart}.{firstTwoDecimals}
			<span className="text-[var(--vscode-descriptionForeground)]">{lastTwoDecimals}</span>
		</span>
	)
}

type VSCodeDropdownChangeEvent = Event & {
	target: {
		value: string
	}
}

type AccountViewProps = {
	onDone: () => void
}

const AccountView = ({ onDone }: AccountViewProps) => {
	return (
		<div className="fixed inset-0 flex flex-col overflow-hidden pt-[10px] pl-[20px]">
			<div className="flex justify-between items-center mb-[17px] pr-[17px]">
				<h3 className="text-[var(--vscode-foreground)] m-0">Account</h3>
				<VSCodeButton onClick={onDone}>Done</VSCodeButton>
			</div>
			<div className="flex-grow overflow-hidden pr-[8px] flex flex-col">
				<div className="h-full mb-[5px]">
					<ClineAccountView />
				</div>
			</div>
		</div>
	)
}

const getMainRole = (roles?: string[]) => {
	if (!roles) return undefined

	if (roles.includes("owner")) return "Owner"
	if (roles.includes("admin")) return "Admin"

	return "Member"
}

const CLINE_APP_URL = "https://app.cline.bot"

export const ClineAccountView = () => {
	const { clineUser, handleSignIn, handleSignOut } = useClineAuth()
	const { userInfo, apiConfiguration } = useExtensionState()

	const user = apiConfiguration?.clineAccountId ? clineUser || userInfo : undefined

	const [balance, setBalance] = useState<number | null>(null)
	const [userOrganizations, setUserOrganizations] = useState<UserOrganization[]>([])
	const [activeOrganization, setActiveOrganization] = useState<UserOrganization | null>(null)
	const [isLoading, setIsLoading] = useState(true)
	const [isSwitchingOrg, setIsSwitchingOrg] = useState(false)
	const [usageData, setUsageData] = useState<ClineAccountUsageTransaction[]>([])
	const [paymentsData, setPaymentsData] = useState<PaymentTransaction[]>([])
	const intervalRef = useRef<NodeJS.Timeout | null>(null)

	const clineUris = useMemo(() => {
		const base = new URL(clineUser?.appBaseUrl || CLINE_APP_URL)
		const dashboard = new URL("dashboard", base)
		const credits = new URL(activeOrganization ? "/organization" : "/account", dashboard)
		credits.searchParams.set("tab", "credits")
		credits.searchParams.set("redirect", "true")

		return {
			dashboard,
			credits,
		}
	}, [clineUser?.appBaseUrl, activeOrganization])

	async function getUserCredits() {
		setIsLoading(true)
		try {
			const response = await AccountServiceClient.getUserCredits(EmptyRequest.create())
			setBalance(response.balance?.currentBalance ?? null)
			setUsageData(convertProtoUsageTransactions(response.usageTransactions))
			setPaymentsData(response.paymentTransactions)
		} catch (error) {
			console.error("Failed to fetch user credits data:", error)
			setBalance(null)
			setUsageData([])
			setPaymentsData([])
		} finally {
			setIsLoading(false)
		}
	}

	async function getUserOrganizations() {
		setIsLoading(true)
		try {
			const response = await AccountServiceClient.getUserOrganizations(EmptyRequest.create())
			setUserOrganizations(response.organizations || [])
			setActiveOrganization(response.organizations.find((org: UserOrganization) => org.active) || null)
		} catch (error) {
			console.error("Failed to fetch user organizations:", error)
			setUserOrganizations([])
			setActiveOrganization(null)
		} finally {
			setIsLoading(false)
		}
	}

	// Fetch all account data when component mounts using gRPC
	useEffect(() => {
		if (!user) return

		const fetchUserData = async () => {
			try {
				Promise.all([getUserCredits(), getUserOrganizations()])
			} catch (error) {
				console.error("Failed to fetch user data:", error)
				setBalance(null)
				setUsageData([])
				setPaymentsData([])
			} finally {
				setIsLoading(false)
			}
		}

		fetchUserData()
	}, [user])

	// Periodic refresh while component is mounted
	useEffect(() => {
		if (!user) return

		intervalRef.current = setInterval(() => {
			getUserCredits().catch((err) => console.error("Auto-refresh failed:", err))
		}, 10_000)

		return () => {
			if (intervalRef.current) clearInterval(intervalRef.current)
		}
	}, [user])

	const handleManualRefresh = async () => {
		await getUserCredits()

		if (intervalRef.current) {
			clearInterval(intervalRef.current)
			intervalRef.current = setInterval(() => {
				getUserCredits().catch((err) => console.error("Auto-refresh failed:", err))
			}, 10_000)
		}
	}

	const handleLogin = () => {
		handleSignIn()
	}

	const handleLogout = () => {
		handleSignOut()
	}

	const handleOrganizationChange = useCallback(
		async (event: any) => {
			const newOrgId = (event.target as VSCodeDropdownChangeEvent["target"]).value

			if (activeOrganization?.organizationId !== newOrgId) {
				setIsSwitchingOrg(true) // Disable dropdown

				try {
					await AccountServiceClient.setUserOrganization(
						UserOrganizationUpdateRequest.create({ organizationId: newOrgId }),
					)
					await getUserOrganizations() // Refresh to get new active org
					await getUserCredits() // Refresh credits for new org
				} catch (error) {
					console.error("Failed to update organization:", error)
				} finally {
					setIsSwitchingOrg(false) // Re-enable dropdown
				}
			}
		},
		[activeOrganization],
	)

	return (
		<div className="h-full flex flex-col">
			{user ? (
				<div className="flex flex-col pr-3 h-full">
					<div className="flex flex-col w-full">
						<div className="flex items-center mb-6 flex-wrap gap-y-4">
							{/* {user.photoUrl ? (
								<img src={user.photoUrl} alt="Profile" className="size-16 rounded-full mr-4" />
							) : ( */}
							<div className="size-16 rounded-full bg-[var(--vscode-button-background)] flex items-center justify-center text-2xl text-[var(--vscode-button-foreground)] mr-4">
								{user.displayName?.[0] || user.email?.[0] || "?"}
							</div>
							{/* )} */}

							<div className="flex flex-col">
								{user.displayName && (
									<h2 className="text-[var(--vscode-foreground)] m-0 text-lg font-medium">
										{user.displayName}
									</h2>
								)}

								{user.email && (
									<div className="text-sm text-[var(--vscode-descriptionForeground)]">{user.email}</div>
								)}

								<div className="flex gap-2 items-center mt-1">
									{userOrganizations && (
										<VSCodeDropdown
											key={activeOrganization?.organizationId || "personal"}
											currentValue={activeOrganization?.organizationId || ""}
											onChange={handleOrganizationChange}
											disabled={isSwitchingOrg || isLoading}
											className="w-full">
											<VSCodeOption value="">Personal</VSCodeOption>
											{userOrganizations.map((org: UserOrganization) => (
												<VSCodeOption key={org.organizationId} value={org.organizationId}>
													{org.name}
												</VSCodeOption>
											))}
										</VSCodeDropdown>
									)}
									{activeOrganization?.roles && (
										<VSCodeTag className="text-xs p-2" title="Role">
											{getMainRole(activeOrganization.roles)}
										</VSCodeTag>
									)}
								</div>
							</div>
						</div>
					</div>

					<div className="w-full flex gap-2 flex-col min-[225px]:flex-row">
						<div className="w-full min-[225px]:w-1/2">
							<VSCodeButtonLink href={clineUris.dashboard.href} appearance="primary" className="w-full">
								Dashboard
							</VSCodeButtonLink>
						</div>
						<VSCodeButton appearance="secondary" onClick={handleLogout} className="w-full min-[225px]:w-1/2">
							Log out
						</VSCodeButton>
					</div>

					{/* Credit balance is not available for organization account */}
					{activeOrganization === null && <VSCodeDivider className="w-full my-6" />}

					{activeOrganization === null && (
						<div className="w-full flex flex-col items-center">
							<div className="text-sm text-[var(--vscode-descriptionForeground)] mb-3 font-azeret-mono font-light">
								CURRENT BALANCE
							</div>

							<div className="text-4xl font-bold text-[var(--vscode-foreground)] mb-6 flex items-center gap-2">
								{isLoading ? (
									<div className="text-[var(--vscode-descriptionForeground)]">Loading...</div>
								) : (
									<>
										{balance === null ? (
											<span>----</span>
										) : (
											<>
												<StyledCreditDisplay balance={balance} />
											</>
										)}
										<VSCodeButton appearance="icon" className="mt-1" onClick={handleManualRefresh}>
											<span className="codicon codicon-refresh"></span>
										</VSCodeButton>
									</>
								)}
							</div>

							<div className="w-full">
								<VSCodeButtonLink href={clineUris.credits.href} className="w-full">
									Add Credits
								</VSCodeButtonLink>
							</div>
						</div>
					)}

					<VSCodeDivider className="mt-6 mb-3 w-full" />

					<div className="flex-grow flex flex-col min-h-0 pb-[0px]">
						<CreditsHistoryTable
							isLoading={isLoading}
							usageData={usageData}
							paymentsData={paymentsData}
							showPayments={!activeOrganization}
						/>
					</div>
				</div>
			) : (
				<div className="flex flex-col items-center pr-3">
					<ClineLogoWhite className="size-16 mb-4" />

					<p style={{}}>
						Sign up for an account to get access to the latest models, billing dashboard to view usage and credits,
						and more upcoming features.
					</p>

					<VSCodeButton onClick={handleLogin} className="w-full mb-4">
						Sign up with Cline
					</VSCodeButton>

					<p className="text-[var(--vscode-descriptionForeground)] text-xs text-center m-0">
						By continuing, you agree to the <VSCodeLink href="https://cline.bot/tos">Terms of Service</VSCodeLink> and{" "}
						<VSCodeLink href="https://cline.bot/privacy">Privacy Policy.</VSCodeLink>
					</p>
				</div>
			)}
		</div>
	)
}

/**
 * Converts a protobuf UsageTransaction to a ClineAccount UsageTransaction
 * by adding the missing id and metadata fields
 */
function convertProtoUsageTransaction(protoTransaction: ProtoUsageTransaction): ClineAccountUsageTransaction {
	return {
		...protoTransaction,
		id: protoTransaction.generationId, // Use generationId as the id
		metadata: {
			additionalProp1: "",
			additionalProp2: "",
			additionalProp3: "",
		},
	}
}

/**
 * Converts an array of protobuf UsageTransactions to ClineAccount UsageTransactions
 */
function convertProtoUsageTransactions(protoTransactions: ProtoUsageTransaction[]): ClineAccountUsageTransaction[] {
	return protoTransactions.map(convertProtoUsageTransaction)
}

export default memo(AccountView)<|MERGE_RESOLUTION|>--- conflicted
+++ resolved
@@ -1,7 +1,3 @@
-<<<<<<< HEAD
-import type { PaymentTransaction, UsageTransaction } from "@shared/ClineAccount"
-import { type UserOrganization, UserOrganizationUpdateRequest } from "@shared/proto/account"
-=======
 import { clineEnvConfig } from "@/config"
 import { useClineAuth } from "@/context/ClineAuthContext"
 import { useExtensionState } from "@/context/ExtensionStateContext"
@@ -9,7 +5,6 @@
 import { formatCreditsBalance } from "@/utils/format"
 import { UsageTransaction as ClineAccountUsageTransaction, PaymentTransaction } from "@shared/ClineAccount"
 import { UsageTransaction as ProtoUsageTransaction, UserOrganization, UserOrganizationUpdateRequest } from "@shared/proto/account"
->>>>>>> e7ce38bd
 import { EmptyRequest } from "@shared/proto/common"
 import {
 	VSCodeButton,
@@ -19,21 +14,10 @@
 	VSCodeOption,
 	VSCodeTag,
 } from "@vscode/webview-ui-toolkit/react"
-<<<<<<< HEAD
 import { memo, useCallback, useEffect, useMemo, useRef, useState } from "react"
-import { useClineAuth } from "@/context/ClineAuthContext"
-import { useExtensionState } from "@/context/ExtensionStateContext"
-import { AccountServiceClient } from "@/services/grpc-client"
-import { formatCreditsBalance } from "@/utils/format"
 import ClineLogoWhite from "../../assets/ClineLogoWhite"
 import CreditsHistoryTable from "./CreditsHistoryTable"
 import VSCodeButtonLink from "../common/VSCodeButtonLink"
-=======
-import { memo, useCallback, useEffect, useRef, useState } from "react"
-import ClineLogoWhite from "../../assets/ClineLogoWhite"
-import VSCodeButtonLink from "../common/VSCodeButtonLink"
-import CreditsHistoryTable from "./CreditsHistoryTable"
->>>>>>> e7ce38bd
 
 // Custom hook for animated credit display with styled decimals
 const useAnimatedCredits = (targetValue: number, duration: number = 660) => {
