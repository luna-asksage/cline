--- conflicted
+++ resolved
@@ -19,11 +19,8 @@
 		workflowToggles = {},
 		setGlobalClineRulesToggles,
 		setLocalClineRulesToggles,
-<<<<<<< HEAD
+		setLocalCursorRulesToggles,
 		setLocalWindsurfRulesToggles,
-=======
-		setLocalCursorRulesToggles,
->>>>>>> aff78bda
 	} = useExtensionState()
 	const [isVisible, setIsVisible] = useState(false)
 	const buttonRef = useRef<HTMLDivElement>(null)
