import React, { useEffect, useState, useCallback } from "react"
import LinkPreview from "./LinkPreview"
import ImagePreview from "./ImagePreview"
import { vscode } from "../../utils/vscode"
import DOMPurify from "dompurify"
import styled from "styled-components"
import { CODE_BLOCK_BG_COLOR } from "../common/CodeBlock"
import ChatErrorBoundary from "../chat/ChatErrorBoundary"
import {
	safeCreateUrl,
	isUrl,
	getSafeHostname,
	isLocalhostUrl,
	normalizeRelativeUrl,
	formatUrlForOpening,
	checkIfImageUrl,
} from "./McpRichUtil"

// Maximum number of URLs to process in total, per response
export const MAX_URLS = 50

const ResponseHeader = styled.div`
	display: flex;
	justify-content: space-between;
	align-items: center;
	padding: 9px 10px;
	color: var(--vscode-descriptionForeground);
	cursor: pointer;
	user-select: none;
	border-bottom: 1px dashed var(--vscode-editorGroup-border);
	margin-bottom: 8px;

	.header-title {
		display: flex;
		align-items: center;
		white-space: nowrap;
		overflow: hidden;
		text-overflow: ellipsis;
		margin-right: 8px;
	}
`

const ToggleSwitch = styled.div`
	display: flex;
	align-items: center;
	font-size: 12px;
	color: var(--vscode-descriptionForeground);

	.toggle-label {
		margin-right: 8px;
	}

	.toggle-container {
		position: relative;
		width: 40px;
		height: 20px;
		background-color: var(--vscode-button-secondaryBackground);
		border-radius: 10px;
		cursor: pointer;
		transition: background-color 0.3s;
	}

	.toggle-container.active {
		background-color: var(--vscode-button-background);
	}

	.toggle-handle {
		position: absolute;
		top: 2px;
		left: 2px;
		width: 16px;
		height: 16px;
		background-color: var(--vscode-button-foreground);
		border-radius: 50%;
		transition: transform 0.3s;
	}

	.toggle-container.active .toggle-handle {
		transform: translateX(20px);
	}
`

const ResponseContainer = styled.div`
	position: relative;
	font-family: var(--vscode-editor-font-family, monospace);
	font-size: var(--vscode-editor-font-size, 12px);
	background-color: ${CODE_BLOCK_BG_COLOR};
	color: var(--vscode-editor-foreground, #d4d4d4);
	border-radius: 3px;
	border: 1px solid var(--vscode-editorGroup-border);
	overflow: hidden;

	.response-content {
		overflow-x: auto;
		overflow-y: hidden;
		max-width: 100%;
		padding: 10px;
	}
`

// Style for URL text to ensure proper wrapping
const UrlText = styled.div`
	white-space: pre-wrap;
	word-break: break-all;
	overflow-wrap: break-word;
	font-family: var(--vscode-editor-font-family, monospace);
	font-size: var(--vscode-editor-font-size, 12px);
`

interface McpResponseDisplayProps {
	responseText: string
}

// Represents a URL found in the text with its position and metadata
interface UrlMatch {
	url: string // The actual URL
	fullMatch: string // The full matched text
	index: number // Position in the text
	isImage: boolean // Whether this URL is an image
	isProcessed: boolean // Whether we've already processed this URL (to avoid duplicates)
}

const McpResponseDisplay: React.FC<McpResponseDisplayProps> = ({ responseText }) => {
	const [isLoading, setIsLoading] = useState(true)
	const [displayMode, setDisplayMode] = useState<"rich" | "plain">(() => {
		// Get saved preference from localStorage, default to 'rich'
		const savedMode = localStorage.getItem("mcpDisplayMode")
		return savedMode === "plain" ? "plain" : "rich"
	})
	const [urlMatches, setUrlMatches] = useState<UrlMatch[]>([])
	const [error, setError] = useState<string | null>(null)
	// Add a counter state for forcing re-renders to make toggling run smoother
	const [forceUpdateCounter, setForceUpdateCounter] = useState(0)

	const toggleDisplayMode = useCallback(() => {
		const newMode = displayMode === "rich" ? "plain" : "rich"

		// Force an immediate re-render
		setForceUpdateCounter((prev) => prev + 1)

		// Update display mode and save preference
		setDisplayMode(newMode)
		localStorage.setItem("mcpDisplayMode", newMode)

		// If switching to plain mode, cancel any ongoing processing
		if (newMode === "plain") {
			console.log("Switching to plain mode - cancelling URL processing")
			setUrlMatches([]) // Clear any existing matches when switching to plain mode
		} else {
			// If switching to rich mode, the useEffect will re-run and fetch data
			console.log("Switching to rich mode - will start URL processing")
		}
	}, [displayMode])

	// Find all URLs in the text and determine if they're images
	useEffect(() => {
		// Skip all processing if in plain mode
		if (displayMode === "plain") {
			setIsLoading(false)
			setUrlMatches([]) // Clear any existing matches when in plain mode
			return
		}

		// Use a direct boolean for cancellation that's scoped to this effect run
		let processingCanceled = false

		const processResponse = async () => {
			console.log("Processing MCP response for URL extraction")
			setIsLoading(true)
			setError(null)

			try {
				const text = responseText || ""
				const matches: UrlMatch[] = []
<<<<<<< HEAD

				const urlRegex = /(?:https?:\/\/|data:image\/)[^\s]+/g
=======
				const urlRegex = /https?:\/\/[^\s<>"']+/g
>>>>>>> 0f7c0205
				let urlMatch: RegExpExecArray | null
				let urlCount = 0

				// First pass: Extract all URLs and immediately make them available for rendering
				while ((urlMatch = urlRegex.exec(text)) !== null && urlCount < MAX_URLS) {
					// Get the original URL from the match - never modify the original URL text
					const url = urlMatch[0]

					// Skip invalid URLs
					if (!isUrl(url)) {
						console.log("Skipping invalid URL:", url)
						continue
					}

					// Skip localhost URLs to prevent security issues
					if (isLocalhostUrl(url)) {
						console.log("Skipping localhost URL:", url)
						continue
					}

					matches.push({
						url,
						fullMatch: url,
						index: urlMatch.index,
						isImage: false, // Will check later
						isProcessed: false,
					})

					urlCount++
				}

				console.log(`Found ${matches.length} URLs in text, will check if they are images`)

				// Set matches immediately so UI can start rendering with loading states
				setUrlMatches(matches.sort((a, b) => a.index - b.index))

				// Mark loading as complete to show content immediately
				setIsLoading(false)

				// Process image checks in the background - one at a time to avoid network flooding
				const processImageChecks = async () => {
					console.log(`Starting sequential URL processing for ${matches.length} URLs`)

					for (let i = 0; i < matches.length; i++) {
						// Skip already processed URLs (from extension check)
						if (matches[i].isProcessed) continue

						// Check if processing has been canceled (switched to plain mode)
						if (processingCanceled) {
							console.log("URL processing canceled - display mode changed to plain")
							return
						}

						const match = matches[i]
						console.log(`Processing URL ${i + 1} of ${matches.length}: ${match.url}`)

						try {
							// Process each URL individually
							const isImage = await checkIfImageUrl(match.url)

							// Skip if processing has been canceled
							if (processingCanceled) return

							// Update the match in place
							match.isImage = isImage
							match.isProcessed = true

							// Update state after each URL to show progress
							// Create a new array to ensure React detects the state change
							setUrlMatches([...matches])
						} catch (err) {
							console.log(`URL check error: ${match.url}`, err)
							match.isProcessed = true

							// Update state even on error
							if (!processingCanceled) {
								setUrlMatches([...matches])
							}
						}

						// Delay between URL processing to avoid overwhelming the network
						if (!processingCanceled && i < matches.length - 1) {
							await new Promise((resolve) => setTimeout(resolve, 100))
						}
					}

					console.log(`URL processing complete. Found ${matches.filter((m) => m.isImage).length} image URLs`)
				}

				// Start the background processing
				processImageChecks()
			} catch (error) {
				setError("Failed to process response content. Switch to plain text mode to view safely.")
				setIsLoading(false)
			}
		}

		processResponse()

		// Cleanup function to cancel processing if component unmounts or dependencies change
		return () => {
			processingCanceled = true
			console.log("Cleaning up URL processing")
		}
	}, [responseText, displayMode, forceUpdateCounter])

	// Function to render content based on display mode
	const renderContent = () => {
		// For plain text mode, just show the text
		if (displayMode === "plain" || isLoading) {
			return <UrlText>{responseText}</UrlText>
		}

		// Show error message if there was an error
		if (error) {
			return (
				<>
					<div style={{ color: "var(--vscode-errorForeground)", marginBottom: "10px" }}>{error}</div>
					<UrlText>{responseText}</UrlText>
				</>
			)
		}

		// For rich display mode, show the text with embedded content
		if (!isLoading) {
			// We already know displayMode is "rich" if we get here
			// Create an array of text segments and embedded content
			const segments: JSX.Element[] = []
			let lastIndex = 0
			let segmentIndex = 0

			// Track embed count for logging
			let embedCount = 0

			// Add the text before the first URL
			if (urlMatches.length === 0) {
				segments.push(<UrlText key={`segment-${segmentIndex}`}>{responseText}</UrlText>)
			} else {
				for (let i = 0; i < urlMatches.length; i++) {
					const match = urlMatches[i]
					const { url, fullMatch, index } = match

					// Add text segment before this URL
					if (index > lastIndex) {
						segments.push(
							<UrlText key={`segment-${segmentIndex++}`}>{responseText.substring(lastIndex, index)}</UrlText>,
						)
					}

					// Add the URL text itself
					if (url.startsWith("data:image/")) {
						segments.push(<UrlText key={`url-${segmentIndex++}`}>[base64 image]</UrlText>)
					} else {
						segments.push(<UrlText key={`url-${segmentIndex++}`}>{fullMatch}</UrlText>)
					}

					// Calculate the end position of this URL in the text
					const urlEndIndex = index + fullMatch.length

					// Add embedded content after the URL
					// For images, use the ImagePreview component
					if (match.isImage) {
						segments.push(
							<div key={`embed-image-${url}-${segmentIndex++}`}>
								{/* Use formatUrlForOpening for network calls but preserve original URL in display */}
								<ImagePreview url={formatUrlForOpening(url)} />
							</div>,
						)
						embedCount++
						// console.log(`Added image embed for ${url}, embed count: ${embedCount}`);
					} else if (match.isProcessed) {
						// For non-image URLs or URLs we haven't processed yet, show link preview
						try {
							// Skip localhost URLs
							if (!isLocalhostUrl(url)) {
								// Use a unique key that includes the URL to ensure each preview is isolated
								segments.push(
									<div key={`embed-${url}-${segmentIndex++}`} style={{ margin: "10px 0" }}>
										{/* Already using formatUrlForOpening for link previews */}
										<LinkPreview url={formatUrlForOpening(url)} />
									</div>,
								)

								embedCount++
								// console.log(`Added link preview for ${url}, embed count: ${embedCount}`);
							}
						} catch (e) {
							console.log("Link preview could not be created")
							// Show error message for failed link preview
							segments.push(
								<div
									key={`embed-error-${segmentIndex++}`}
									style={{
										margin: "10px 0",
										padding: "8px",
										color: "var(--vscode-errorForeground)",
										border: "1px solid var(--vscode-editorError-foreground)",
										borderRadius: "4px",
										height: "128px", // Fixed height
										overflow: "auto", // Allow scrolling if content overflows
									}}>
									Failed to create preview for: {url}
								</div>,
							)
						}
					}

					// Update lastIndex for next segment
					lastIndex = urlEndIndex
				}

				// Add any remaining text after the last URL
				if (lastIndex < responseText.length) {
					segments.push(<UrlText key={`segment-${segmentIndex++}`}>{responseText.substring(lastIndex)}</UrlText>)
				}
			}

			return <>{segments}</>
		}

		return null
	}

	try {
		return (
			<ResponseContainer>
				<ResponseHeader>
					<span className="header-title">Response</span>
					<ToggleSwitch>
						<span className="toggle-label">{displayMode === "rich" ? "Rich Display" : "Plain Text"}</span>
						<div className={`toggle-container ${displayMode === "rich" ? "active" : ""}`} onClick={toggleDisplayMode}>
							<div className="toggle-handle"></div>
						</div>
					</ToggleSwitch>
				</ResponseHeader>

				<div className="response-content">{renderContent()}</div>
			</ResponseContainer>
		)
	} catch (error) {
		console.log("Error rendering MCP response - falling back to plain text")
		return (
			<ResponseContainer>
				<ResponseHeader>
					<span className="header-title">Response</span>
				</ResponseHeader>
				<div className="response-content">
					<div>Error parsing response:</div>
					<UrlText>{responseText}</UrlText>
				</div>
			</ResponseContainer>
		)
	}
}

// Wrap the entire McpResponseDisplay component with an error boundary
const McpResponseDisplayWithErrorBoundary: React.FC<McpResponseDisplayProps> = (props) => {
	return (
		<ChatErrorBoundary>
			<McpResponseDisplay {...props} />
		</ChatErrorBoundary>
	)
}

export default McpResponseDisplayWithErrorBoundary<|MERGE_RESOLUTION|>--- conflicted
+++ resolved
@@ -172,12 +172,7 @@
 			try {
 				const text = responseText || ""
 				const matches: UrlMatch[] = []
-<<<<<<< HEAD
-
-				const urlRegex = /(?:https?:\/\/|data:image\/)[^\s]+/g
-=======
-				const urlRegex = /https?:\/\/[^\s<>"']+/g
->>>>>>> 0f7c0205
+				const urlRegex = /(?:https?:\/\/|data:image)[^\s<>"']+/g
 				let urlMatch: RegExpExecArray | null
 				let urlCount = 0
 
