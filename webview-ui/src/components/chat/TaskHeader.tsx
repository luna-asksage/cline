import { VSCodeButton } from "@vscode/webview-ui-toolkit/react"
import React, { memo, useEffect, useMemo, useRef, useState } from "react"
import { useWindowSize } from "react-use"
import { mentionRegexGlobal } from "@shared/context-mentions"
import { ClineMessage } from "@shared/ExtensionMessage"
import { useExtensionState } from "@/context/ExtensionStateContext"
import { formatLargeNumber } from "@/utils/format"
import { formatSize } from "@/utils/format"
import { vscode } from "@/utils/vscode"
import Thumbnails from "@/components/common/Thumbnails"
<<<<<<< HEAD
import { normalizeApiConfiguration } from "@/utils/providers"
=======
import { normalizeApiConfiguration } from "@/components/settings/ApiOptions"
import { validateSlashCommand } from "@/utils/slash-commands"
>>>>>>> 32c70e59

interface TaskHeaderProps {
	task: ClineMessage
	tokensIn: number
	tokensOut: number
	doesModelSupportPromptCache: boolean
	cacheWrites?: number
	cacheReads?: number
	totalCost: number
	lastApiReqTotalTokens?: number
	onClose: () => void
}

const TaskHeader: React.FC<TaskHeaderProps> = ({
	task,
	tokensIn,
	tokensOut,
	doesModelSupportPromptCache,
	cacheWrites,
	cacheReads,
	totalCost,
	lastApiReqTotalTokens,
	onClose,
}) => {
	const { apiConfiguration, currentTaskItem, checkpointTrackerErrorMessage } = useExtensionState()
	const [isTaskExpanded, setIsTaskExpanded] = useState(false)
	const [isTextExpanded, setIsTextExpanded] = useState(false)
	const [showSeeMore, setShowSeeMore] = useState(false)
	const textContainerRef = useRef<HTMLDivElement>(null)
	const textRef = useRef<HTMLDivElement>(null)

	const { selectedModelInfo } = useMemo(() => normalizeApiConfiguration(apiConfiguration), [apiConfiguration])
	const contextWindow = selectedModelInfo?.contextWindow

	// Open task header when checkpoint tracker error message is set
	const prevErrorMessageRef = useRef(checkpointTrackerErrorMessage)
	useEffect(() => {
		if (checkpointTrackerErrorMessage !== prevErrorMessageRef.current) {
			setIsTaskExpanded(true)
			prevErrorMessageRef.current = checkpointTrackerErrorMessage
		}
	}, [checkpointTrackerErrorMessage])

	// Reset isTextExpanded when task is collapsed
	useEffect(() => {
		if (!isTaskExpanded) {
			setIsTextExpanded(false)
		}
	}, [isTaskExpanded])

	/*
	When dealing with event listeners in React components that depend on state variables, we face a challenge. We want our listener to always use the most up-to-date version of a callback function that relies on current state, but we don't want to constantly add and remove event listeners as that function updates. This scenario often arises with resize listeners or other window events. Simply adding the listener in a useEffect with an empty dependency array risks using stale state, while including the callback in the dependencies can lead to unnecessary re-registrations of the listener. There are react hook libraries that provide a elegant solution to this problem by utilizing the useRef hook to maintain a reference to the latest callback function without triggering re-renders or effect re-runs. This approach ensures that our event listener always has access to the most current state while minimizing performance overhead and potential memory leaks from multiple listener registrations. 
	Sources
	- https://usehooks-ts.com/react-hook/use-event-listener
	- https://streamich.github.io/react-use/?path=/story/sensors-useevent--docs
	- https://github.com/streamich/react-use/blob/master/src/useEvent.ts
	- https://stackoverflow.com/questions/55565444/how-to-register-event-with-useeffect-hooks

	Before:
	
	const updateMaxHeight = useCallback(() => {
		if (isExpanded && textContainerRef.current) {
			const maxHeight = window.innerHeight * (3 / 5)
			textContainerRef.current.style.maxHeight = `${maxHeight}px`
		}
	}, [isExpanded])

	useEffect(() => {
		updateMaxHeight()
	}, [isExpanded, updateMaxHeight])

	useEffect(() => {
		window.removeEventListener("resize", updateMaxHeight)
		window.addEventListener("resize", updateMaxHeight)
		return () => {
			window.removeEventListener("resize", updateMaxHeight)
		}
	}, [updateMaxHeight])

	After:
	*/

	const { height: windowHeight, width: windowWidth } = useWindowSize()

	useEffect(() => {
		if (isTextExpanded && textContainerRef.current) {
			const maxHeight = windowHeight * (1 / 2)
			textContainerRef.current.style.maxHeight = `${maxHeight}px`
		}
	}, [isTextExpanded, windowHeight])

	useEffect(() => {
		if (isTaskExpanded && textRef.current && textContainerRef.current) {
			// Use requestAnimationFrame to ensure DOM is fully updated
			requestAnimationFrame(() => {
				// Check if refs are still valid
				if (textRef.current && textContainerRef.current) {
					let textContainerHeight = textContainerRef.current.clientHeight
					if (!textContainerHeight) {
						textContainerHeight = textContainerRef.current.getBoundingClientRect().height
					}
					const isOverflowing = textRef.current.scrollHeight > textContainerHeight

					setShowSeeMore(isOverflowing)
				}
			})
		}
	}, [task.text, windowWidth, isTaskExpanded])

	const isCostAvailable = useMemo(() => {
		const openAiCompatHasPricing =
			apiConfiguration?.apiProvider === "openai" &&
			apiConfiguration?.openAiModelInfo?.inputPrice &&
			apiConfiguration?.openAiModelInfo?.outputPrice
		if (openAiCompatHasPricing) {
			return true
		}
		return (
			apiConfiguration?.apiProvider !== "vscode-lm" &&
			apiConfiguration?.apiProvider !== "ollama" &&
			apiConfiguration?.apiProvider !== "lmstudio" &&
			apiConfiguration?.apiProvider !== "gemini"
		)
	}, [apiConfiguration?.apiProvider, apiConfiguration?.openAiModelInfo])

	const shouldShowPromptCacheInfo =
		doesModelSupportPromptCache && apiConfiguration?.apiProvider !== "openrouter" && apiConfiguration?.apiProvider !== "cline"

	const ContextWindowComponent = (
		<>
			{isTaskExpanded && contextWindow && (
				<div
					style={{
						display: "flex",
						flexDirection: windowWidth < 270 ? "column" : "row",
						gap: "4px",
					}}>
					<div
						style={{
							display: "flex",
							alignItems: "center",
							gap: "4px",
							flexShrink: 0, // Prevents shrinking
						}}>
						<span style={{ fontWeight: "bold" }}>
							{/* {windowWidth > 280 && windowWidth < 310 ? "Context:" : "Context Window:"} */}
							Context Window:
						</span>
					</div>
					<div
						style={{
							display: "flex",
							alignItems: "center",
							gap: "3px",
							flex: 1,
							whiteSpace: "nowrap",
						}}>
						<span>{formatLargeNumber(lastApiReqTotalTokens || 0)}</span>
						<div
							style={{
								display: "flex",
								alignItems: "center",
								gap: "3px",
								flex: 1,
							}}>
							<div
								style={{
									flex: 1,
									height: "4px",
									backgroundColor: "color-mix(in srgb, var(--vscode-badge-foreground) 20%, transparent)",
									borderRadius: "2px",
									overflow: "hidden",
								}}>
								<div
									style={{
										width: `${((lastApiReqTotalTokens || 0) / contextWindow) * 100}%`,
										height: "100%",
										backgroundColor: "var(--vscode-badge-foreground)",
										borderRadius: "2px",
									}}
								/>
							</div>
							<span>{formatLargeNumber(contextWindow)}</span>
						</div>
					</div>
				</div>
			)}
		</>
	)

	return (
		<div style={{ padding: "10px 13px 10px 13px" }}>
			<div
				style={{
					backgroundColor: "var(--vscode-badge-background)",
					color: "var(--vscode-badge-foreground)",
					borderRadius: "3px",
					padding: "9px 10px 9px 14px",
					display: "flex",
					flexDirection: "column",
					gap: 6,
					position: "relative",
					zIndex: 1,
				}}>
				<div
					style={{
						display: "flex",
						justifyContent: "space-between",
						alignItems: "center",
					}}>
					<div
						style={{
							display: "flex",
							alignItems: "center",
							cursor: "pointer",
							marginLeft: -2,
							userSelect: "none",
							WebkitUserSelect: "none",
							MozUserSelect: "none",
							msUserSelect: "none",
							flexGrow: 1,
							minWidth: 0, // This allows the div to shrink below its content size
						}}
						onClick={() => setIsTaskExpanded(!isTaskExpanded)}>
						<div
							style={{
								display: "flex",
								alignItems: "center",
								flexShrink: 0,
							}}>
							<span className={`codicon codicon-chevron-${isTaskExpanded ? "down" : "right"}`}></span>
						</div>
						<div
							style={{
								marginLeft: 6,
								whiteSpace: "nowrap",
								overflow: "hidden",
								textOverflow: "ellipsis",
								flexGrow: 1,
								minWidth: 0, // This allows the div to shrink below its content size
							}}>
							<span style={{ fontWeight: "bold" }}>
								Task
								{!isTaskExpanded && ":"}
							</span>
							{!isTaskExpanded && <span style={{ marginLeft: 4 }}>{highlightText(task.text, false)}</span>}
						</div>
					</div>
					{!isTaskExpanded && isCostAvailable && (
						<div
							style={{
								marginLeft: 10,
								backgroundColor: "color-mix(in srgb, var(--vscode-badge-foreground) 70%, transparent)",
								color: "var(--vscode-badge-background)",
								padding: "2px 4px",
								borderRadius: "500px",
								fontSize: "11px",
								fontWeight: 500,
								display: "inline-block",
								flexShrink: 0,
							}}>
							${totalCost?.toFixed(4)}
						</div>
					)}
					<VSCodeButton appearance="icon" onClick={onClose} style={{ marginLeft: 6, flexShrink: 0 }}>
						<span className="codicon codicon-close"></span>
					</VSCodeButton>
				</div>
				{isTaskExpanded && (
					<>
						<div
							ref={textContainerRef}
							style={{
								marginTop: -2,
								fontSize: "var(--vscode-font-size)",
								overflowY: isTextExpanded ? "auto" : "hidden",
								wordBreak: "break-word",
								overflowWrap: "anywhere",
								position: "relative",
							}}>
							<div
								ref={textRef}
								style={{
									display: "-webkit-box",
									WebkitLineClamp: isTextExpanded ? "unset" : 3,
									WebkitBoxOrient: "vertical",
									overflow: "hidden",
									whiteSpace: "pre-wrap",
									wordBreak: "break-word",
									overflowWrap: "anywhere",
								}}>
								{highlightText(task.text, false)}
							</div>
							{!isTextExpanded && showSeeMore && (
								<div
									style={{
										position: "absolute",
										right: 0,
										bottom: 0,
										display: "flex",
										alignItems: "center",
									}}>
									<div
										style={{
											width: 30,
											height: "1.2em",
											background: "linear-gradient(to right, transparent, var(--vscode-badge-background))",
										}}
									/>
									<div
										style={{
											cursor: "pointer",
											color: "var(--vscode-textLink-foreground)",
											paddingRight: 0,
											paddingLeft: 3,
											backgroundColor: "var(--vscode-badge-background)",
										}}
										onClick={() => setIsTextExpanded(!isTextExpanded)}>
										See more
									</div>
								</div>
							)}
						</div>
						{isTextExpanded && showSeeMore && (
							<div
								style={{
									cursor: "pointer",
									color: "var(--vscode-textLink-foreground)",
									marginLeft: "auto",
									textAlign: "right",
									paddingRight: 2,
								}}
								onClick={() => setIsTextExpanded(!isTextExpanded)}>
								See less
							</div>
						)}
						{task.images && task.images.length > 0 && <Thumbnails images={task.images} />}
						<div
							style={{
								display: "flex",
								flexDirection: "column",
								gap: "4px",
							}}>
							<div
								style={{
									display: "flex",
									justifyContent: "space-between",
									alignItems: "center",
									height: 17,
								}}>
								<div
									style={{
										display: "flex",
										alignItems: "center",
										gap: "4px",
										flexWrap: "wrap",
									}}>
									<span style={{ fontWeight: "bold" }}>Tokens:</span>
									<span
										style={{
											display: "flex",
											alignItems: "center",
											gap: "3px",
										}}>
										<i
											className="codicon codicon-arrow-up"
											style={{
												fontSize: "12px",
												fontWeight: "bold",
												marginBottom: "-2px",
											}}
										/>
										{formatLargeNumber(tokensIn || 0)}
									</span>
									<span
										style={{
											display: "flex",
											alignItems: "center",
											gap: "3px",
										}}>
										<i
											className="codicon codicon-arrow-down"
											style={{
												fontSize: "12px",
												fontWeight: "bold",
												marginBottom: "-2px",
											}}
										/>
										{formatLargeNumber(tokensOut || 0)}
									</span>
								</div>
								{!isCostAvailable && (
									<DeleteButton taskSize={formatSize(currentTaskItem?.size)} taskId={currentTaskItem?.id} />
								)}
							</div>

							{shouldShowPromptCacheInfo &&
								(cacheReads !== undefined ||
									cacheWrites !== undefined ||
									apiConfiguration?.apiProvider === "anthropic") && (
									<div
										style={{
											display: "flex",
											alignItems: "center",
											gap: "4px",
											flexWrap: "wrap",
										}}>
										<span style={{ fontWeight: "bold" }}>Cache:</span>
										<span
											style={{
												display: "flex",
												alignItems: "center",
												gap: "3px",
											}}>
											<i
												className="codicon codicon-database"
												style={{
													fontSize: "12px",
													fontWeight: "bold",
													marginBottom: "-1px",
												}}
											/>
											+{formatLargeNumber(cacheWrites || 0)}
										</span>
										<span
											style={{
												display: "flex",
												alignItems: "center",
												gap: "3px",
											}}>
											<i
												className="codicon codicon-arrow-right"
												style={{
													fontSize: "12px",
													fontWeight: "bold",
													marginBottom: 0,
												}}
											/>
											{formatLargeNumber(cacheReads || 0)}
										</span>
									</div>
								)}
							{ContextWindowComponent}
							{isCostAvailable && (
								<div
									style={{
										display: "flex",
										justifyContent: "space-between",
										alignItems: "center",
										height: 17,
									}}>
									<div
										style={{
											display: "flex",
											alignItems: "center",
											gap: "4px",
										}}>
										<span style={{ fontWeight: "bold" }}>API Cost:</span>
										<span>${totalCost?.toFixed(4)}</span>
									</div>
									<DeleteButton taskSize={formatSize(currentTaskItem?.size)} taskId={currentTaskItem?.id} />
								</div>
							)}
							{checkpointTrackerErrorMessage && (
								<div
									style={{
										display: "flex",
										alignItems: "center",
										gap: "8px",
										color: "var(--vscode-editorWarning-foreground)",
										fontSize: "11px",
									}}>
									<i className="codicon codicon-warning" />
									<span>
										{checkpointTrackerErrorMessage.replace(/disabling checkpoints\.$/, "")}
										{checkpointTrackerErrorMessage.endsWith("disabling checkpoints.") && (
											<>
												<a
													onClick={() => {
														vscode.postMessage({
															type: "openExtensionSettings",
															text: "enableCheckpoints",
														})
													}}
													style={{
														color: "inherit",
														textDecoration: "underline",
														cursor: "pointer",
													}}>
													disabling checkpoints.
												</a>
											</>
										)}
										{checkpointTrackerErrorMessage.includes("Git must be installed to use checkpoints.") && (
											<>
												{" "}
												<a
													href="https://github.com/cline/cline/wiki/Installing-Git-for-Checkpoints"
													style={{
														color: "inherit",
														textDecoration: "underline",
													}}>
													See here for instructions.
												</a>
											</>
										)}
									</span>
								</div>
							)}
						</div>
					</>
				)}
			</div>
			{/* {apiProvider === "" && (
				<div
					style={{
						backgroundColor: "color-mix(in srgb, var(--vscode-badge-background) 50%, transparent)",
						color: "var(--vscode-badge-foreground)",
						borderRadius: "0 0 3px 3px",
						display: "flex",
						justifyContent: "space-between",
						alignItems: "center",
						padding: "4px 12px 6px 12px",
						fontSize: "0.9em",
						marginLeft: "10px",
						marginRight: "10px",
					}}>
					<div style={{ fontWeight: "500" }}>Credits Remaining:</div>
					<div>
						{formatPrice(Credits || 0)}
						{(Credits || 0) < 1 && (
							<>
								{" "}
								<VSCodeLink style={{ fontSize: "0.9em" }} href={getAddCreditsUrl(vscodeUriScheme)}>
									(get more?)
								</VSCodeLink>
							</>
						)}
					</div>
				</div>
			)} */}
		</div>
	)
}

/**
 * Highlights slash-command in this text if it exists
 */
const highlightSlashCommands = (text: string, withShadow = true) => {
	const match = text.match(/^\s*\/([a-zA-Z0-9_-]+)(\s*|$)/)
	if (!match) {
		return text
	}

	const commandName = match[1]
	const validationResult = validateSlashCommand(commandName)

	if (!validationResult || validationResult !== "full") {
		return text
	}

	const commandEndIndex = match[0].length
	const beforeCommand = text.substring(0, text.indexOf("/"))
	const afterCommand = match[2] + text.substring(commandEndIndex)

	return [
		beforeCommand,
		<span key="slashCommand" className={withShadow ? "mention-context-highlight-with-shadow" : "mention-context-highlight"}>
			/{commandName}
		</span>,
		afterCommand,
	]
}

/**
 * Highlights & formats all mentions inside this text
 */
export const highlightMentions = (text: string, withShadow = true) => {
	const parts = text.split(mentionRegexGlobal)

	return parts.map((part, index) => {
		if (index % 2 === 0) {
			// This is regular text
			return part
		} else {
			// This is a mention
			return (
				<span
					key={index}
					className={withShadow ? "mention-context-highlight-with-shadow" : "mention-context-highlight"}
					style={{ cursor: "pointer" }}
					onClick={() => vscode.postMessage({ type: "openMention", text: part })}>
					@{part}
				</span>
			)
		}
	})
}

/**
 * Handles parsing both mentions and slash-commands
 */
export const highlightText = (text?: string, withShadow = true) => {
	if (!text) {
		return text
	}

	const resultWithSlashHighlighting = highlightSlashCommands(text, withShadow)

	if (resultWithSlashHighlighting === text) {
		// no highlighting done
		return highlightMentions(resultWithSlashHighlighting, withShadow)
	}

	if (Array.isArray(resultWithSlashHighlighting) && resultWithSlashHighlighting.length === 3) {
		const [beforeCommand, commandElement, afterCommand] = resultWithSlashHighlighting as [string, JSX.Element, string]

		return [beforeCommand, commandElement, ...highlightMentions(afterCommand, withShadow)]
	}

	return [text]
}

const DeleteButton: React.FC<{
	taskSize: string
	taskId?: string
}> = ({ taskSize, taskId }) => (
	<VSCodeButton
		appearance="icon"
		onClick={() => vscode.postMessage({ type: "deleteTaskWithId", text: taskId })}
		style={{ padding: "0px 0px" }}>
		<div
			style={{
				display: "flex",
				alignItems: "center",
				gap: "3px",
				fontSize: "10px",
				fontWeight: "bold",
				opacity: 0.6,
			}}>
			<i className={`codicon codicon-trash`} />
			{taskSize}
		</div>
	</VSCodeButton>
)

// const ExportButton = () => (
// 	<VSCodeButton
// 		appearance="icon"
// 		onClick={() => vscode.postMessage({ type: "exportCurrentTask" })}
// 		style={
// 			{
// 				// marginBottom: "-2px",
// 				// marginRight: "-2.5px",
// 			}
// 		}>
// 		<div style={{ fontSize: "10.5px", fontWeight: "bold", opacity: 0.6 }}>EXPORT</div>
// 	</VSCodeButton>
// )

export default memo(TaskHeader)<|MERGE_RESOLUTION|>--- conflicted
+++ resolved
@@ -8,12 +8,8 @@
 import { formatSize } from "@/utils/format"
 import { vscode } from "@/utils/vscode"
 import Thumbnails from "@/components/common/Thumbnails"
-<<<<<<< HEAD
 import { normalizeApiConfiguration } from "@/utils/providers"
-=======
-import { normalizeApiConfiguration } from "@/components/settings/ApiOptions"
 import { validateSlashCommand } from "@/utils/slash-commands"
->>>>>>> 32c70e59
 
 interface TaskHeaderProps {
 	task: ClineMessage
