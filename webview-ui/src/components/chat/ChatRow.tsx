import { VSCodeBadge, VSCodeProgressRing } from "@vscode/webview-ui-toolkit/react"
import deepEqual from "fast-deep-equal"
import React, { memo, MouseEvent, useCallback, useEffect, useMemo, useRef, useState } from "react"
import styled from "styled-components"
import { useSize } from "react-use"

import { OptionsButtons } from "@/components/chat/OptionsButtons"
import TaskFeedbackButtons from "@/components/chat/TaskFeedbackButtons"
import { CheckmarkControl } from "@/components/common/CheckmarkControl"
import CodeBlock, { CODE_BLOCK_BG_COLOR } from "@/components/common/CodeBlock"
import MarkdownBlock from "@/components/common/MarkdownBlock"
import SuccessButton from "@/components/common/SuccessButton"
import { WithCopyButton } from "@/components/common/CopyButton"
import McpResponseDisplay from "@/components/mcp/chat-display/McpResponseDisplay"
import McpResourceRow from "@/components/mcp/configuration/tabs/installed/server-row/McpResourceRow"
import McpToolRow from "@/components/mcp/configuration/tabs/installed/server-row/McpToolRow"
import { useExtensionState } from "@/context/ExtensionStateContext"
import { FileServiceClient, TaskServiceClient, UiServiceClient } from "@/services/grpc-client"
import { findMatchingResourceOrTemplate, getMcpServerDisplayName } from "@/utils/mcp"
import {
	ClineApiReqInfo,
	ClineAskQuestion,
	ClineAskUseMcpServer,
	ClineMessage,
	ClinePlanModeResponse,
	ClineSayTool,
	COMPLETION_RESULT_CHANGES_FLAG,
} from "@shared/ExtensionMessage"
import { COMMAND_OUTPUT_STRING, COMMAND_REQ_APP_STRING } from "@shared/combineCommandSequences"
import { Int64Request, StringRequest } from "@shared/proto/cline/common"

import CodeAccordian, { cleanPathPrefix } from "../common/CodeAccordian"
import { CheckpointControls } from "../common/CheckpointControls"
import NewTaskPreview from "./NewTaskPreview"
import ReportBugPreview from "./ReportBugPreview"
import UserMessage from "./UserMessage"
import QuoteButton from "./QuoteButton"
import ErrorRow from "./ErrorRow"
import { ErrorBlockTitle } from "./ErrorBlockTitle"

const normalColor = "var(--vscode-foreground)"
const errorColor = "var(--vscode-errorForeground)"
const successColor = "var(--vscode-charts-green)"
const cancelledColor = "var(--vscode-descriptionForeground)"

const ChatRowContainer = styled.div`
	padding: 10px 6px 10px 15px;
	position: relative;

	&:hover ${CheckpointControls} {
		opacity: 1;
	}
`

interface ChatRowProps {
	message: ClineMessage
	isExpanded: boolean
	onToggleExpand: (ts: number) => void
	lastModifiedMessage?: ClineMessage
	isLast: boolean
	onHeightChange: (isTaller: boolean) => void
	inputValue?: string
	sendMessageFromChatRow?: (text: string, images: string[], files: string[]) => void
	onSetQuote: (text: string) => void
}

interface QuoteButtonState {
	visible: boolean
	top: number
	left: number
	selectedText: string
}

interface ChatRowContentProps extends Omit<ChatRowProps, "onHeightChange"> {}

export const ProgressIndicator = () => (
	<div
		style={{
			width: "16px",
			height: "16px",
			display: "flex",
			alignItems: "center",
			justifyContent: "center",
		}}>
		<div style={{ transform: "scale(0.55)", transformOrigin: "center" }}>
			<VSCodeProgressRing />
		</div>
	</div>
)

const Markdown = memo(({ markdown }: { markdown?: string }) => {
	return (
		<div
			style={{
				wordBreak: "break-word",
				overflowWrap: "anywhere",
				marginBottom: -15,
				marginTop: -15,
				overflow: "hidden", // contain child margins so that parent diff matches height of children
			}}>
			<MarkdownBlock markdown={markdown} />
		</div>
	)
})

const ChatRow = memo(
	(props: ChatRowProps) => {
		const { isLast, onHeightChange, message, lastModifiedMessage, inputValue } = props
		// Store the previous height to compare with the current height
		// This allows us to detect changes without causing re-renders
		const prevHeightRef = useRef(0)

		const [chatrow, { height }] = useSize(
			<ChatRowContainer>
				<ChatRowContent {...props} />
			</ChatRowContainer>,
		)

		useEffect(() => {
			// used for partials command output etc.
			// NOTE: it's important we don't distinguish between partial or complete here since our scroll effects in chatview need to handle height change during partial -> complete
			const isInitialRender = prevHeightRef.current === 0 // prevents scrolling when new element is added since we already scroll for that
			// height starts off at Infinity
			if (isLast && height !== 0 && height !== Infinity && height !== prevHeightRef.current) {
				if (!isInitialRender) {
					onHeightChange(height > prevHeightRef.current)
				}
				prevHeightRef.current = height
			}
		}, [height, isLast, onHeightChange, message])

		// we cannot return null as virtuoso does not support it so we use a separate visibleMessages array to filter out messages that should not be rendered
		return chatrow
	},
	// memo does shallow comparison of props, so we need to do deep comparison of arrays/objects whose properties might change
	deepEqual,
)

export default ChatRow

export const ChatRowContent = memo(
	({
		message,
		isExpanded,
		onToggleExpand,
		lastModifiedMessage,
		isLast,
		inputValue,
		sendMessageFromChatRow,
		onSetQuote,
	}: ChatRowContentProps) => {
		const { mcpServers, mcpMarketplaceCatalog, onRelinquishControl, apiConfiguration } = useExtensionState()
		const [seeNewChangesDisabled, setSeeNewChangesDisabled] = useState(false)
		const [quoteButtonState, setQuoteButtonState] = useState<QuoteButtonState>({
			visible: false,
			top: 0,
			left: 0,
			selectedText: "",
		})
		const contentRef = useRef<HTMLDivElement>(null)
		const [cost, apiReqCancelReason, apiReqStreamingFailedMessage, retryStatus] = useMemo(() => {
			if (message.text != null && message.say === "api_req_started") {
				const info: ClineApiReqInfo = JSON.parse(message.text)
				return [info.cost, info.cancelReason, info.streamingFailedMessage, info.retryStatus]
			}
			return [undefined, undefined, undefined, undefined, undefined]
		}, [message.text, message.say])

		// when resuming task last won't be api_req_failed but a resume_task message so api_req_started will show loading spinner. that's why we just remove the last api_req_started that failed without streaming anything
		const apiRequestFailedMessage =
			isLast && lastModifiedMessage?.ask === "api_req_failed" // if request is retried then the latest message is a api_req_retried
				? lastModifiedMessage?.text
				: undefined

		const isCommandExecuting =
			isLast &&
			(lastModifiedMessage?.ask === "command" || lastModifiedMessage?.say === "command") &&
			lastModifiedMessage?.text?.includes(COMMAND_OUTPUT_STRING)

		const isMcpServerResponding = isLast && lastModifiedMessage?.say === "mcp_server_request_started"

		const type = message.type === "ask" ? message.ask : message.say

		const handleToggle = useCallback(() => {
			onToggleExpand(message.ts)
		}, [onToggleExpand, message.ts])

		// Use the onRelinquishControl hook instead of message event
		useEffect(() => {
			return onRelinquishControl(() => {
				setSeeNewChangesDisabled(false)
			})
		}, [onRelinquishControl])

		// --- Quote Button Logic ---
		// MOVE handleQuoteClick INSIDE ChatRowContent
		const handleQuoteClick = useCallback(() => {
			onSetQuote(quoteButtonState.selectedText)
			window.getSelection()?.removeAllRanges() // Clear the browser selection
			setQuoteButtonState({ visible: false, top: 0, left: 0, selectedText: "" })
		}, [onSetQuote, quoteButtonState.selectedText]) // <-- Use onSetQuote from props

		const handleMouseUp = useCallback((event: MouseEvent<HTMLDivElement>) => {
			// Get the target element immediately, before the timeout
			const targetElement = event.target as Element
			const isClickOnButton = !!targetElement.closest(".quote-button-class")

			// Delay the selection check slightly
			setTimeout(() => {
				// Now, check the selection state *after* the browser has likely updated it
				const selection = window.getSelection()
				const selectedText = selection?.toString().trim() ?? ""

				let shouldShowButton = false
				let buttonTop = 0
				let buttonLeft = 0
				let textToQuote = ""

				// Condition 1: Check if there's a valid, non-collapsed selection within bounds
				// Ensure contentRef.current still exists in case component unmounted during timeout
				if (selectedText && contentRef.current && selection && selection.rangeCount > 0 && !selection.isCollapsed) {
					const range = selection.getRangeAt(0)
					const rangeRect = range.getBoundingClientRect()
					// Re-check ref inside timeout and ensure containerRect is valid
					const containerRect = contentRef.current?.getBoundingClientRect()

					if (containerRect) {
						// Check if containerRect was successfully obtained
						const tolerance = 5 // Allow for a small pixel overflow (e.g., for margins)
						const isSelectionWithin =
							rangeRect.top >= containerRect.top &&
							rangeRect.left >= containerRect.left &&
							rangeRect.bottom <= containerRect.bottom + tolerance && // Added tolerance
							rangeRect.right <= containerRect.right

						if (isSelectionWithin) {
							shouldShowButton = true // Mark that we should show the button
							const buttonHeight = 30
							// Calculate the raw top position relative to the container, placing it above the selection
							const calculatedTop = rangeRect.top - containerRect.top - buttonHeight - 5 // Subtract button height and a small margin
							// Allow the button to potentially have a negative top value
							buttonTop = calculatedTop
							buttonLeft = Math.max(0, rangeRect.left - containerRect.left) // Still prevent going left of container
							textToQuote = selectedText
						}
					}
				}

				// Decision: Set the state based on whether we should show or hide
				if (shouldShowButton) {
					// Scenario A: Valid selection exists -> Show button
					setQuoteButtonState({
						visible: true,
						top: buttonTop,
						left: buttonLeft,
						selectedText: textToQuote,
					})
				} else if (!isClickOnButton) {
					// Scenario B: No valid selection AND click was NOT on button -> Hide button
					setQuoteButtonState({ visible: false, top: 0, left: 0, selectedText: "" })
				}
				// Scenario C (Click WAS on button): Do nothing here, handleQuoteClick takes over.
			}, 0) // Delay of 0ms pushes execution after current event cycle
		}, []) // Dependencies remain empty

		const [icon, title] = useMemo(() => {
			switch (type) {
				case "error":
					return [
						<span
							className="codicon codicon-error"
							style={{
								color: errorColor,
								marginBottom: "-1.5px",
							}}></span>,
						<span style={{ color: errorColor, fontWeight: "bold" }}>Error</span>,
					]
				case "mistake_limit_reached":
					return [
						<span
							className="codicon codicon-error"
							style={{
								color: errorColor,
								marginBottom: "-1.5px",
							}}></span>,
						<span style={{ color: errorColor, fontWeight: "bold" }}>Cline is having trouble...</span>,
					]
				case "auto_approval_max_req_reached":
					return [
						<span
							className="codicon codicon-warning"
							style={{
								color: errorColor,
								marginBottom: "-1.5px",
							}}></span>,
						<span style={{ color: errorColor, fontWeight: "bold" }}>Maximum Requests Reached</span>,
					]
				case "command":
					return [
						isCommandExecuting ? (
							<ProgressIndicator />
						) : (
<<<<<<< HEAD
							getIconSpan("error", errorColor)
						)
					) : cost != null ? (
						getIconSpan("check", successColor)
					) : apiRequestFailedMessage ? (
						getIconSpan("error", errorColor)
					) : (
						<ProgressIndicator />
					),
					(() => {
						if (apiReqCancelReason != null) {
							return apiReqCancelReason === "user_cancelled" ? (
								<span style={{ color: normalColor, fontWeight: "bold" }}>API Request Cancelled</span>
							) : (
								<span style={{ color: errorColor, fontWeight: "bold" }}>API Streaming Failed</span>
							)
						}

						if (cost != null) {
							return <span style={{ color: normalColor, fontWeight: "bold" }}>API Request</span>
						}

						if (apiRequestFailedMessage) {
							return <span style={{ color: errorColor, fontWeight: "bold" }}>API Request Failed</span>
						}
						// New: Check for retryStatus to modify the title
						if (retryStatus && cost == null && !apiReqCancelReason) {
							const retryOperations = retryStatus.maxAttempts > 0 ? retryStatus.maxAttempts - 1 : 0
							return (
								<RetryMessage
									seconds={retryStatus.delaySec}
									attempt={retryStatus.attempt}
									retryOperations={retryOperations}
								/>
							)
						}

						return <span style={{ color: normalColor, fontWeight: "bold" }}>API Request...</span>
					})(),
				]
			case "followup":
				return [
					<span
						className="codicon codicon-question"
						style={{
							color: normalColor,
							marginBottom: "-1.5px",
						}}></span>,
					<span style={{ color: normalColor, fontWeight: "bold" }}>Cline has a question:</span>,
				]
			default:
				return [null, null]
		}
	}, [type, cost, apiRequestFailedMessage, isCommandExecuting, apiReqCancelReason, isMcpServerResponding, message.text])

	const headerStyle: React.CSSProperties = {
		display: "flex",
		alignItems: "center",
		gap: "10px",
		marginBottom: "12px",
	}

	const pStyle: React.CSSProperties = {
		margin: 0,
		whiteSpace: "pre-wrap",
		wordBreak: "break-word",
		overflowWrap: "anywhere",
	}

	const tool = useMemo(() => {
		if (message.ask === "tool" || message.say === "tool") {
			return JSON.parse(message.text || "{}") as ClineSayTool
		}
		return null
	}, [message.ask, message.say, message.text])

	// Helper function to check if file is an image
	const isImageFile = (filePath: string): boolean => {
		const imageExtensions = [".png", ".jpg", ".jpeg", ".webp"]
		const extension = filePath.toLowerCase().split(".").pop()
		return extension ? imageExtensions.includes(`.${extension}`) : false
	}

	if (tool) {
		const colorMap = {
			red: "var(--vscode-errorForeground)",
			yellow: "var(--vscode-editorWarning-foreground)",
			green: "var(--vscode-charts-green)",
		}
		const toolIcon = (name: string, color?: string, rotation?: number, title?: string) => (
			<span
				className={`codicon codicon-${name} ph-no-capture`}
				style={{
					color: color ? colorMap[color as keyof typeof colorMap] || color : "var(--vscode-foreground)",
					marginBottom: "-1.5px",
					transform: rotation ? `rotate(${rotation}deg)` : undefined,
				}}
				title={title}></span>
		)

		switch (tool.tool) {
			case "editedExistingFile":
				return (
					<>
						<div style={headerStyle}>
							{toolIcon("edit")}
							{tool.operationIsLocatedInWorkspace === false &&
								toolIcon("sign-out", "yellow", -90, "This file is outside of your workspace")}
							<span style={{ fontWeight: "bold" }}>Cline wants to edit this file:</span>
						</div>
						<CodeAccordian
							// isLoading={message.partial}
							code={tool.content}
							path={tool.path!}
							isExpanded={isExpanded}
							onToggleExpand={onToggleExpand}
						/>
					</>
				)
			case "newFileCreated":
				return (
					<>
						<div style={headerStyle}>
							{toolIcon("new-file")}
							{tool.operationIsLocatedInWorkspace === false &&
								toolIcon("sign-out", "yellow", -90, "This file is outside of your workspace")}
							<span style={{ fontWeight: "bold" }}>Cline wants to create a new file:</span>
						</div>
						<CodeAccordian
							isLoading={message.partial}
							code={tool.content!}
							path={tool.path!}
							isExpanded={isExpanded}
							onToggleExpand={onToggleExpand}
						/>
					</>
				)
			case "readFile":
				const isImage = isImageFile(tool.path || "")
				return (
					<>
						<div style={headerStyle}>
							{toolIcon(isImage ? "file-media" : "file-code")}
							{tool.operationIsLocatedInWorkspace === false &&
								toolIcon("sign-out", "yellow", -90, "This file is outside of your workspace")}
							<span style={{ fontWeight: "bold" }}>
								{/* {message.type === "ask" ? "" : "Cline read this file:"} */}
								Cline wants to read this file:
							</span>
						</div>
						<div
							style={{
								borderRadius: 3,
								backgroundColor: CODE_BLOCK_BG_COLOR,
								overflow: "hidden",
								border: "1px solid var(--vscode-editorGroup-border)",
							}}>
							<div
								style={{
									color: "var(--vscode-descriptionForeground)",
									display: "flex",
									alignItems: "center",
									padding: "9px 10px",
									cursor: isImage ? "default" : "pointer",
									userSelect: isImage ? "text" : "none",
									WebkitUserSelect: isImage ? "text" : "none",
									MozUserSelect: isImage ? "text" : "none",
									msUserSelect: isImage ? "text" : "none",
								}}
								onClick={() => {
									if (!isImage) {
										FileServiceClient.openFile(StringRequest.create({ value: tool.content })).catch((err) =>
											console.error("Failed to open file:", err),
										)
									}
								}}>
								{tool.path?.startsWith(".") && <span>.</span>}
								<span
									className="ph-no-capture"
									style={{
										whiteSpace: "nowrap",
										overflow: "hidden",
										textOverflow: "ellipsis",
										marginRight: "8px",
										direction: "rtl",
										textAlign: "left",
									}}>
									{cleanPathPrefix(tool.path ?? "") + "\u200E"}
								</span>
								<div style={{ flexGrow: 1 }}></div>
								{!isImage && (
									<span
										className={`codicon codicon-link-external`}
										style={{
											fontSize: 13.5,
											margin: "1px 0",
										}}></span>
								)}
							</div>
						</div>
					</>
				)
			case "listFilesTopLevel":
				return (
					<>
						<div style={headerStyle}>
							{toolIcon("folder-opened")}
							{tool.operationIsLocatedInWorkspace === false &&
								toolIcon("sign-out", "yellow", -90, "This is outside of your workspace")}
							<span style={{ fontWeight: "bold" }}>
								{message.type === "ask"
									? "Cline wants to view the top level files in this directory:"
									: "Cline viewed the top level files in this directory:"}
							</span>
						</div>
						<CodeAccordian
							code={tool.content!}
							path={tool.path!}
							language="shell-session"
							isExpanded={isExpanded}
							onToggleExpand={onToggleExpand}
						/>
					</>
				)
			case "listFilesRecursive":
				return (
					<>
						<div style={headerStyle}>
							{toolIcon("folder-opened")}
							{tool.operationIsLocatedInWorkspace === false &&
								toolIcon("sign-out", "yellow", -90, "This is outside of your workspace")}
							<span style={{ fontWeight: "bold" }}>
								{message.type === "ask"
									? "Cline wants to recursively view all files in this directory:"
									: "Cline recursively viewed all files in this directory:"}
							</span>
						</div>
						<CodeAccordian
							code={tool.content!}
							path={tool.path!}
							language="shell-session"
							isExpanded={isExpanded}
							onToggleExpand={onToggleExpand}
						/>
					</>
				)
			case "listCodeDefinitionNames":
				return (
					<>
						<div style={headerStyle}>
							{toolIcon("file-code")}
							{tool.operationIsLocatedInWorkspace === false &&
								toolIcon("sign-out", "yellow", -90, "This file is outside of your workspace")}
							<span style={{ fontWeight: "bold" }}>
								{message.type === "ask"
									? "Cline wants to view source code definition names used in this directory:"
									: "Cline viewed source code definition names used in this directory:"}
							</span>
						</div>
						<CodeAccordian
							code={tool.content!}
							path={tool.path!}
							isExpanded={isExpanded}
							onToggleExpand={onToggleExpand}
						/>
					</>
				)
			case "searchFiles":
				return (
					<>
						<div style={headerStyle}>
							{toolIcon("search")}
							{tool.operationIsLocatedInWorkspace === false &&
								toolIcon("sign-out", "yellow", -90, "This is outside of your workspace")}
							<span style={{ fontWeight: "bold" }}>
								Cline wants to search this directory for <code>{tool.regex}</code>:
							</span>
						</div>
						<CodeAccordian
							code={tool.content!}
							path={tool.path! + (tool.filePattern ? `/(${tool.filePattern})` : "")}
							language="plaintext"
							isExpanded={isExpanded}
							onToggleExpand={onToggleExpand}
						/>
					</>
				)
			case "webFetch":
				return (
					<>
						<div style={headerStyle}>
							<span className="codicon codicon-link" style={{ color: normalColor, marginBottom: "-1.5px" }}></span>
							{tool.operationIsLocatedInWorkspace === false &&
								toolIcon("sign-out", "yellow", -90, "This URL is external")}
							<span style={{ fontWeight: "bold" }}>
								{message.type === "ask"
									? "Cline wants to fetch content from this URL:"
									: "Cline fetched content from this URL:"}
							</span>
						</div>
						<div
							style={{
								borderRadius: 3,
								backgroundColor: CODE_BLOCK_BG_COLOR,
								overflow: "hidden",
								border: "1px solid var(--vscode-editorGroup-border)",
								padding: "9px 10px",
								cursor: "pointer",
								userSelect: "none",
								WebkitUserSelect: "none",
								MozUserSelect: "none",
								msUserSelect: "none",
							}}
							onClick={() => {
								// Attempt to open the URL in the default browser
								if (tool.path) {
									// Assuming 'openUrl' is a valid action the extension can handle.
									// If not, this might need adjustment based on how other external link openings are handled.
									vscode.postMessage({
										type: "action", // This should be a valid MessageType from WebviewMessage
										action: "openUrl", // This should be a valid WebviewAction from WebviewMessage
										url: tool.path,
									} as any) // Using 'as any' for now if 'openUrl' isn't strictly typed yet
								}
							}}>
=======
							<span
								className="codicon codicon-terminal"
								style={{
									color: normalColor,
									marginBottom: "-1.5px",
								}}></span>
						),
						<span style={{ color: normalColor, fontWeight: "bold" }}>Cline wants to execute this command:</span>,
					]
				case "use_mcp_server":
					const mcpServerUse = JSON.parse(message.text || "{}") as ClineAskUseMcpServer
					return [
						isMcpServerResponding ? (
							<ProgressIndicator />
						) : (
>>>>>>> 6050413b
							<span
								className="codicon codicon-server"
								style={{
									color: normalColor,
									marginBottom: "-1.5px",
								}}></span>
						),
						<span
							className="ph-no-capture"
							style={{ color: normalColor, fontWeight: "bold", wordBreak: "break-word" }}>
							Cline wants to {mcpServerUse.type === "use_mcp_tool" ? "use a tool" : "access a resource"} on the{" "}
							<code style={{ wordBreak: "break-all" }}>
								{getMcpServerDisplayName(mcpServerUse.serverName, mcpMarketplaceCatalog)}
							</code>{" "}
							MCP server:
						</span>,
					]
				case "completion_result":
					return [
						<span
							className="codicon codicon-check"
							style={{
								color: successColor,
								marginBottom: "-1.5px",
							}}></span>,
						<span style={{ color: successColor, fontWeight: "bold" }}>Task Completed</span>,
					]
				case "api_req_started":
					return ErrorBlockTitle({
						cost,
						apiReqCancelReason,
						apiRequestFailedMessage,
						retryStatus,
					})
				case "followup":
					return [
						<span
							className="codicon codicon-question"
							style={{
								color: normalColor,
								marginBottom: "-1.5px",
							}}></span>,
						<span style={{ color: normalColor, fontWeight: "bold" }}>Cline has a question:</span>,
					]
				default:
					return [null, null]
			}
		}, [type, cost, apiRequestFailedMessage, isCommandExecuting, apiReqCancelReason, isMcpServerResponding, message.text])

		const headerStyle: React.CSSProperties = {
			display: "flex",
			alignItems: "center",
			gap: "10px",
			marginBottom: "12px",
		}

		const pStyle: React.CSSProperties = {
			margin: 0,
			whiteSpace: "pre-wrap",
			wordBreak: "break-word",
			overflowWrap: "anywhere",
		}

		const tool = useMemo(() => {
			if (message.ask === "tool" || message.say === "tool") {
				return JSON.parse(message.text || "{}") as ClineSayTool
			}
			return null
		}, [message.ask, message.say, message.text])

		if (tool) {
			const colorMap = {
				red: "var(--vscode-errorForeground)",
				yellow: "var(--vscode-editorWarning-foreground)",
				green: "var(--vscode-charts-green)",
			}
			const toolIcon = (name: string, color?: string, rotation?: number, title?: string) => (
				<span
					className={`codicon codicon-${name} ph-no-capture`}
					style={{
						color: color ? colorMap[color as keyof typeof colorMap] || color : "var(--vscode-foreground)",
						marginBottom: "-1.5px",
						transform: rotation ? `rotate(${rotation}deg)` : undefined,
					}}
					title={title}></span>
			)

			switch (tool.tool) {
				case "editedExistingFile":
					return (
						<>
							<div style={headerStyle}>
								{toolIcon("edit")}
								{tool.operationIsLocatedInWorkspace === false &&
									toolIcon("sign-out", "yellow", -90, "This file is outside of your workspace")}
								<span style={{ fontWeight: "bold" }}>Cline wants to edit this file:</span>
							</div>
							<CodeAccordian
								// isLoading={message.partial}
								code={tool.content}
								path={tool.path!}
								isExpanded={isExpanded}
								onToggleExpand={handleToggle}
							/>
						</>
					)
				case "newFileCreated":
					return (
						<>
							<div style={headerStyle}>
								{toolIcon("new-file")}
								{tool.operationIsLocatedInWorkspace === false &&
									toolIcon("sign-out", "yellow", -90, "This file is outside of your workspace")}
								<span style={{ fontWeight: "bold" }}>Cline wants to create a new file:</span>
							</div>
							<CodeAccordian
								isLoading={message.partial}
								code={tool.content!}
								path={tool.path!}
								isExpanded={isExpanded}
								onToggleExpand={handleToggle}
							/>
						</>
					)
				case "readFile":
					return (
						<>
							<div style={headerStyle}>
								{toolIcon("file-code")}
								{tool.operationIsLocatedInWorkspace === false &&
									toolIcon("sign-out", "yellow", -90, "This file is outside of your workspace")}
								<span style={{ fontWeight: "bold" }}>
									{/* {message.type === "ask" ? "" : "Cline read this file:"} */}
									Cline wants to read this file:
								</span>
							</div>
							<div
								style={{
									borderRadius: 3,
									backgroundColor: CODE_BLOCK_BG_COLOR,
									overflow: "hidden",
									border: "1px solid var(--vscode-editorGroup-border)",
								}}>
								<div
									style={{
										color: "var(--vscode-descriptionForeground)",
										display: "flex",
										alignItems: "center",
										padding: "9px 10px",
										cursor: "pointer",
										userSelect: "none",
										WebkitUserSelect: "none",
										MozUserSelect: "none",
										msUserSelect: "none",
									}}
									onClick={() => {
										FileServiceClient.openFile(StringRequest.create({ value: tool.content })).catch((err) =>
											console.error("Failed to open file:", err),
										)
									}}>
									{tool.path?.startsWith(".") && <span>.</span>}
									<span
										className="ph-no-capture"
										style={{
											whiteSpace: "nowrap",
											overflow: "hidden",
											textOverflow: "ellipsis",
											marginRight: "8px",
											direction: "rtl",
											textAlign: "left",
										}}>
										{cleanPathPrefix(tool.path ?? "") + "\u200E"}
									</span>
									<div style={{ flexGrow: 1 }}></div>
									<span
										className={`codicon codicon-link-external`}
										style={{
											fontSize: 13.5,
											margin: "1px 0",
										}}></span>
								</div>
							</div>
						</>
					)
				case "listFilesTopLevel":
					return (
						<>
							<div style={headerStyle}>
								{toolIcon("folder-opened")}
								{tool.operationIsLocatedInWorkspace === false &&
									toolIcon("sign-out", "yellow", -90, "This is outside of your workspace")}
								<span style={{ fontWeight: "bold" }}>
									{message.type === "ask"
										? "Cline wants to view the top level files in this directory:"
										: "Cline viewed the top level files in this directory:"}
								</span>
							</div>
							<CodeAccordian
								code={tool.content!}
								path={tool.path!}
								language="shell-session"
								isExpanded={isExpanded}
								onToggleExpand={handleToggle}
							/>
						</>
					)
				case "listFilesRecursive":
					return (
						<>
							<div style={headerStyle}>
								{toolIcon("folder-opened")}
								{tool.operationIsLocatedInWorkspace === false &&
									toolIcon("sign-out", "yellow", -90, "This is outside of your workspace")}
								<span style={{ fontWeight: "bold" }}>
									{message.type === "ask"
										? "Cline wants to recursively view all files in this directory:"
										: "Cline recursively viewed all files in this directory:"}
								</span>
							</div>
							<CodeAccordian
								code={tool.content!}
								path={tool.path!}
								language="shell-session"
								isExpanded={isExpanded}
								onToggleExpand={handleToggle}
							/>
						</>
					)
				case "listCodeDefinitionNames":
					return (
						<>
							<div style={headerStyle}>
								{toolIcon("file-code")}
								{tool.operationIsLocatedInWorkspace === false &&
									toolIcon("sign-out", "yellow", -90, "This file is outside of your workspace")}
								<span style={{ fontWeight: "bold" }}>
									{message.type === "ask"
										? "Cline wants to view source code definition names used in this directory:"
										: "Cline viewed source code definition names used in this directory:"}
								</span>
							</div>
							<CodeAccordian
								code={tool.content!}
								path={tool.path!}
								isExpanded={isExpanded}
								onToggleExpand={handleToggle}
							/>
						</>
					)
				case "searchFiles":
					return (
						<>
							<div style={headerStyle}>
								{toolIcon("search")}
								{tool.operationIsLocatedInWorkspace === false &&
									toolIcon("sign-out", "yellow", -90, "This is outside of your workspace")}
								<span style={{ fontWeight: "bold" }}>
									Cline wants to search this directory for <code>{tool.regex}</code>:
								</span>
							</div>
							<CodeAccordian
								code={tool.content!}
								path={tool.path! + (tool.filePattern ? `/(${tool.filePattern})` : "")}
								language="plaintext"
								isExpanded={isExpanded}
								onToggleExpand={handleToggle}
							/>
						</>
					)
				case "webFetch":
					return (
						<>
							<div style={headerStyle}>
								<span
									className="codicon codicon-link"
									style={{ color: normalColor, marginBottom: "-1.5px" }}></span>
								{tool.operationIsLocatedInWorkspace === false &&
									toolIcon("sign-out", "yellow", -90, "This URL is external")}
								<span style={{ fontWeight: "bold" }}>
									{message.type === "ask"
										? "Cline wants to fetch content from this URL:"
										: "Cline fetched content from this URL:"}
								</span>
							</div>
							<div
								style={{
									borderRadius: 3,
									backgroundColor: CODE_BLOCK_BG_COLOR,
									overflow: "hidden",
									border: "1px solid var(--vscode-editorGroup-border)",
									padding: "9px 10px",
									cursor: "pointer",
									userSelect: "none",
									WebkitUserSelect: "none",
									MozUserSelect: "none",
									msUserSelect: "none",
								}}
								onClick={() => {
									// Open the URL in the default browser using gRPC
									if (tool.path) {
										UiServiceClient.openUrl(StringRequest.create({ value: tool.path }))

											.catch((err) => {
												console.error("Failed to open URL:", err)
											})
									}
								}}>
								<span
									className="ph-no-capture"
									style={{
										whiteSpace: "nowrap",
										overflow: "hidden",
										textOverflow: "ellipsis",
										marginRight: "8px",
										direction: "rtl",
										textAlign: "left",
										color: "var(--vscode-textLink-foreground)",
										textDecoration: "underline",
									}}>
									{tool.path + "\u200E"}
								</span>
							</div>
							{/* Displaying the 'content' which now holds "Fetching URL: [URL]" */}
							{/* <div style={{ paddingTop: 5, fontSize: '0.9em', opacity: 0.8 }}>{tool.content}</div> */}
						</>
					)
				default:
					return null
			}
		}

		if (message.ask === "command" || message.say === "command") {
			const splitMessage = (text: string) => {
				const outputIndex = text.indexOf(COMMAND_OUTPUT_STRING)
				if (outputIndex === -1) {
					return { command: text, output: "" }
				}
				return {
					command: text.slice(0, outputIndex).trim(),
					output: text
						.slice(outputIndex + COMMAND_OUTPUT_STRING.length)
						.trim()
						.split("")
						.map((char) => {
							switch (char) {
								case "\t":
									return "→   "
								case "\b":
									return "⌫"
								case "\f":
									return "⏏"
								case "\v":
									return "⇳"
								default:
									return char
							}
						})
						.join(""),
				}
			}

			const { command: rawCommand, output } = splitMessage(message.text || "")

			const requestsApproval = rawCommand.endsWith(COMMAND_REQ_APP_STRING)
			const command = requestsApproval ? rawCommand.slice(0, -COMMAND_REQ_APP_STRING.length) : rawCommand

			return (
				<>
					<div style={headerStyle}>
						{icon}
						{title}
					</div>
					<div
						style={{
							borderRadius: 3,
							border: "1px solid var(--vscode-editorGroup-border)",
							overflow: "hidden",
							backgroundColor: CODE_BLOCK_BG_COLOR,
						}}>
						<CodeBlock source={`${"```"}shell\n${command}\n${"```"}`} forceWrap={true} />
						{output.length > 0 && (
							<div style={{ width: "100%" }}>
								<div
									onClick={handleToggle}
									style={{
										display: "flex",
										alignItems: "center",
										gap: "4px",
										width: "100%",
										justifyContent: "flex-start",
										cursor: "pointer",
										padding: `2px 8px ${isExpanded ? 0 : 8}px 8px`,
									}}>
									<span className={`codicon codicon-chevron-${isExpanded ? "down" : "right"}`}></span>
									<span style={{ fontSize: "0.8em" }}>Command Output</span>
								</div>
								{isExpanded && <CodeBlock source={`${"```"}shell\n${output}\n${"```"}`} />}
							</div>
						)}
					</div>
					{requestsApproval && (
						<div
							style={{
								display: "flex",
								alignItems: "center",
								gap: 10,
								padding: 8,
								fontSize: "12px",
								color: "var(--vscode-editorWarning-foreground)",
							}}>
							<i className="codicon codicon-warning"></i>
							<span>The model has determined this command requires explicit approval.</span>
						</div>
					)}
				</>
			)
		}

		if (message.ask === "use_mcp_server" || message.say === "use_mcp_server") {
			const useMcpServer = JSON.parse(message.text || "{}") as ClineAskUseMcpServer
			const server = mcpServers.find((server) => server.name === useMcpServer.serverName)
			return (
				<>
					<div style={headerStyle}>
						{icon}
						{title}
					</div>

					<div
						style={{
							background: "var(--vscode-textCodeBlock-background)",
							borderRadius: "3px",
							padding: "8px 10px",
							marginTop: "8px",
						}}>
						{useMcpServer.type === "access_mcp_resource" && (
							<McpResourceRow
								item={{
									...(findMatchingResourceOrTemplate(
										useMcpServer.uri || "",
										server?.resources,
										server?.resourceTemplates,
									) || {
										name: "",
										mimeType: "",
										description: "",
									}),
									uri: useMcpServer.uri || "",
								}}
							/>
						)}

						{useMcpServer.type === "use_mcp_tool" && (
							<>
								<div onClick={(e) => e.stopPropagation()}>
									<McpToolRow
										tool={{
											name: useMcpServer.toolName || "",
											description:
												server?.tools?.find((tool) => tool.name === useMcpServer.toolName)?.description ||
												"",
											autoApprove:
												server?.tools?.find((tool) => tool.name === useMcpServer.toolName)?.autoApprove ||
												false,
										}}
										serverName={useMcpServer.serverName}
									/>
								</div>
								{useMcpServer.arguments && useMcpServer.arguments !== "{}" && (
									<div style={{ marginTop: "8px" }}>
										<div
											style={{
												marginBottom: "4px",
												opacity: 0.8,
												fontSize: "12px",
												textTransform: "uppercase",
											}}>
											Arguments
										</div>
										<CodeAccordian
											code={useMcpServer.arguments}
											language="json"
											isExpanded={true}
											onToggleExpand={handleToggle}
										/>
									</div>
								)}
							</>
						)}
					</div>
				</>
			)
		}

		switch (message.type) {
			case "say":
				switch (message.say) {
					case "api_req_started":
						return (
							<>
								<div
									style={{
										...headerStyle,
										marginBottom:
											(cost == null && apiRequestFailedMessage) || apiReqStreamingFailedMessage ? 10 : 0,
										justifyContent: "space-between",
										cursor: "pointer",
										userSelect: "none",
										WebkitUserSelect: "none",
										MozUserSelect: "none",
										msUserSelect: "none",
									}}
									onClick={handleToggle}>
									<div
										style={{
											display: "flex",
											alignItems: "center",
											gap: "10px",
										}}>
										{icon}
										{title}
										{/* Need to render this every time since it affects height of row by 2px */}
										<VSCodeBadge
											style={{
												opacity: cost != null && cost > 0 ? 1 : 0,
											}}>
											${Number(cost || 0)?.toFixed(4)}
										</VSCodeBadge>
									</div>
									<span className={`codicon codicon-chevron-${isExpanded ? "up" : "down"}`}></span>
								</div>
								{((cost == null && apiRequestFailedMessage) || apiReqStreamingFailedMessage) && (
									<ErrorRow
										message={message}
										errorType="error"
										apiRequestFailedMessage={apiRequestFailedMessage}
										apiReqStreamingFailedMessage={apiReqStreamingFailedMessage}
									/>
								)}

								{isExpanded && (
									<div style={{ marginTop: "10px" }}>
										<CodeAccordian
											code={JSON.parse(message.text || "{}").request}
											language="markdown"
											isExpanded={true}
											onToggleExpand={handleToggle}
										/>
									</div>
								)}
							</>
						)
					case "api_req_finished":
						return null // we should never see this message type
					case "mcp_server_response":
						return <McpResponseDisplay responseText={message.text || ""} />
					case "mcp_notification":
						return (
							<div
								style={{
									display: "flex",
									alignItems: "flex-start",
									gap: "8px",
									padding: "8px 12px",
									backgroundColor: "var(--vscode-textBlockQuote-background)",
									borderRadius: "4px",
									fontSize: "13px",
									color: "var(--vscode-foreground)",
									opacity: 0.9,
									marginBottom: "8px",
								}}>
								<i
									className="codicon codicon-bell"
									style={{
										marginTop: "2px",
										fontSize: "14px",
										color: "var(--vscode-notificationsInfoIcon-foreground)",
										flexShrink: 0,
									}}
								/>
								<div style={{ flex: 1, wordBreak: "break-word" }}>
									<span style={{ fontWeight: 500 }}>MCP Notification: </span>
									<span className="ph-no-capture">{message.text}</span>
								</div>
							</div>
						)
					case "text":
						return (
							<WithCopyButton
								ref={contentRef}
								onMouseUp={handleMouseUp}
								textToCopy={message.text}
								position="bottom-right">
								<Markdown markdown={message.text} />
								{quoteButtonState.visible && (
									<QuoteButton
										top={quoteButtonState.top}
										left={quoteButtonState.left}
										onClick={() => {
											handleQuoteClick()
										}}
									/>
								)}
							</WithCopyButton>
						)
					case "reasoning":
						return (
							<>
								{message.text && (
									<div
										onClick={handleToggle}
										style={{
											// marginBottom: 15,
											cursor: "pointer",
											color: "var(--vscode-descriptionForeground)",

											fontStyle: "italic",
											overflow: "hidden",
										}}>
										{isExpanded ? (
											<div style={{ marginTop: -3 }}>
												<span style={{ fontWeight: "bold", display: "block", marginBottom: "4px" }}>
													Thinking
													<span
														className="codicon codicon-chevron-down"
														style={{
															display: "inline-block",
															transform: "translateY(3px)",
															marginLeft: "1.5px",
														}}
													/>
												</span>
												<span className="ph-no-capture">{message.text}</span>
											</div>
										) : (
											<div style={{ display: "flex", alignItems: "center" }}>
												<span style={{ fontWeight: "bold", marginRight: "4px" }}>Thinking:</span>
												<span
													className="ph-no-capture"
													style={{
														whiteSpace: "nowrap",
														overflow: "hidden",
														textOverflow: "ellipsis",
														direction: "rtl",
														textAlign: "left",
														flex: 1,
													}}>
													{message.text + "\u200E"}
												</span>
												<span
													className="codicon codicon-chevron-right"
													style={{
														marginLeft: "4px",
														flexShrink: 0,
													}}
												/>
											</div>
										)}
									</div>
								)}
							</>
						)
					case "user_feedback":
						return (
							<UserMessage
								text={message.text}
								images={message.images}
								files={message.files}
								messageTs={message.ts}
								sendMessageFromChatRow={sendMessageFromChatRow}
							/>
						)
					case "user_feedback_diff":
						const tool = JSON.parse(message.text || "{}") as ClineSayTool
						return (
							<div
								style={{
									marginTop: -10,
									width: "100%",
								}}>
								<CodeAccordian
									diff={tool.diff!}
									isFeedback={true}
									isExpanded={isExpanded}
									onToggleExpand={handleToggle}
								/>
							</div>
						)
					case "error":
						return <ErrorRow message={message} errorType="error" />
					case "diff_error":
						return <ErrorRow message={message} errorType="diff_error" />
					case "clineignore_error":
						return <ErrorRow message={message} errorType="clineignore_error" />
					case "checkpoint_created":
						return (
							<>
								<CheckmarkControl
									messageTs={message.ts}
									isCheckpointCheckedOut={message.isCheckpointCheckedOut}
								/>
							</>
						)
					case "load_mcp_documentation":
						return (
							<div
								style={{
									display: "flex",
									alignItems: "center",
									color: "var(--vscode-foreground)",
									opacity: 0.7,
									fontSize: 12,
									padding: "4px 0",
								}}>
								<i className="codicon codicon-book" style={{ marginRight: 6 }} />
								Loading MCP documentation
							</div>
						)
					case "completion_result":
						const hasChanges = message.text?.endsWith(COMPLETION_RESULT_CHANGES_FLAG) ?? false
						const text = hasChanges ? message.text?.slice(0, -COMPLETION_RESULT_CHANGES_FLAG.length) : message.text
						return (
							<>
								<div
									style={{
										...headerStyle,
										marginBottom: "10px",
									}}>
									{icon}
									{title}
									<TaskFeedbackButtons
										messageTs={message.ts}
										isFromHistory={
											!isLast ||
											lastModifiedMessage?.ask === "resume_completed_task" ||
											lastModifiedMessage?.ask === "resume_task"
										}
										style={{
											marginLeft: "auto",
										}}
									/>
								</div>
								<WithCopyButton
									ref={contentRef}
									onMouseUp={handleMouseUp}
									textToCopy={text}
									position="bottom-right"
									style={{
										color: "var(--vscode-charts-green)",
										paddingTop: 10,
									}}>
									<Markdown markdown={text} />
									{quoteButtonState.visible && (
										<QuoteButton
											top={quoteButtonState.top}
											left={quoteButtonState.left}
											onClick={handleQuoteClick}
										/>
									)}
								</WithCopyButton>
								{message.partial !== true && hasChanges && (
									<div style={{ paddingTop: 17 }}>
										<SuccessButton
											disabled={seeNewChangesDisabled}
											onClick={() => {
												setSeeNewChangesDisabled(true)
												TaskServiceClient.taskCompletionViewChanges(
													Int64Request.create({
														value: message.ts,
													}),
												).catch((err) =>
													console.error("Failed to show task completion view changes:", err),
												)
											}}
											style={{
												cursor: seeNewChangesDisabled ? "wait" : "pointer",
												width: "100%",
											}}>
											<i className="codicon codicon-new-file" style={{ marginRight: 6 }} />
											See new changes
										</SuccessButton>
									</div>
								)}
							</>
						)
					case "shell_integration_warning":
						return (
							<>
								<div
									style={{
										display: "flex",
										flexDirection: "column",
										backgroundColor: "var(--vscode-textBlockQuote-background)",
										padding: 8,
										borderRadius: 3,
										fontSize: 12,
									}}>
									<div
										style={{
											display: "flex",
											alignItems: "center",
											marginBottom: 4,
										}}>
										<i
											className="codicon codicon-warning"
											style={{
												marginRight: 8,
												fontSize: 14,
												color: "var(--vscode-descriptionForeground)",
											}}></i>
										<span
											style={{
												fontWeight: 500,
												color: "var(--vscode-foreground)",
											}}>
											Shell Integration Unavailable
										</span>
									</div>
									<div style={{ color: "var(--vscode-foreground)", opacity: 0.8 }}>
										Cline may have trouble viewing the command's output. Please update VSCode (
										<code>CMD/CTRL + Shift + P</code> → "Update") and make sure you're using a supported
										shell: zsh, bash, fish, or PowerShell (<code>CMD/CTRL + Shift + P</code> → "Terminal:
										Select Default Profile").{" "}
										<a
											href="https://github.com/cline/cline/wiki/Troubleshooting-%E2%80%90-Shell-Integration-Unavailable"
											style={{
												color: "inherit",
												textDecoration: "underline",
											}}>
											Still having trouble?
										</a>
									</div>
								</div>
							</>
						)
					default:
						return (
							<>
								{title && (
									<div style={headerStyle}>
										{icon}
										{title}
									</div>
								)}
								<div style={{ paddingTop: 10 }}>
									<Markdown markdown={message.text} />
								</div>
							</>
						)
				}
			case "ask":
				switch (message.ask) {
					case "mistake_limit_reached":
						return <ErrorRow message={message} errorType="mistake_limit_reached" />
					case "auto_approval_max_req_reached":
						return <ErrorRow message={message} errorType="auto_approval_max_req_reached" />
					case "completion_result":
						if (message.text) {
							const hasChanges = message.text.endsWith(COMPLETION_RESULT_CHANGES_FLAG) ?? false
							const text = hasChanges ? message.text.slice(0, -COMPLETION_RESULT_CHANGES_FLAG.length) : message.text
							return (
								<div>
									<div
										style={{
											...headerStyle,
											marginBottom: "10px",
										}}>
										{icon}
										{title}
										<TaskFeedbackButtons
											messageTs={message.ts}
											isFromHistory={
												!isLast ||
												lastModifiedMessage?.ask === "resume_completed_task" ||
												lastModifiedMessage?.ask === "resume_task"
											}
											style={{
												marginLeft: "auto",
											}}
										/>
									</div>
									<WithCopyButton
										ref={contentRef}
										onMouseUp={handleMouseUp}
										textToCopy={text}
										position="bottom-right"
										style={{
											color: "var(--vscode-charts-green)",
											paddingTop: 10,
										}}>
										<Markdown markdown={text} />
										{quoteButtonState.visible && (
											<QuoteButton
												top={quoteButtonState.top}
												left={quoteButtonState.left}
												onClick={handleQuoteClick}
											/>
										)}
									</WithCopyButton>
									{message.partial !== true && hasChanges && (
										<div style={{ marginTop: 15 }}>
											<SuccessButton
												appearance="secondary"
												disabled={seeNewChangesDisabled}
												onClick={() => {
													setSeeNewChangesDisabled(true)
													TaskServiceClient.taskCompletionViewChanges(
														Int64Request.create({
															value: message.ts,
														}),
													).catch((err) =>
														console.error("Failed to show task completion view changes:", err),
													)
												}}>
												<i
													className="codicon codicon-new-file"
													style={{
														marginRight: 6,
														cursor: seeNewChangesDisabled ? "wait" : "pointer",
													}}
												/>
												See new changes
											</SuccessButton>
										</div>
									)}
								</div>
							)
						} else {
							return null // Don't render anything when we get a completion_result ask without text
						}
					case "followup":
						let question: string | undefined
						let options: string[] | undefined
						let selected: string | undefined
						try {
							const parsedMessage = JSON.parse(message.text || "{}") as ClineAskQuestion
							question = parsedMessage.question
							options = parsedMessage.options
							selected = parsedMessage.selected
						} catch (e) {
							// legacy messages would pass question directly
							question = message.text
						}

						return (
							<>
								{title && (
									<div style={headerStyle}>
										{icon}
										{title}
									</div>
								)}
								<WithCopyButton
									ref={contentRef}
									onMouseUp={handleMouseUp}
									textToCopy={question}
									position="bottom-right"
									style={{ paddingTop: 10 }}>
									<Markdown markdown={question} />
									<OptionsButtons
										options={options}
										selected={selected}
										isActive={
											(isLast && lastModifiedMessage?.ask === "followup") ||
											(!selected && options && options.length > 0)
										}
										inputValue={inputValue}
									/>
									{quoteButtonState.visible && (
										<QuoteButton
											top={quoteButtonState.top}
											left={quoteButtonState.left}
											onClick={() => {
												handleQuoteClick()
											}}
										/>
									)}
								</WithCopyButton>
							</>
						)
					case "new_task":
						return (
							<>
								<div style={headerStyle}>
									<span
										className="codicon codicon-new-file"
										style={{
											color: normalColor,
											marginBottom: "-1.5px",
										}}></span>
									<span style={{ color: normalColor, fontWeight: "bold" }}>
										Cline wants to start a new task:
									</span>
								</div>
								<NewTaskPreview context={message.text || ""} />
							</>
						)
					case "condense":
						return (
							<>
								<div style={headerStyle}>
									<span
										className="codicon codicon-new-file"
										style={{
											color: normalColor,
											marginBottom: "-1.5px",
										}}></span>
									<span style={{ color: normalColor, fontWeight: "bold" }}>
										Cline wants to condense your conversation:
									</span>
								</div>
								<NewTaskPreview context={message.text || ""} />
							</>
						)
					case "report_bug":
						return (
							<>
								<div style={headerStyle}>
									<span
										className="codicon codicon-new-file"
										style={{
											color: normalColor,
											marginBottom: "-1.5px",
										}}></span>
									<span style={{ color: normalColor, fontWeight: "bold" }}>
										Cline wants to create a Github issue:
									</span>
								</div>
								<ReportBugPreview data={message.text || ""} />
							</>
						)
					case "plan_mode_respond": {
						let response: string | undefined
						let options: string[] | undefined
						let selected: string | undefined
						try {
							const parsedMessage = JSON.parse(message.text || "{}") as ClinePlanModeResponse
							response = parsedMessage.response
							options = parsedMessage.options
							selected = parsedMessage.selected
						} catch (e) {
							// legacy messages would pass response directly
							response = message.text
						}
						return (
							<WithCopyButton
								ref={contentRef}
								onMouseUp={handleMouseUp}
								textToCopy={response}
								position="bottom-right">
								<Markdown markdown={response} />
								<OptionsButtons
									options={options}
									selected={selected}
									isActive={
										(isLast && lastModifiedMessage?.ask === "plan_mode_respond") ||
										(!selected && options && options.length > 0)
									}
									inputValue={inputValue}
								/>
								{quoteButtonState.visible && (
									<QuoteButton
										top={quoteButtonState.top}
										left={quoteButtonState.left}
										onClick={() => {
											handleQuoteClick()
										}}
									/>
								)}
							</WithCopyButton>
						)
					}
					default:
						return null
				}
		}
	},
)<|MERGE_RESOLUTION|>--- conflicted
+++ resolved
@@ -300,333 +300,6 @@
 						isCommandExecuting ? (
 							<ProgressIndicator />
 						) : (
-<<<<<<< HEAD
-							getIconSpan("error", errorColor)
-						)
-					) : cost != null ? (
-						getIconSpan("check", successColor)
-					) : apiRequestFailedMessage ? (
-						getIconSpan("error", errorColor)
-					) : (
-						<ProgressIndicator />
-					),
-					(() => {
-						if (apiReqCancelReason != null) {
-							return apiReqCancelReason === "user_cancelled" ? (
-								<span style={{ color: normalColor, fontWeight: "bold" }}>API Request Cancelled</span>
-							) : (
-								<span style={{ color: errorColor, fontWeight: "bold" }}>API Streaming Failed</span>
-							)
-						}
-
-						if (cost != null) {
-							return <span style={{ color: normalColor, fontWeight: "bold" }}>API Request</span>
-						}
-
-						if (apiRequestFailedMessage) {
-							return <span style={{ color: errorColor, fontWeight: "bold" }}>API Request Failed</span>
-						}
-						// New: Check for retryStatus to modify the title
-						if (retryStatus && cost == null && !apiReqCancelReason) {
-							const retryOperations = retryStatus.maxAttempts > 0 ? retryStatus.maxAttempts - 1 : 0
-							return (
-								<RetryMessage
-									seconds={retryStatus.delaySec}
-									attempt={retryStatus.attempt}
-									retryOperations={retryOperations}
-								/>
-							)
-						}
-
-						return <span style={{ color: normalColor, fontWeight: "bold" }}>API Request...</span>
-					})(),
-				]
-			case "followup":
-				return [
-					<span
-						className="codicon codicon-question"
-						style={{
-							color: normalColor,
-							marginBottom: "-1.5px",
-						}}></span>,
-					<span style={{ color: normalColor, fontWeight: "bold" }}>Cline has a question:</span>,
-				]
-			default:
-				return [null, null]
-		}
-	}, [type, cost, apiRequestFailedMessage, isCommandExecuting, apiReqCancelReason, isMcpServerResponding, message.text])
-
-	const headerStyle: React.CSSProperties = {
-		display: "flex",
-		alignItems: "center",
-		gap: "10px",
-		marginBottom: "12px",
-	}
-
-	const pStyle: React.CSSProperties = {
-		margin: 0,
-		whiteSpace: "pre-wrap",
-		wordBreak: "break-word",
-		overflowWrap: "anywhere",
-	}
-
-	const tool = useMemo(() => {
-		if (message.ask === "tool" || message.say === "tool") {
-			return JSON.parse(message.text || "{}") as ClineSayTool
-		}
-		return null
-	}, [message.ask, message.say, message.text])
-
-	// Helper function to check if file is an image
-	const isImageFile = (filePath: string): boolean => {
-		const imageExtensions = [".png", ".jpg", ".jpeg", ".webp"]
-		const extension = filePath.toLowerCase().split(".").pop()
-		return extension ? imageExtensions.includes(`.${extension}`) : false
-	}
-
-	if (tool) {
-		const colorMap = {
-			red: "var(--vscode-errorForeground)",
-			yellow: "var(--vscode-editorWarning-foreground)",
-			green: "var(--vscode-charts-green)",
-		}
-		const toolIcon = (name: string, color?: string, rotation?: number, title?: string) => (
-			<span
-				className={`codicon codicon-${name} ph-no-capture`}
-				style={{
-					color: color ? colorMap[color as keyof typeof colorMap] || color : "var(--vscode-foreground)",
-					marginBottom: "-1.5px",
-					transform: rotation ? `rotate(${rotation}deg)` : undefined,
-				}}
-				title={title}></span>
-		)
-
-		switch (tool.tool) {
-			case "editedExistingFile":
-				return (
-					<>
-						<div style={headerStyle}>
-							{toolIcon("edit")}
-							{tool.operationIsLocatedInWorkspace === false &&
-								toolIcon("sign-out", "yellow", -90, "This file is outside of your workspace")}
-							<span style={{ fontWeight: "bold" }}>Cline wants to edit this file:</span>
-						</div>
-						<CodeAccordian
-							// isLoading={message.partial}
-							code={tool.content}
-							path={tool.path!}
-							isExpanded={isExpanded}
-							onToggleExpand={onToggleExpand}
-						/>
-					</>
-				)
-			case "newFileCreated":
-				return (
-					<>
-						<div style={headerStyle}>
-							{toolIcon("new-file")}
-							{tool.operationIsLocatedInWorkspace === false &&
-								toolIcon("sign-out", "yellow", -90, "This file is outside of your workspace")}
-							<span style={{ fontWeight: "bold" }}>Cline wants to create a new file:</span>
-						</div>
-						<CodeAccordian
-							isLoading={message.partial}
-							code={tool.content!}
-							path={tool.path!}
-							isExpanded={isExpanded}
-							onToggleExpand={onToggleExpand}
-						/>
-					</>
-				)
-			case "readFile":
-				const isImage = isImageFile(tool.path || "")
-				return (
-					<>
-						<div style={headerStyle}>
-							{toolIcon(isImage ? "file-media" : "file-code")}
-							{tool.operationIsLocatedInWorkspace === false &&
-								toolIcon("sign-out", "yellow", -90, "This file is outside of your workspace")}
-							<span style={{ fontWeight: "bold" }}>
-								{/* {message.type === "ask" ? "" : "Cline read this file:"} */}
-								Cline wants to read this file:
-							</span>
-						</div>
-						<div
-							style={{
-								borderRadius: 3,
-								backgroundColor: CODE_BLOCK_BG_COLOR,
-								overflow: "hidden",
-								border: "1px solid var(--vscode-editorGroup-border)",
-							}}>
-							<div
-								style={{
-									color: "var(--vscode-descriptionForeground)",
-									display: "flex",
-									alignItems: "center",
-									padding: "9px 10px",
-									cursor: isImage ? "default" : "pointer",
-									userSelect: isImage ? "text" : "none",
-									WebkitUserSelect: isImage ? "text" : "none",
-									MozUserSelect: isImage ? "text" : "none",
-									msUserSelect: isImage ? "text" : "none",
-								}}
-								onClick={() => {
-									if (!isImage) {
-										FileServiceClient.openFile(StringRequest.create({ value: tool.content })).catch((err) =>
-											console.error("Failed to open file:", err),
-										)
-									}
-								}}>
-								{tool.path?.startsWith(".") && <span>.</span>}
-								<span
-									className="ph-no-capture"
-									style={{
-										whiteSpace: "nowrap",
-										overflow: "hidden",
-										textOverflow: "ellipsis",
-										marginRight: "8px",
-										direction: "rtl",
-										textAlign: "left",
-									}}>
-									{cleanPathPrefix(tool.path ?? "") + "\u200E"}
-								</span>
-								<div style={{ flexGrow: 1 }}></div>
-								{!isImage && (
-									<span
-										className={`codicon codicon-link-external`}
-										style={{
-											fontSize: 13.5,
-											margin: "1px 0",
-										}}></span>
-								)}
-							</div>
-						</div>
-					</>
-				)
-			case "listFilesTopLevel":
-				return (
-					<>
-						<div style={headerStyle}>
-							{toolIcon("folder-opened")}
-							{tool.operationIsLocatedInWorkspace === false &&
-								toolIcon("sign-out", "yellow", -90, "This is outside of your workspace")}
-							<span style={{ fontWeight: "bold" }}>
-								{message.type === "ask"
-									? "Cline wants to view the top level files in this directory:"
-									: "Cline viewed the top level files in this directory:"}
-							</span>
-						</div>
-						<CodeAccordian
-							code={tool.content!}
-							path={tool.path!}
-							language="shell-session"
-							isExpanded={isExpanded}
-							onToggleExpand={onToggleExpand}
-						/>
-					</>
-				)
-			case "listFilesRecursive":
-				return (
-					<>
-						<div style={headerStyle}>
-							{toolIcon("folder-opened")}
-							{tool.operationIsLocatedInWorkspace === false &&
-								toolIcon("sign-out", "yellow", -90, "This is outside of your workspace")}
-							<span style={{ fontWeight: "bold" }}>
-								{message.type === "ask"
-									? "Cline wants to recursively view all files in this directory:"
-									: "Cline recursively viewed all files in this directory:"}
-							</span>
-						</div>
-						<CodeAccordian
-							code={tool.content!}
-							path={tool.path!}
-							language="shell-session"
-							isExpanded={isExpanded}
-							onToggleExpand={onToggleExpand}
-						/>
-					</>
-				)
-			case "listCodeDefinitionNames":
-				return (
-					<>
-						<div style={headerStyle}>
-							{toolIcon("file-code")}
-							{tool.operationIsLocatedInWorkspace === false &&
-								toolIcon("sign-out", "yellow", -90, "This file is outside of your workspace")}
-							<span style={{ fontWeight: "bold" }}>
-								{message.type === "ask"
-									? "Cline wants to view source code definition names used in this directory:"
-									: "Cline viewed source code definition names used in this directory:"}
-							</span>
-						</div>
-						<CodeAccordian
-							code={tool.content!}
-							path={tool.path!}
-							isExpanded={isExpanded}
-							onToggleExpand={onToggleExpand}
-						/>
-					</>
-				)
-			case "searchFiles":
-				return (
-					<>
-						<div style={headerStyle}>
-							{toolIcon("search")}
-							{tool.operationIsLocatedInWorkspace === false &&
-								toolIcon("sign-out", "yellow", -90, "This is outside of your workspace")}
-							<span style={{ fontWeight: "bold" }}>
-								Cline wants to search this directory for <code>{tool.regex}</code>:
-							</span>
-						</div>
-						<CodeAccordian
-							code={tool.content!}
-							path={tool.path! + (tool.filePattern ? `/(${tool.filePattern})` : "")}
-							language="plaintext"
-							isExpanded={isExpanded}
-							onToggleExpand={onToggleExpand}
-						/>
-					</>
-				)
-			case "webFetch":
-				return (
-					<>
-						<div style={headerStyle}>
-							<span className="codicon codicon-link" style={{ color: normalColor, marginBottom: "-1.5px" }}></span>
-							{tool.operationIsLocatedInWorkspace === false &&
-								toolIcon("sign-out", "yellow", -90, "This URL is external")}
-							<span style={{ fontWeight: "bold" }}>
-								{message.type === "ask"
-									? "Cline wants to fetch content from this URL:"
-									: "Cline fetched content from this URL:"}
-							</span>
-						</div>
-						<div
-							style={{
-								borderRadius: 3,
-								backgroundColor: CODE_BLOCK_BG_COLOR,
-								overflow: "hidden",
-								border: "1px solid var(--vscode-editorGroup-border)",
-								padding: "9px 10px",
-								cursor: "pointer",
-								userSelect: "none",
-								WebkitUserSelect: "none",
-								MozUserSelect: "none",
-								msUserSelect: "none",
-							}}
-							onClick={() => {
-								// Attempt to open the URL in the default browser
-								if (tool.path) {
-									// Assuming 'openUrl' is a valid action the extension can handle.
-									// If not, this might need adjustment based on how other external link openings are handled.
-									vscode.postMessage({
-										type: "action", // This should be a valid MessageType from WebviewMessage
-										action: "openUrl", // This should be a valid WebviewAction from WebviewMessage
-										url: tool.path,
-									} as any) // Using 'as any' for now if 'openUrl' isn't strictly typed yet
-								}
-							}}>
-=======
 							<span
 								className="codicon codicon-terminal"
 								style={{
@@ -642,7 +315,6 @@
 						isMcpServerResponding ? (
 							<ProgressIndicator />
 						) : (
->>>>>>> 6050413b
 							<span
 								className="codicon codicon-server"
 								style={{
