--- conflicted
+++ resolved
@@ -956,11 +956,7 @@
 															totalSpent={errorData.total_spent}
 															totalPromotions={errorData.total_promotions}
 															message={errorData.message}
-<<<<<<< HEAD
-															buyCreditsURL={errorData.buy_credits_url}
-=======
 															buyCreditsUrl={errorData.buy_credits_url}
->>>>>>> 13f1f0d4
 														/>
 													)
 												}
