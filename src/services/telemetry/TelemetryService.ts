import { PostHog } from "posthog-node"
import * as vscode from "vscode"
import { version as extensionVersion } from "../../../package.json"

import type { TaskFeedbackType } from "@shared/WebviewMessage"
import type { BrowserSettings } from "@shared/BrowserSettings"
import { posthogConfig } from "@/shared/services/config/posthog-config"

/**
 * PostHogClient handles telemetry event tracking for the Cline extension
 * Uses PostHog analytics to track user interactions and system events
 * Respects user privacy settings and VSCode's global telemetry configuration
 */

interface CollectedTasks {
	taskId: string
	collection: Collection[]
}

interface Collection {
	event: string
	properties: any
}

class PostHogClient {
	// Stores events when collect=true
	private collectedTasks: CollectedTasks[] = []
	// Event constants for tracking user interactions and system events
	private static readonly EVENTS = {
		// Task-related events for tracking conversation and execution flow
		TASK: {
			// Tracks when a new task/conversation is started
			CREATED: "task.created",
			// Tracks when a task is reopened
			RESTARTED: "task.restarted",
			// Tracks when a task is finished, with acceptance or rejection status
			COMPLETED: "task.completed",
			// Tracks user feedback on completed tasks
			FEEDBACK: "task.feedback",
			// Tracks when a message is sent in a conversation
			CONVERSATION_TURN: "task.conversation_turn",
			// Tracks token consumption for cost and usage analysis
			TOKEN_USAGE: "task.tokens",
			// Tracks switches between plan and act modes
			MODE_SWITCH: "task.mode",
			// Tracks when users select an option from AI-generated followup questions
			OPTION_SELECTED: "task.option_selected",
			// Tracks when users type a custom response instead of selecting an option from AI-generated followup questions
			OPTIONS_IGNORED: "task.options_ignored",
			// Tracks usage of the git-based checkpoint system (shadow_git_initialized, commit_created, branch_created, branch_deleted_active, branch_deleted_inactive, restored)
			CHECKPOINT_USED: "task.checkpoint_used",
			// Tracks when tools (like file operations, commands) are used
			TOOL_USED: "task.tool_used",
			// Tracks when a historical task is loaded from storage
			HISTORICAL_LOADED: "task.historical_loaded",
			// Tracks when the retry button is clicked for failed operations
			RETRY_CLICKED: "task.retry_clicked",
			// Tracks when a diff edit (replace_in_file) operation fails
			DIFF_EDIT_FAILED: "task.diff_edit_failed",
			// Tracks when the browser tool is started
			BROWSER_TOOL_START: "task.browser_tool_start",
			// Tracks when the browser tool is completed
			BROWSER_TOOL_END: "task.browser_tool_end",
			// Tracks when browser errors occur
			BROWSER_ERROR: "task.browser_error",
			// Collection of all task events
			TASK_COLLECTION: "task.collection",
		},
		// UI interaction events for tracking user engagement
		UI: {
			// Tracks when user switches between API providers
			PROVIDER_SWITCH: "ui.provider_switch",
			// Tracks when images are attached to a conversation
			IMAGE_ATTACHED: "ui.image_attached",
			// Tracks general button click interactions
			BUTTON_CLICK: "ui.button_click",
			// Tracks when the marketplace view is opened
			MARKETPLACE_OPENED: "ui.marketplace_opened",
			// Tracks when settings panel is opened
			SETTINGS_OPENED: "ui.settings_opened",
			// Tracks when task history view is opened
			HISTORY_OPENED: "ui.history_opened",
			// Tracks when a task is removed from history
			TASK_POPPED: "ui.task_popped",
			// Tracks when a different model is selected
			MODEL_SELECTED: "ui.model_selected",
			// Tracks when planning mode is toggled on
			PLAN_MODE_TOGGLED: "ui.plan_mode_toggled",
			// Tracks when action mode is toggled on
			ACT_MODE_TOGGLED: "ui.act_mode_toggled",
			// Tracks when users use the "favorite" button in the model picker
			MODEL_FAVORITE_TOGGLED: "ui.model_favorite_toggled",
		},
	}

	/** Singleton instance of the PostHogClient */
	private static instance: PostHogClient
	/** PostHog client instance for sending analytics events */
	private client: PostHog
	/** Unique identifier for the current VSCode instance */
	private distinctId: string = vscode.env.machineId
	/** Whether telemetry is currently enabled based on user and VSCode settings */
	private telemetryEnabled: boolean = false
	/** Current version of the extension */
	private readonly version: string = extensionVersion
	/** Whether the extension is running in development mode */
	private readonly isDev = process.env.IS_DEV

	/**
	 * Private constructor to enforce singleton pattern
	 * Initializes PostHog client with configuration
	 */
	private constructor() {
		this.client = new PostHog(posthogConfig.apiKey, {
			host: posthogConfig.host,
			enableExceptionAutocapture: false,
		})
	}

	/**
	 * Updates the telemetry state based on user preferences and VSCode settings
	 * Only enables telemetry if both VSCode global telemetry is enabled and user has opted in
	 * @param didUserOptIn Whether the user has explicitly opted into telemetry
	 */
	public updateTelemetryState(didUserOptIn: boolean): void {
		this.telemetryEnabled = false

		// First check global telemetry level - telemetry should only be enabled when level is "all"
		const telemetryLevel = vscode.workspace.getConfiguration("telemetry").get<string>("telemetryLevel", "all")
		const globalTelemetryEnabled = telemetryLevel === "all"

		// We only enable telemetry if global vscode telemetry is enabled
		if (globalTelemetryEnabled) {
			this.telemetryEnabled = didUserOptIn
		}

		// Update PostHog client state based on telemetry preference
		if (this.telemetryEnabled) {
			this.client.optIn()
		} else {
			this.client.optOut()
		}
	}

	/**
	 * Gets or creates the singleton instance of PostHogClient
	 * @returns The PostHogClient instance
	 */
	public static getInstance(): PostHogClient {
		if (!PostHogClient.instance) {
			PostHogClient.instance = new PostHogClient()
		}
		return PostHogClient.instance
	}

	/**
	 * Captures a telemetry event if telemetry is enabled or collects if collect=true
	 * @param event The event to capture with its properties
	 * @param collect If true, store the event in collectedEvents instead of sending to PostHog
	 */
	public capture(event: { event: string; properties?: any }, collect: boolean = false): void {
		const taskId = event.properties.taskId
		const propertiesWithVersion = {
			...event.properties,
			extension_version: this.version,
			is_dev: this.isDev,
		}
		if (collect) {
			const existingTask = this.collectedTasks.find((task) => task.taskId === taskId)
			if (existingTask) {
				existingTask.collection.push({
					event: event.event,
					properties: propertiesWithVersion,
				})
			} else {
				this.collectedTasks.push({
					taskId,
					collection: [
						{
							event: event.event,
							properties: propertiesWithVersion,
						},
					],
				})
			}
		} else if (this.telemetryEnabled) {
			this.client.capture({ distinctId: this.distinctId, event: event.event, properties: propertiesWithVersion })
		}
	}

	// Task events
	/**
	 * Records when a new task/conversation is started
	 * @param taskId Unique identifier for the new task
	 * @param apiProvider Optional API provider
	 * @param collect If true, collect event instead of sending
	 */
	public captureTaskCreated(taskId: string, apiProvider?: string, collect: boolean = false) {
		this.capture(
			{
				event: PostHogClient.EVENTS.TASK.CREATED,
				properties: { taskId, apiProvider },
			},
			collect,
		)
	}

	/**
	 * Records when a task/conversation is restarted
	 * @param taskId Unique identifier for the new task
	 * @param apiProvider Optional API provider
	 * @param collect If true, collect event instead of sending
	 */
	public captureTaskRestarted(taskId: string, apiProvider?: string, collect: boolean = false) {
		this.capture(
			{
				event: PostHogClient.EVENTS.TASK.RESTARTED,
				properties: { taskId, apiProvider },
			},
			collect,
		)
	}

	/**
	 * Records when cline calls the task completion_result tool signifying that cline is done with the task
	 * @param taskId Unique identifier for the task
	 * @param collect If true, collect event instead of sending
	 */
	public captureTaskCompleted(taskId: string, collect: boolean = false) {
		this.capture(
			{
				event: PostHogClient.EVENTS.TASK.COMPLETED,
				properties: { taskId },
			},
			collect,
		)
	}

	/**
	 * Captures that a message was sent, and includes the API provider and model used
	 * @param taskId Unique identifier for the task
	 * @param provider The API provider (e.g., OpenAI, Anthropic)
	 * @param model The specific model used (e.g., GPT-4, Claude)
	 * @param source The source of the message ("user" | "model"). Used to track message patterns and identify when users need to correct the model's responses.
	 */
	public captureConversationTurnEvent(
		taskId: string,
		provider: string = "unknown",
		model: string = "unknown",
		source: "user" | "assistant",
		collect: boolean = false,
	) {
		// Ensure required parameters are provided
		if (!taskId || !provider || !model || !source) {
			console.warn("TelemetryService: Missing required parameters for message capture")
			return
		}

		const properties: Record<string, any> = {
			taskId,
			provider,
			model,
			source,
			timestamp: new Date().toISOString(), // Add timestamp for message sequencing
		}

		this.capture(
			{
				event: PostHogClient.EVENTS.TASK.CONVERSATION_TURN,
				properties,
			},
			collect,
		)
	}

	/**
	 * TODO
	 * Records token usage metrics for cost tracking and usage analysis
	 * @param taskId Unique identifier for the task
	 * @param tokensIn Number of input tokens consumed
	 * @param tokensOut Number of output tokens generated
	 * @param model The model used for token calculation
	 */
	public captureTokenUsage(taskId: string, tokensIn: number, tokensOut: number, model: string, collect: boolean = false) {
		this.capture(
			{
				event: PostHogClient.EVENTS.TASK.TOKEN_USAGE,
				properties: {
					taskId,
					tokensIn,
					tokensOut,
					model,
				},
			},
			collect,
		)
	}

	/**
	 * Records when a task switches between plan and act modes
	 * @param taskId Unique identifier for the task
	 * @param mode The mode being switched to (plan or act)
	 */
	public captureModeSwitch(taskId: string, mode: "plan" | "act", collect: boolean = false) {
		this.capture(
			{
				event: PostHogClient.EVENTS.TASK.MODE_SWITCH,
				properties: {
					taskId,
					mode,
				},
			},
			collect,
		)
	}

	/**
	 * Records user feedback on completed tasks
	 * @param taskId Unique identifier for the task
	 * @param feedbackType The type of feedback ("thumbs_up" or "thumbs_down")
	 */
	public captureTaskFeedback(taskId: string, feedbackType: TaskFeedbackType, collect: boolean = false) {
		console.info("TelemetryService: Capturing task feedback", { taskId, feedbackType })
		this.capture(
			{
				event: PostHogClient.EVENTS.TASK.FEEDBACK,
				properties: {
					taskId,
					feedbackType,
				},
			},
			collect,
		)
	}

	// Tool events
	/**
	 * Records when a tool is used during task execution
	 * @param taskId Unique identifier for the task
	 * @param tool Name of the tool being used
	 * @param autoApproved Whether the tool was auto-approved based on settings
	 * @param success Whether the tool execution was successful
	 */
	public captureToolUsage(taskId: string, tool: string, autoApproved: boolean, success: boolean, collect: boolean = false) {
		this.capture(
			{
				event: PostHogClient.EVENTS.TASK.TOOL_USED,
				properties: {
					taskId,
					tool,
					autoApproved,
					success,
				},
			},
			collect,
		)
	}

	/**
	 * Records interactions with the git-based checkpoint system
	 * @param taskId Unique identifier for the task
	 * @param action The type of checkpoint action
	 * @param durationMs Optional duration of the operation in milliseconds
	 */
	public captureCheckpointUsage(
		taskId: string,
		action: "shadow_git_initialized" | "commit_created" | "restored" | "diff_generated",
		durationMs?: number,
		collect: boolean = false,
	) {
		this.capture(
			{
				event: PostHogClient.EVENTS.TASK.CHECKPOINT_USED,
				properties: {
					taskId,
					action,
					durationMs,
				},
			},
			collect,
		)
	}

	// UI events
	/**
	 * Records when the user switches between different API providers
	 * @param from Previous provider name
	 * @param to New provider name
	 * @param location Where the switch occurred (settings panel or bottom bar)
	 * @param taskId Optional task identifier if switch occurred during a task
	 */
	public captureProviderSwitch(
		from: string,
		to: string,
		location: "settings" | "bottom",
		taskId?: string,
		collect: boolean = false,
	) {
		this.capture(
			{
				event: PostHogClient.EVENTS.UI.PROVIDER_SWITCH,
				properties: {
					from,
					to,
					location,
					taskId,
				},
			},
			collect,
		)
	}

	/**
	 * Records when images are attached to a conversation
	 * @param taskId Unique identifier for the task
	 * @param imageCount Number of images attached
	 */
	public captureImageAttached(taskId: string, imageCount: number, collect: boolean = false) {
		this.capture(
			{
				event: PostHogClient.EVENTS.UI.IMAGE_ATTACHED,
				properties: {
					taskId,
					imageCount,
				},
			},
			collect,
		)
	}

	/**
	 * Records general button click interactions in the UI
	 * @param button Identifier for the button that was clicked
	 * @param taskId Optional task identifier if click occurred during a task
	 */
	public captureButtonClick(button: string, taskId?: string, collect: boolean = false) {
		this.capture(
			{
				event: PostHogClient.EVENTS.UI.BUTTON_CLICK,
				properties: {
					button,
					taskId,
				},
			},
			collect,
		)
	}

	/**
	 * Records when the marketplace view is opened
	 * @param taskId Optional task identifier if marketplace was opened during a task
	 */
	public captureMarketplaceOpened(taskId?: string, collect: boolean = false) {
		this.capture(
			{
				event: PostHogClient.EVENTS.UI.MARKETPLACE_OPENED,
				properties: {
					taskId,
				},
			},
			collect,
		)
	}

	/**
	 * Records when the settings panel is opened
	 * @param taskId Optional task identifier if settings were opened during a task
	 */
	public captureSettingsOpened(taskId?: string, collect: boolean = false) {
		this.capture(
			{
				event: PostHogClient.EVENTS.UI.SETTINGS_OPENED,
				properties: {
					taskId,
				},
			},
			collect,
		)
	}

	/**
	 * Records when the task history view is opened
	 * @param taskId Optional task identifier if history was opened during a task
	 */
	public captureHistoryOpened(taskId?: string, collect: boolean = false) {
		this.capture(
			{
				event: PostHogClient.EVENTS.UI.HISTORY_OPENED,
				properties: {
					taskId,
				},
			},
			collect,
		)
	}

	/**
	 * Records when a task is removed from the task history
	 * @param taskId Unique identifier for the task being removed
	 */
	public captureTaskPopped(taskId: string, collect: boolean = false) {
		this.capture(
			{
				event: PostHogClient.EVENTS.UI.TASK_POPPED,
				properties: {
					taskId,
				},
			},
			collect,
		)
	}

	/**
	 * Records when a diff edit (replace_in_file) operation fails
	 * @param taskId Unique identifier for the task
	 * @param errorType Type of error that occurred (e.g., "search_not_found", "invalid_format")
	 */
<<<<<<< HEAD
	public captureDiffEditFailure(taskId: string, modelId: string, errorType?: string) {
		this.capture({
			event: PostHogClient.EVENTS.TASK.DIFF_EDIT_FAILED,
			properties: {
				taskId,
				errorType,
				modelId,
=======
	public captureDiffEditFailure(taskId: string, errorType?: string, collect: boolean = false) {
		this.capture(
			{
				event: PostHogClient.EVENTS.TASK.DIFF_EDIT_FAILED,
				properties: {
					taskId,
					errorType,
				},
>>>>>>> 311cb3ac
			},
			collect,
		)
	}

	/**
	 * Records when a different model is selected for use
	 * @param model Name of the selected model
	 * @param provider Provider of the selected model
	 * @param taskId Optional task identifier if model was selected during a task
	 */
	public captureModelSelected(model: string, provider: string, taskId?: string, collect: boolean = false) {
		this.capture(
			{
				event: PostHogClient.EVENTS.UI.MODEL_SELECTED,
				properties: {
					model,
					provider,
					taskId,
				},
			},
			collect,
		)
	}

	/**
	 * Records when a historical task is loaded from storage
	 * @param taskId Unique identifier for the historical task
	 */
	public captureHistoricalTaskLoaded(taskId: string, collect: boolean = false) {
		this.capture(
			{
				event: PostHogClient.EVENTS.TASK.HISTORICAL_LOADED,
				properties: {
					taskId,
				},
			},
			collect,
		)
	}

	/**
	 * Records when the retry button is clicked for failed operations
	 * @param taskId Unique identifier for the task being retried
	 */
	public captureRetryClicked(taskId: string, collect: boolean = false) {
		this.capture(
			{
				event: PostHogClient.EVENTS.TASK.RETRY_CLICKED,
				properties: {
					taskId,
				},
			},
			collect,
		)
	}

	/**
	 * Records when the browser tool is started
	 * @param taskId Unique identifier for the task
	 * @param browserSettings The browser settings being used
	 */
	public captureBrowserToolStart(taskId: string, browserSettings: BrowserSettings, collect: boolean = false) {
		this.capture(
			{
				event: PostHogClient.EVENTS.TASK.BROWSER_TOOL_START,
				properties: {
					taskId,
					viewport: browserSettings.viewport,
					isRemote: !!browserSettings.remoteBrowserEnabled,
					remoteBrowserHost: browserSettings.remoteBrowserHost,
					timestamp: new Date().toISOString(),
				},
			},
			collect,
		)
	}

	/**
	 * Records when the browser tool is completed
	 * @param taskId Unique identifier for the task
	 * @param stats Statistics about the browser session
	 */
	public captureBrowserToolEnd(
		taskId: string,
		stats: {
			actionCount: number
			duration: number
			actions?: string[]
		},
		collect: boolean = false,
	) {
		this.capture(
			{
				event: PostHogClient.EVENTS.TASK.BROWSER_TOOL_END,
				properties: {
					taskId,
					actionCount: stats.actionCount,
					duration: stats.duration,
					actions: stats.actions,
					timestamp: new Date().toISOString(),
				},
			},
			collect,
		)
	}

	/**
	 * Records when browser errors occur during a task
	 * @param taskId Unique identifier for the task
	 * @param errorType Type of error that occurred (e.g., "launch_error", "connection_error", "navigation_error")
	 * @param errorMessage The error message
	 * @param context Additional context about where the error occurred
	 */
	public captureBrowserError(
		taskId: string,
		errorType: string,
		errorMessage: string,
		context?: {
			action?: string
			url?: string
			isRemote?: boolean
			[key: string]: any
		},
		collect: boolean = false,
	) {
		this.capture(
			{
				event: PostHogClient.EVENTS.TASK.BROWSER_ERROR,
				properties: {
					taskId,
					errorType,
					errorMessage,
					context,
					timestamp: new Date().toISOString(),
				},
			},
			collect,
		)
	}

	/**
	 * Records when a user selects an option from AI-generated followup questions
	 * @param taskId Unique identifier for the task
	 * @param qty The quantity of options that were presented
	 * @param mode The mode in which the option was selected ("plan" or "act")
	 */
	public captureOptionSelected(taskId: string, qty: number, mode: "plan" | "act", collect: boolean = false) {
		this.capture(
			{
				event: PostHogClient.EVENTS.TASK.OPTION_SELECTED,
				properties: {
					taskId,
					qty,
					mode,
				},
			},
			collect,
		)
	}

	/**
	 * Records when a user types a custom response instead of selecting one of the AI-generated followup questions
	 * @param taskId Unique identifier for the task
	 * @param qty The quantity of options that were presented
	 * @param mode The mode in which the custom response was provided ("plan" or "act")
	 */
	public captureOptionsIgnored(taskId: string, qty: number, mode: "plan" | "act", collect: boolean = false) {
		this.capture(
			{
				event: PostHogClient.EVENTS.TASK.OPTIONS_IGNORED,
				properties: {
					taskId,
					qty,
					mode,
				},
			},
			collect,
		)
	}

	/**
	 * Records when the user uses the model favorite button in the model picker
	 * @param model The name of the model the user has interacted with
	 * @param isFavorited Whether the model is being favorited (true) or unfavorited (false)
	 */
	public captureModelFavoritesUsage(model: string, isFavorited: boolean, collect: boolean = false) {
		this.capture(
			{
				event: PostHogClient.EVENTS.UI.MODEL_FAVORITE_TOGGLED,
				properties: {
					model,
					isFavorited,
				},
			},
			collect,
		)
	}

	public isTelemetryEnabled(): boolean {
		return this.telemetryEnabled
	}

	public async sendCollectedEvents(taskId?: string): Promise<void> {
		if (this.collectedTasks.length > 0) {
			if (taskId) {
				const task = this.collectedTasks.find((t) => t.taskId === taskId)
				if (task) {
					this.capture(
						{
							event: PostHogClient.EVENTS.TASK.TASK_COLLECTION,
							properties: { taskId, events: task.collection },
						},
						false,
					)
					this.collectedTasks = this.collectedTasks.filter((t) => t.taskId !== taskId)
				}
			} else {
				for (const task of this.collectedTasks) {
					this.capture(
						{
							event: PostHogClient.EVENTS.TASK.TASK_COLLECTION,
							properties: { taskId: task.taskId, events: task.collection },
						},
						false,
					)
					this.collectedTasks = this.collectedTasks.filter((t) => t.taskId !== task.taskId)
				}
			}
		}
	}

	public async shutdown(): Promise<void> {
		await this.client.shutdown()
	}
}

export const telemetryService = PostHogClient.getInstance()<|MERGE_RESOLUTION|>--- conflicted
+++ resolved
@@ -515,24 +515,20 @@
 	 * @param taskId Unique identifier for the task
 	 * @param errorType Type of error that occurred (e.g., "search_not_found", "invalid_format")
 	 */
-<<<<<<< HEAD
-	public captureDiffEditFailure(taskId: string, modelId: string, errorType?: string) {
-		this.capture({
-			event: PostHogClient.EVENTS.TASK.DIFF_EDIT_FAILED,
-			properties: {
-				taskId,
-				errorType,
-				modelId,
-=======
-	public captureDiffEditFailure(taskId: string, errorType?: string, collect: boolean = false) {
+	public captureDiffEditFailure(
+		taskId: string,
+		modelId: string,
+		errorType?: string,
+		collect: boolean = false
+	) {
 		this.capture(
 			{
 				event: PostHogClient.EVENTS.TASK.DIFF_EDIT_FAILED,
 				properties: {
 					taskId,
 					errorType,
-				},
->>>>>>> 311cb3ac
+					modelId,
+				},
 			},
 			collect,
 		)
