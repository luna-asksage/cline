import { activate } from "@/extension"
import { Controller } from "@core/controller"
import { CacheService } from "@core/storage/CacheService"
import { ExternalDiffViewProvider } from "@hosts/external/ExternalDiffviewProvider"
import { ExternalWebviewProvider } from "@hosts/external/ExternalWebviewProvider"
import { ExternalHostBridgeClientManager } from "@hosts/external/host-bridge-client-manager"
import { HostProvider } from "@/hosts/host-provider"
import { WebviewProviderType } from "@shared/webview/types"
import { v4 as uuidv4 } from "uuid"
import { log } from "./utils"
import { extensionContext, postMessage } from "./vscode-context"
import { startProtobusService } from "./protobus-service"
import { WebviewProvider } from "@/core/webview"
import { DiffViewProvider } from "@/integrations/editor/DiffViewProvider"

async function main() {
	log("\n\n\nStarting cline-core service...\n\n\n")

	setupHostProvider()

	// Set up global error handlers to prevent process crashes
	setupGlobalErrorHandlers()

	activate(extensionContext)
<<<<<<< HEAD
	// Create and initialize cache service
	const cacheService = new CacheService(extensionContext)
	await cacheService.initialize()

	// Create controller with cache service
	const controller = new Controller(extensionContext, outputChannel, postMessage, uuidv4(), cacheService)
=======
	const controller = new Controller(extensionContext, postMessage, uuidv4())
>>>>>>> b4b7512d
	startProtobusService(controller)
}

function setupHostProvider() {
	const createWebview = (_: WebviewProviderType): WebviewProvider => {
		return new ExternalWebviewProvider(extensionContext, WebviewProviderType.SIDEBAR)
	}
	const createDiffView = (): DiffViewProvider => {
		return new ExternalDiffViewProvider()
	}

	HostProvider.initialize(createWebview, createDiffView, new ExternalHostBridgeClientManager(), log)
}

/**
 * Sets up global error handlers to prevent the process from crashing
 * on unhandled exceptions and promise rejections
 */
function setupGlobalErrorHandlers() {
	// Handle unhandled exceptions
	process.on("uncaughtException", (error: Error) => {
		log(`ERROR: Uncaught exception: ${error.message}`)
		log(`Stack trace: ${error.stack}`)
		// Log the error but don't exit the process
	})

	// Handle unhandled promise rejections
	process.on("unhandledRejection", (reason: any, _promise: Promise<any>) => {
		log(`ERROR: Unhandled promise rejection: ${reason}`)
		if (reason instanceof Error) {
			log(`Stack trace: ${reason.stack}`)
		}
		// Log the error but don't exit the process
	})

	// Handle process warnings (optional, for debugging)
	process.on("warning", (warning: Error) => {
		log(`Process Warning: ${warning.name}: ${warning.message}`)
	})

	// Graceful shutdown handlers
	process.on("SIGINT", () => {
		log("Received SIGINT, shutting down gracefully...")
		process.exit(0)
	})

	process.on("SIGTERM", () => {
		log("Received SIGTERM, shutting down gracefully...")
		process.exit(0)
	})
}

main()<|MERGE_RESOLUTION|>--- conflicted
+++ resolved
@@ -22,16 +22,12 @@
 	setupGlobalErrorHandlers()
 
 	activate(extensionContext)
-<<<<<<< HEAD
 	// Create and initialize cache service
 	const cacheService = new CacheService(extensionContext)
 	await cacheService.initialize()
 
 	// Create controller with cache service
-	const controller = new Controller(extensionContext, outputChannel, postMessage, uuidv4(), cacheService)
-=======
-	const controller = new Controller(extensionContext, postMessage, uuidv4())
->>>>>>> b4b7512d
+	const controller = new Controller(extensionContext, postMessage, uuidv4(), cacheService)
 	startProtobusService(controller)
 }
 
