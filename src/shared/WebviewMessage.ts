import { ApiConfiguration } from "./api"
import { BrowserSettings } from "./BrowserSettings"
import { ChatSettings } from "./ChatSettings"
import { UserInfo } from "./UserInfo"
import { ChatContent } from "./ChatContent"
import { TelemetrySetting } from "./TelemetrySetting"
import { McpViewTab } from "./mcp"

export interface WebviewMessage {
	type:
<<<<<<< HEAD
		| "newTask"
		| "condense"
		| "reportBug"
=======
		| "apiConfiguration"
>>>>>>> 9702d1a6
		| "requestVsCodeLmModels"
		| "authStateChanged"
		| "fetchMcpMarketplace"
		| "searchCommits"
		| "telemetrySetting"
		| "clearAllTaskHistory"
		| "fetchUserCreditsData"
		| "grpc_request"
		| "grpc_request_cancel"

	text?: string
	disabled?: boolean
	apiConfiguration?: ApiConfiguration
	images?: string[]
	files?: string[]
	bool?: boolean
	number?: number
	browserSettings?: BrowserSettings
	chatSettings?: ChatSettings
	chatContent?: ChatContent
	mcpId?: string
	timeout?: number
	tab?: McpViewTab
	// For toggleToolAutoApprove
	serverName?: string
	serverUrl?: string
	toolNames?: string[]
	autoApprove?: boolean

	// For auth
	user?: UserInfo | null
	customToken?: string
	planActSeparateModelsSetting?: boolean
	enableCheckpointsSetting?: boolean
	mcpMarketplaceEnabled?: boolean
	mcpResponsesCollapsed?: boolean
	telemetrySetting?: TelemetrySetting
	customInstructionsSetting?: string
	mentionsRequestId?: string
	query?: string
	// For toggleFavoriteModel
	modelId?: string
	grpc_request?: {
		service: string
		method: string
		message: any // JSON serialized protobuf message
		request_id: string // For correlating requests and responses
		is_streaming?: boolean // Whether this is a streaming request
	}
	grpc_request_cancel?: {
		request_id: string // ID of the request to cancel
	}
	// For cline rules and workflows
	isGlobal?: boolean
	rulePath?: string
	workflowPath?: string
	enabled?: boolean
	filename?: string

	offset?: number
	shellIntegrationTimeout?: number
	terminalReuseEnabled?: boolean
}

export type ClineAskResponse = "yesButtonClicked" | "noButtonClicked" | "messageResponse"

export type ClineCheckpointRestore = "task" | "workspace" | "taskAndWorkspace"

export type TaskFeedbackType = "thumbs_up" | "thumbs_down"<|MERGE_RESOLUTION|>--- conflicted
+++ resolved
@@ -8,13 +8,6 @@
 
 export interface WebviewMessage {
 	type:
-<<<<<<< HEAD
-		| "newTask"
-		| "condense"
-		| "reportBug"
-=======
-		| "apiConfiguration"
->>>>>>> 9702d1a6
 		| "requestVsCodeLmModels"
 		| "authStateChanged"
 		| "fetchMcpMarketplace"
