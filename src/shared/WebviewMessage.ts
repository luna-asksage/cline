--- conflicted
+++ resolved
@@ -9,11 +9,6 @@
 export interface WebviewMessage {
 	type:
 		| "requestVsCodeLmModels"
-<<<<<<< HEAD
-		| "authCallback"
-=======
-		| "authStateChanged"
->>>>>>> 77cc05c8
 		| "fetchMcpMarketplace"
 		| "searchCommits"
 		| "telemetrySetting"
