--- conflicted
+++ resolved
@@ -80,11 +80,8 @@
 		| "getRelativePaths" // Handles single and multiple URI resolution
 		| "searchFiles"
 		| "toggleFavoriteModel"
-<<<<<<< HEAD
+		| "grpc_request"
 		| "toggleClineRule"
-=======
-		| "grpc_request"
->>>>>>> 73078d63
 	// | "relaunchChromeDebugMode"
 	text?: string
 	uris?: string[] // Used for getRelativePaths
@@ -121,19 +118,16 @@
 	query?: string
 	// For toggleFavoriteModel
 	modelId?: string
-<<<<<<< HEAD
-	// For toggleClineRule
-	isGlobal?: boolean
-	rulePath?: string
-	enabled?: boolean
-=======
 	grpc_request?: {
 		service: string
 		method: string
 		message: any // JSON serialized protobuf message
 		request_id: string // For correlating requests and responses
 	}
->>>>>>> 73078d63
+	// For toggleClineRule
+	isGlobal?: boolean
+	rulePath?: string
+	enabled?: boolean
 }
 
 export type ClineAskResponse = "yesButtonClicked" | "noButtonClicked" | "messageResponse"
