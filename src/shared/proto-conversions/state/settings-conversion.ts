--- conflicted
+++ resolved
@@ -1,9 +1,5 @@
 import { ApiConfiguration, ApiProvider, BedrockModelId } from "@shared/api"
-<<<<<<< HEAD
-import { ApiConfiguration as ProtoApiConfiguration, PlanActMode } from "@shared/proto/state"
-=======
 import { ApiConfiguration as ProtoApiConfiguration } from "@shared/proto/cline/state"
->>>>>>> b4b7512d
 
 /**
  * Converts domain ApiConfiguration objects to proto ApiConfiguration objects
