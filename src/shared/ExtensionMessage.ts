// type that represents json data that is sent from extension to webview, called ExtensionMessage and has 'type' enum which can be 'plusButtonClicked' or 'settingsButtonClicked' or 'hello'

import { GitCommit } from "../utils/git"
import { ApiConfiguration, ModelInfo } from "./api"
import { AutoApprovalSettings } from "./AutoApprovalSettings"
import { BrowserSettings } from "./BrowserSettings"
import { ChatSettings } from "./ChatSettings"
import { HistoryItem } from "./HistoryItem"
import { McpServer, McpMarketplaceCatalog, McpMarketplaceItem, McpDownloadResponse } from "./mcp"
import { ClineConfiguration } from "./AdvancedSettings"
import { WorkspaceConfiguration } from "vscode"

// webview will hold state
export interface ExtensionMessage {
	type:
		| "action"
		| "state"
		| "selectedImages"
		| "ollamaModels"
		| "lmStudioModels"
		| "theme"
		| "workspaceUpdated"
		| "invoke"
		| "partialMessage"
		| "openRouterModels"
		| "openAiModels"
		| "mcpServers"
		| "relinquishControl"
		| "vsCodeLmModels"
		| "requestVsCodeLmModels"
		| "emailSubscribed"
		| "mcpMarketplaceCatalog"
		| "mcpDownloadDetails"
		| "commitSearchResults"
<<<<<<< HEAD
		| "checkpointSettings"
=======
		| "openGraphData"
		| "isImageUrlResult"
>>>>>>> 93856ab3
	text?: string
	action?:
		| "chatButtonClicked"
		| "mcpButtonClicked"
		| "settingsButtonClicked"
		| "historyButtonClicked"
		| "didBecomeVisible"
		| "accountLoginClicked"
		| "accountLogoutClicked"
	invoke?: "sendMessage" | "primaryButtonClick" | "secondaryButtonClick"
	state?: ExtensionState
	images?: string[]
	ollamaModels?: string[]
	lmStudioModels?: string[]
	vsCodeLmModels?: { vendor?: string; family?: string; version?: string; id?: string }[]
	filePaths?: string[]
	partialMessage?: ClineMessage
	openRouterModels?: Record<string, ModelInfo>
	openAiModels?: string[]
	mcpServers?: McpServer[]
	mcpMarketplaceCatalog?: McpMarketplaceCatalog
	error?: string
	mcpDownloadDetails?: McpDownloadResponse
	commits?: GitCommit[]
<<<<<<< HEAD
	checkpointSettings?: {
		enableCheckpoints: boolean
	}
=======
	openGraphData?: {
		title?: string
		description?: string
		image?: string
		url?: string
		siteName?: string
		type?: string
	}
	url?: string
	isImage?: boolean
>>>>>>> 93856ab3
}

export type Platform = "aix" | "darwin" | "freebsd" | "linux" | "openbsd" | "sunos" | "win32" | "unknown"

export const DEFAULT_PLATFORM = "unknown"

export interface ExtensionState {
	version: string
	apiConfiguration?: ApiConfiguration
	customInstructions?: string
	uriScheme?: string
	currentTaskItem?: HistoryItem
	checkpointTrackerErrorMessage?: string
	clineMessages: ClineMessage[]
	taskHistory: HistoryItem[]
	shouldShowAnnouncement: boolean
	autoApprovalSettings: AutoApprovalSettings
	browserSettings: BrowserSettings
	chatSettings: ChatSettings
	isLoggedIn: boolean
	platform: Platform
	advancedSettings: WorkspaceConfiguration | ClineConfiguration
	vscMachineId: string
	hideTelemetryOptIn: boolean
	userInfo?: {
		displayName: string | null
		email: string | null
		photoURL: string | null
	}
	mcpMarketplaceEnabled?: boolean
}

export interface ClineMessage {
	ts: number
	type: "ask" | "say"
	ask?: ClineAsk
	say?: ClineSay
	text?: string
	reasoning?: string
	images?: string[]
	partial?: boolean
	lastCheckpointHash?: string
	isCheckpointCheckedOut?: boolean
	conversationHistoryIndex?: number
	conversationHistoryDeletedRange?: [number, number] // for when conversation history is truncated for API requests
}

export type ClineAsk =
	| "followup"
	| "plan_mode_response"
	| "command"
	| "command_output"
	| "completion_result"
	| "tool"
	| "api_req_failed"
	| "resume_task"
	| "resume_completed_task"
	| "mistake_limit_reached"
	| "auto_approval_max_req_reached"
	| "browser_action_launch"
	| "use_mcp_server"

export type ClineSay =
	| "task"
	| "error"
	| "api_req_started"
	| "api_req_finished"
	| "text"
	| "reasoning"
	| "completion_result"
	| "user_feedback"
	| "user_feedback_diff"
	| "api_req_retried"
	| "command"
	| "command_output"
	| "tool"
	| "shell_integration_warning"
	| "browser_action_launch"
	| "browser_action"
	| "browser_action_result"
	| "mcp_server_request_started"
	| "mcp_server_response"
	| "use_mcp_server"
	| "diff_error"
	| "deleted_api_reqs"
	| "clineignore_error"
	| "checkpoint_created"

export interface ClineSayTool {
	tool:
		| "editedExistingFile"
		| "newFileCreated"
		| "readFile"
		| "listFilesTopLevel"
		| "listFilesRecursive"
		| "listCodeDefinitionNames"
		| "searchFiles"
	path?: string
	diff?: string
	content?: string
	regex?: string
	filePattern?: string
}

// must keep in sync with system prompt
export const browserActions = ["launch", "click", "type", "scroll_down", "scroll_up", "close"] as const
export type BrowserAction = (typeof browserActions)[number]

export interface ClineSayBrowserAction {
	action: BrowserAction
	coordinate?: string
	text?: string
}

export type BrowserActionResult = {
	screenshot?: string
	logs?: string
	currentUrl?: string
	currentMousePosition?: string
}

export interface ClineAskUseMcpServer {
	serverName: string
	type: "use_mcp_tool" | "access_mcp_resource"
	toolName?: string
	arguments?: string
	uri?: string
}

export interface ClineApiReqInfo {
	request?: string
	tokensIn?: number
	tokensOut?: number
	cacheWrites?: number
	cacheReads?: number
	cost?: number
	cancelReason?: ClineApiReqCancelReason
	streamingFailedMessage?: string
}

export type ClineApiReqCancelReason = "streaming_failed" | "user_cancelled"

export const COMPLETION_RESULT_CHANGES_FLAG = "HAS_CHANGES"<|MERGE_RESOLUTION|>--- conflicted
+++ resolved
@@ -32,12 +32,9 @@
 		| "mcpMarketplaceCatalog"
 		| "mcpDownloadDetails"
 		| "commitSearchResults"
-<<<<<<< HEAD
 		| "checkpointSettings"
-=======
 		| "openGraphData"
 		| "isImageUrlResult"
->>>>>>> 93856ab3
 	text?: string
 	action?:
 		| "chatButtonClicked"
@@ -62,11 +59,9 @@
 	error?: string
 	mcpDownloadDetails?: McpDownloadResponse
 	commits?: GitCommit[]
-<<<<<<< HEAD
 	checkpointSettings?: {
 		enableCheckpoints: boolean
 	}
-=======
 	openGraphData?: {
 		title?: string
 		description?: string
@@ -77,7 +72,6 @@
 	}
 	url?: string
 	isImage?: boolean
->>>>>>> 93856ab3
 }
 
 export type Platform = "aix" | "darwin" | "freebsd" | "linux" | "openbsd" | "sunos" | "win32" | "unknown"
