// type that represents json data that is sent from extension to webview, called ExtensionMessage and has 'type' enum which can be 'plusButtonClicked' or 'settingsButtonClicked' or 'hello'

import { GitCommit } from "../utils/git"
import { ApiConfiguration, ModelInfo } from "./api"
import { AutoApprovalSettings } from "./AutoApprovalSettings"
import { BrowserSettings } from "./BrowserSettings"
import { ChatSettings } from "./ChatSettings"
import { HistoryItem } from "./HistoryItem"
import { McpServer, McpMarketplaceCatalog, McpDownloadResponse, McpViewTab } from "./mcp"
import { TelemetrySetting } from "./TelemetrySetting"
import type { BalanceResponse, UsageTransaction, PaymentTransaction } from "../shared/ClineAccount"
import { ClineRulesToggles } from "./cline-rules"

// webview will hold state
export interface ExtensionMessage {
	type:
		| "action"
		| "state"
		| "selectedImages"
		| "ollamaModels"
		| "lmStudioModels"
		| "theme"
		| "workspaceUpdated"
		| "partialMessage"
		| "openRouterModels"
		| "openAiModels"
		| "requestyModels"
		| "mcpServers"
		| "relinquishControl"
		| "mcpMarketplaceCatalog"
		| "mcpDownloadDetails"
		| "commitSearchResults"
		| "openGraphData"
		| "didUpdateSettings"
		| "userCreditsBalance"
		| "userCreditsUsage"
		| "userCreditsPayments"
		| "fileSearchResults"
		| "grpc_response" // New type for gRPC responses
	text?: string
<<<<<<< HEAD
	action?: "chatButtonClicked" | "settingsButtonClicked" | "didBecomeVisible" | "accountLogoutClicked" | "focusChatInput"
=======
	action?: "settingsButtonClicked" | "didBecomeVisible" | "accountLogoutClicked" | "accountButtonClicked" | "focusChatInput"
>>>>>>> a6ce75d1
	state?: ExtensionState
	images?: string[]
	files?: string[]
	ollamaModels?: string[]
	lmStudioModels?: string[]
	vsCodeLmModels?: { vendor?: string; family?: string; version?: string; id?: string }[]
	filePaths?: string[]
	partialMessage?: ClineMessage
	openRouterModels?: Record<string, ModelInfo>
	openAiModels?: string[]
	requestyModels?: Record<string, ModelInfo>
	mcpServers?: McpServer[]
	customToken?: string
	mcpMarketplaceCatalog?: McpMarketplaceCatalog
	error?: string
	mcpDownloadDetails?: McpDownloadResponse
	commits?: GitCommit[]
	openGraphData?: {
		title?: string
		description?: string
		image?: string
		url?: string
		siteName?: string
		type?: string
	}
	url?: string
	isImage?: boolean
	userCreditsBalance?: BalanceResponse
	userCreditsUsage?: UsageTransaction[]
	userCreditsPayments?: PaymentTransaction[]
	success?: boolean
	endpoint?: string
	isBundled?: boolean
	isConnected?: boolean
	isRemote?: boolean
	host?: string
	mentionsRequestId?: string
	results?: Array<{
		path: string
		type: "file" | "folder"
		label?: string
	}>
	tab?: McpViewTab
	grpc_response?: {
		message?: any // JSON serialized protobuf message
		request_id: string // Same ID as the request
		error?: string // Optional error message
		is_streaming?: boolean // Whether this is part of a streaming response
		sequence_number?: number // For ordering chunks in streaming responses
	}
}

export type Platform = "aix" | "darwin" | "freebsd" | "linux" | "openbsd" | "sunos" | "win32" | "unknown"

export const DEFAULT_PLATFORM = "unknown"

export interface ExtensionState {
	isNewUser: boolean
	apiConfiguration?: ApiConfiguration
	autoApprovalSettings: AutoApprovalSettings
	browserSettings: BrowserSettings
	remoteBrowserHost?: string
	chatSettings: ChatSettings
	checkpointTrackerErrorMessage?: string
	clineMessages: ClineMessage[]
	currentTaskItem?: HistoryItem
	customInstructions?: string
	mcpMarketplaceEnabled?: boolean
	planActSeparateModelsSetting: boolean
	enableCheckpointsSetting?: boolean
	platform: Platform
	shouldShowAnnouncement: boolean
	taskHistory: HistoryItem[]
	telemetrySetting: TelemetrySetting
	shellIntegrationTimeout: number
	uriScheme?: string
	userInfo?: {
		displayName: string | null
		email: string | null
		photoURL: string | null
	}
	version: string
	distinctId: string
	globalClineRulesToggles: ClineRulesToggles
	localClineRulesToggles: ClineRulesToggles
	localWorkflowToggles: ClineRulesToggles
	globalWorkflowToggles: ClineRulesToggles
	localCursorRulesToggles: ClineRulesToggles
	localWindsurfRulesToggles: ClineRulesToggles
}

export interface ClineMessage {
	ts: number
	type: "ask" | "say"
	ask?: ClineAsk
	say?: ClineSay
	text?: string
	reasoning?: string
	images?: string[]
	files?: string[]
	partial?: boolean
	lastCheckpointHash?: string
	isCheckpointCheckedOut?: boolean
	isOperationOutsideWorkspace?: boolean
	conversationHistoryIndex?: number
	conversationHistoryDeletedRange?: [number, number] // for when conversation history is truncated for API requests
}

export type ClineAsk =
	| "followup"
	| "plan_mode_respond"
	| "command"
	| "command_output"
	| "completion_result"
	| "tool"
	| "api_req_failed"
	| "resume_task"
	| "resume_completed_task"
	| "mistake_limit_reached"
	| "auto_approval_max_req_reached"
	| "browser_action_launch"
	| "use_mcp_server"
	| "new_task"
	| "condense"
	| "report_bug"

export type ClineSay =
	| "task"
	| "error"
	| "api_req_started"
	| "api_req_finished"
	| "text"
	| "reasoning"
	| "completion_result"
	| "user_feedback"
	| "user_feedback_diff"
	| "api_req_retried"
	| "command"
	| "command_output"
	| "tool"
	| "shell_integration_warning"
	| "browser_action_launch"
	| "browser_action"
	| "browser_action_result"
	| "mcp_server_request_started"
	| "mcp_server_response"
	| "use_mcp_server"
	| "diff_error"
	| "deleted_api_reqs"
	| "clineignore_error"
	| "checkpoint_created"
	| "load_mcp_documentation"
	| "info" // Added for general informational messages like retry status

export interface ClineSayTool {
	tool:
		| "editedExistingFile"
		| "newFileCreated"
		| "readFile"
		| "listFilesTopLevel"
		| "listFilesRecursive"
		| "listCodeDefinitionNames"
		| "searchFiles"
		| "webFetch"
	path?: string
	diff?: string
	content?: string
	regex?: string
	filePattern?: string
	operationIsLocatedInWorkspace?: boolean
}

// must keep in sync with system prompt
export const browserActions = ["launch", "click", "type", "scroll_down", "scroll_up", "close"] as const
export type BrowserAction = (typeof browserActions)[number]

export interface ClineSayBrowserAction {
	action: BrowserAction
	coordinate?: string
	text?: string
}

export type BrowserActionResult = {
	screenshot?: string
	logs?: string
	currentUrl?: string
	currentMousePosition?: string
}

export interface ClineAskUseMcpServer {
	serverName: string
	type: "use_mcp_tool" | "access_mcp_resource"
	toolName?: string
	arguments?: string
	uri?: string
}

export interface ClinePlanModeResponse {
	response: string
	options?: string[]
	selected?: string
}

export interface ClineAskQuestion {
	question: string
	options?: string[]
	selected?: string
}

export interface ClineAskNewTask {
	context: string
}

export interface ClineApiReqInfo {
	request?: string
	tokensIn?: number
	tokensOut?: number
	cacheWrites?: number
	cacheReads?: number
	cost?: number
	cancelReason?: ClineApiReqCancelReason
	streamingFailedMessage?: string
	retryStatus?: {
		attempt: number
		maxAttempts: number
		delaySec: number
		errorSnippet?: string
	}
}

export type ClineApiReqCancelReason = "streaming_failed" | "user_cancelled" | "retries_exhausted"

export const COMPLETION_RESULT_CHANGES_FLAG = "HAS_CHANGES"<|MERGE_RESOLUTION|>--- conflicted
+++ resolved
@@ -38,11 +38,7 @@
 		| "fileSearchResults"
 		| "grpc_response" // New type for gRPC responses
 	text?: string
-<<<<<<< HEAD
-	action?: "chatButtonClicked" | "settingsButtonClicked" | "didBecomeVisible" | "accountLogoutClicked" | "focusChatInput"
-=======
-	action?: "settingsButtonClicked" | "didBecomeVisible" | "accountLogoutClicked" | "accountButtonClicked" | "focusChatInput"
->>>>>>> a6ce75d1
+	action?: "settingsButtonClicked" | "didBecomeVisible" | "accountLogoutClicked" | "focusChatInput"
 	state?: ExtensionState
 	images?: string[]
 	files?: string[]
