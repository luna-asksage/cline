--- conflicted
+++ resolved
@@ -2,11 +2,8 @@
 import { ApiConfiguration } from "./api"
 import { AutoApprovalSettings } from "./AutoApprovalSettings"
 import { BrowserSettings } from "./BrowserSettings"
-<<<<<<< HEAD
 import { DictationSettings } from "./DictationSettings"
-=======
 import { FocusChainSettings } from "./FocusChainSettings"
->>>>>>> 2ec21eda
 import { Mode, OpenaiReasoningEffort } from "./storage/types"
 import { HistoryItem } from "./HistoryItem"
 import { TelemetrySetting } from "./TelemetrySetting"
