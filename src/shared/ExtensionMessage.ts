--- conflicted
+++ resolved
@@ -39,11 +39,6 @@
 		| "grpc_response" // New type for gRPC responses
 	text?: string
 	action?:
-<<<<<<< HEAD
-		| "mcpButtonClicked"
-=======
-		| "chatButtonClicked"
->>>>>>> b38994f1
 		| "settingsButtonClicked"
 		| "historyButtonClicked"
 		| "didBecomeVisible"
