--- conflicted
+++ resolved
@@ -14,19 +14,7 @@
 
 // webview will hold state
 export interface ExtensionMessage {
-<<<<<<< HEAD
-	type: "action" | "state" | "selectedImages" | "openAiModels" | "requestyModels" | "mcpDownloadDetails" | "grpc_response" // New type for gRPC responses
-=======
-	type:
-		| "action"
-		| "state"
-		| "selectedImages"
-		| "mcpDownloadDetails"
-		| "userCreditsBalance"
-		| "userCreditsUsage"
-		| "userCreditsPayments"
-		| "grpc_response" // New type for gRPC responses
->>>>>>> b26997ab
+	type: "action" | "state" | "selectedImages" | "mcpDownloadDetails" | "grpc_response" // New type for gRPC responses
 	text?: string
 	action?: "accountLogoutClicked"
 	state?: ExtensionState
