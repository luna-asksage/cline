import type { LanguageModelChatSelector } from "../api/providers/types"

export type ApiProvider =
	| "anthropic"
	| "openrouter"
	| "bedrock"
	| "vertex"
	| "openai"
	| "ollama"
	| "lmstudio"
	| "gemini"
	| "openai-native"
	| "requesty"
	| "together"
	| "deepseek"
	| "qwen"
	| "doubao"
	| "mistral"
	| "vscode-lm"
	| "cline"
	| "litellm"
	| "asksage"
	| "xai"
	| "sambanova"

export interface ApiHandlerOptions {
	apiModelId?: string
	apiKey?: string // anthropic
	clineApiKey?: string
	taskId?: string // Used to identify the task in API requests
	liteLlmBaseUrl?: string
	liteLlmModelId?: string
	liteLlmApiKey?: string
	liteLlmUsePromptCache?: boolean
	anthropicBaseUrl?: string
	openRouterApiKey?: string
	openRouterModelId?: string
	openRouterModelInfo?: ModelInfo
	openRouterProviderSorting?: string
	awsAccessKey?: string
	awsSecretKey?: string
	awsSessionToken?: string
	awsRegion?: string
	awsUseCrossRegionInference?: boolean
	awsBedrockUsePromptCache?: boolean
	awsUseProfile?: boolean
	awsProfile?: string
	awsBedrockEndpoint?: string
	vertexProjectId?: string
	vertexRegion?: string
	openAiBaseUrl?: string
	openAiApiKey?: string
	openAiModelId?: string
	openAiModelInfo?: OpenAiCompatibleModelInfo
	ollamaModelId?: string
	ollamaBaseUrl?: string
	ollamaApiOptionsCtxNum?: string
	lmStudioModelId?: string
	lmStudioBaseUrl?: string
	geminiApiKey?: string
	openAiNativeApiKey?: string
	deepSeekApiKey?: string
	requestyApiKey?: string
	requestyModelId?: string
	requestyModelInfo?: ModelInfo
	togetherApiKey?: string
	togetherModelId?: string
	qwenApiKey?: string
	doubaoApiKey?: string
	mistralApiKey?: string
	azureApiVersion?: string
	vsCodeLmModelSelector?: LanguageModelChatSelector
	o3MiniReasoningEffort?: string
	qwenApiLine?: string
	asksageApiUrl?: string
	asksageApiKey?: string
	xaiApiKey?: string
	thinkingBudgetTokens?: number
	reasoningEffort?: string
	sambanovaApiKey?: string
}

export type ApiConfiguration = ApiHandlerOptions & {
	apiProvider?: ApiProvider
	favoritedModelIds?: string[]
}

// Models

interface PriceTier {
	tokenLimit: number // Upper limit (inclusive) of *input* tokens for this price. Use Infinity for the highest tier.
	price: number // Price per million tokens for this tier.
}

export interface ModelInfo {
	maxTokens?: number
	contextWindow?: number
	supportsImages?: boolean
	supportsComputerUse?: boolean
	supportsPromptCache: boolean // this value is hardcoded for now
	inputPrice?: number // Keep for non-tiered input models
	inputPriceTiers?: PriceTier[] // Add for tiered input pricing
	outputPrice?: number // Keep for non-tiered output models
	outputPriceTiers?: PriceTier[] // Add for tiered output pricing
	cacheWritesPrice?: number
	cacheReadsPrice?: number
	description?: string
}

export interface OpenAiCompatibleModelInfo extends ModelInfo {
	temperature?: number
	isR1FormatRequired?: boolean
}

// Anthropic
// https://docs.anthropic.com/en/docs/about-claude/models // prices updated 2025-01-02
export type AnthropicModelId = keyof typeof anthropicModels
export const anthropicDefaultModelId: AnthropicModelId = "claude-3-7-sonnet-20250219"
export const anthropicModels = {
	"claude-3-7-sonnet-20250219": {
		maxTokens: 8192,
		contextWindow: 200_000,
		supportsImages: true,
		supportsComputerUse: true,
		supportsPromptCache: true,
		inputPrice: 3.0,
		outputPrice: 15.0,
		cacheWritesPrice: 3.75,
		cacheReadsPrice: 0.3,
	},
	"claude-3-5-sonnet-20241022": {
		maxTokens: 8192,
		contextWindow: 200_000,
		supportsImages: true,
		supportsComputerUse: true,
		supportsPromptCache: true,
		inputPrice: 3.0, // $3 per million input tokens
		outputPrice: 15.0, // $15 per million output tokens
		cacheWritesPrice: 3.75, // $3.75 per million tokens
		cacheReadsPrice: 0.3, // $0.30 per million tokens
	},
	"claude-3-5-haiku-20241022": {
		maxTokens: 8192,
		contextWindow: 200_000,
		supportsImages: false,
		supportsPromptCache: true,
		inputPrice: 0.8,
		outputPrice: 4.0,
		cacheWritesPrice: 1.0,
		cacheReadsPrice: 0.08,
	},
	"claude-3-opus-20240229": {
		maxTokens: 4096,
		contextWindow: 200_000,
		supportsImages: true,
		supportsPromptCache: true,
		inputPrice: 15.0,
		outputPrice: 75.0,
		cacheWritesPrice: 18.75,
		cacheReadsPrice: 1.5,
	},
	"claude-3-haiku-20240307": {
		maxTokens: 4096,
		contextWindow: 200_000,
		supportsImages: true,
		supportsPromptCache: true,
		inputPrice: 0.25,
		outputPrice: 1.25,
		cacheWritesPrice: 0.3,
		cacheReadsPrice: 0.03,
	},
} as const satisfies Record<string, ModelInfo> // as const assertion makes the object deeply readonly

// AWS Bedrock
// https://docs.aws.amazon.com/bedrock/latest/userguide/conversation-inference.html
export type BedrockModelId = keyof typeof bedrockModels
export const bedrockDefaultModelId: BedrockModelId = "anthropic.claude-3-7-sonnet-20250219-v1:0"
export const bedrockModels = {
	"amazon.nova-pro-v1:0": {
		maxTokens: 5000,
		contextWindow: 300_000,
		supportsImages: true,
		supportsComputerUse: false,
		supportsPromptCache: false,
		inputPrice: 0.8,
		outputPrice: 3.2,
	},
	"amazon.nova-lite-v1:0": {
		maxTokens: 5000,
		contextWindow: 300_000,
		supportsImages: true,
		supportsComputerUse: false,
		supportsPromptCache: false,
		inputPrice: 0.06,
		outputPrice: 0.24,
	},
	"amazon.nova-micro-v1:0": {
		maxTokens: 5000,
		contextWindow: 128_000,
		supportsImages: false,
		supportsComputerUse: false,
		supportsPromptCache: false,
		inputPrice: 0.035,
		outputPrice: 0.14,
	},
	"anthropic.claude-3-7-sonnet-20250219-v1:0": {
		maxTokens: 8192,
		contextWindow: 200_000,
		supportsImages: true,
		supportsComputerUse: true,
		supportsPromptCache: true,
		inputPrice: 3.0,
		outputPrice: 15.0,
		cacheWritesPrice: 3.75,
		cacheReadsPrice: 0.3,
	},
	"anthropic.claude-3-5-sonnet-20241022-v2:0": {
		maxTokens: 8192,
		contextWindow: 200_000,
		supportsImages: true,
		supportsComputerUse: true,
		supportsPromptCache: true,
		inputPrice: 3.0,
		outputPrice: 15.0,
		cacheWritesPrice: 3.75,
		cacheReadsPrice: 0.3,
	},
	"anthropic.claude-3-5-haiku-20241022-v1:0": {
		maxTokens: 8192,
		contextWindow: 200_000,
		supportsImages: false,
		supportsPromptCache: true,
		inputPrice: 1.0,
		outputPrice: 5.0,
		cacheWritesPrice: 1.0,
		cacheReadsPrice: 0.08,
	},
	"anthropic.claude-3-5-sonnet-20240620-v1:0": {
		maxTokens: 8192,
		contextWindow: 200_000,
		supportsImages: true,
		supportsPromptCache: false,
		inputPrice: 3.0,
		outputPrice: 15.0,
	},
	"anthropic.claude-3-opus-20240229-v1:0": {
		maxTokens: 4096,
		contextWindow: 200_000,
		supportsImages: true,
		supportsPromptCache: false,
		inputPrice: 15.0,
		outputPrice: 75.0,
	},
	"anthropic.claude-3-sonnet-20240229-v1:0": {
		maxTokens: 4096,
		contextWindow: 200_000,
		supportsImages: true,
		supportsPromptCache: false,
		inputPrice: 3.0,
		outputPrice: 15.0,
	},
	"anthropic.claude-3-haiku-20240307-v1:0": {
		maxTokens: 4096,
		contextWindow: 200_000,
		supportsImages: true,
		supportsPromptCache: false,
		inputPrice: 0.25,
		outputPrice: 1.25,
	},
	"deepseek.r1-v1:0": {
		maxTokens: 8_000,
		contextWindow: 64_000,
		supportsImages: false,
		supportsPromptCache: false,
		inputPrice: 1.35,
		outputPrice: 5.4,
	},
} as const satisfies Record<string, ModelInfo>

// OpenRouter
// https://openrouter.ai/models?order=newest&supported_parameters=tools
export const openRouterDefaultModelId = "anthropic/claude-3.7-sonnet" // will always exist in openRouterModels
export const openRouterDefaultModelInfo: ModelInfo = {
	maxTokens: 8192,
	contextWindow: 200_000,
	supportsImages: true,
	supportsComputerUse: true,
	supportsPromptCache: true,
	inputPrice: 3.0,
	outputPrice: 15.0,
	cacheWritesPrice: 3.75,
	cacheReadsPrice: 0.3,
	description:
		"Claude 3.7 Sonnet is an advanced large language model with improved reasoning, coding, and problem-solving capabilities. It introduces a hybrid reasoning approach, allowing users to choose between rapid responses and extended, step-by-step processing for complex tasks. The model demonstrates notable improvements in coding, particularly in front-end development and full-stack updates, and excels in agentic workflows, where it can autonomously navigate multi-step processes. \n\nClaude 3.7 Sonnet maintains performance parity with its predecessor in standard mode while offering an extended reasoning mode for enhanced accuracy in math, coding, and instruction-following tasks.\n\nRead more at the [blog post here](https://www.anthropic.com/news/claude-3-7-sonnet)",
}
// Vertex AI
// https://cloud.google.com/vertex-ai/generative-ai/docs/partner-models/use-claude
// https://cloud.google.com/vertex-ai/generative-ai/pricing#partner-models
export type VertexModelId = keyof typeof vertexModels
export const vertexDefaultModelId: VertexModelId = "claude-3-7-sonnet@20250219"
export const vertexModels = {
	"claude-3-7-sonnet@20250219": {
		maxTokens: 8192,
		contextWindow: 200_000,
		supportsImages: true,
		supportsComputerUse: true,
		supportsPromptCache: true,
		inputPrice: 3.0,
		outputPrice: 15.0,
	},
	"claude-3-5-sonnet-v2@20241022": {
		maxTokens: 8192,
		contextWindow: 200_000,
		supportsImages: true,
		supportsComputerUse: true,
		supportsPromptCache: true,
		inputPrice: 3.0,
		outputPrice: 15.0,
		cacheWritesPrice: 3.75,
		cacheReadsPrice: 0.3,
	},
	"claude-3-5-sonnet@20240620": {
		maxTokens: 8192,
		contextWindow: 200_000,
		supportsImages: true,
		supportsPromptCache: true,
		inputPrice: 3.0,
		outputPrice: 15.0,
		cacheWritesPrice: 3.75,
		cacheReadsPrice: 0.3,
	},
	"claude-3-5-haiku@20241022": {
		maxTokens: 8192,
		contextWindow: 200_000,
		supportsImages: false,
		supportsPromptCache: true,
		inputPrice: 1.0,
		outputPrice: 5.0,
		cacheWritesPrice: 1.25,
		cacheReadsPrice: 0.1,
	},
	"claude-3-opus@20240229": {
		maxTokens: 4096,
		contextWindow: 200_000,
		supportsImages: true,
		supportsPromptCache: true,
		inputPrice: 15.0,
		outputPrice: 75.0,
		cacheWritesPrice: 18.75,
		cacheReadsPrice: 1.5,
	},
	"claude-3-haiku@20240307": {
		maxTokens: 4096,
		contextWindow: 200_000,
		supportsImages: true,
		supportsPromptCache: true,
		inputPrice: 0.25,
		outputPrice: 1.25,
		cacheWritesPrice: 0.3,
		cacheReadsPrice: 0.03,
	},
	"gemini-2.0-flash-001": {
		maxTokens: 8192,
		contextWindow: 1_048_576,
		supportsImages: true,
		supportsPromptCache: false,
		inputPrice: 0.1,
		outputPrice: 0.4,
	},
	"gemini-2.0-flash-thinking-exp-1219": {
		maxTokens: 8192,
		contextWindow: 32_767,
		supportsImages: true,
		supportsPromptCache: false,
		inputPrice: 0,
		outputPrice: 0,
	},
	"gemini-2.0-flash-exp": {
		maxTokens: 8192,
		contextWindow: 1_048_576,
		supportsImages: true,
		supportsPromptCache: false,
		inputPrice: 0,
		outputPrice: 0,
	},
	"gemini-2.5-pro-exp-03-25": {
		maxTokens: 65536,
		contextWindow: 1_048_576,
		supportsImages: true,
		supportsPromptCache: false,
		inputPrice: 0,
		outputPrice: 0,
	},
	"gemini-2.5-pro-preview-03-25": {
		maxTokens: 65536,
		contextWindow: 1_048_576,
		supportsImages: true,
		supportsPromptCache: false,
		// inputPrice: 1.25, // Removed
		// outputPrice: 10, // Removed
		inputPriceTiers: [
			{ tokenLimit: 200000, price: 1.25 }, // Input price for <= 200k input tokens
			{ tokenLimit: Infinity, price: 2.5 }, // Input price for > 200k input tokens
		],
		outputPriceTiers: [
			{ tokenLimit: 200000, price: 10.0 }, // Output price for <= 200k input tokens
			{ tokenLimit: Infinity, price: 15.0 }, // Output price for > 200k input tokens
		],
	},
	"gemini-2.0-flash-thinking-exp-01-21": {
		maxTokens: 65_536,
		contextWindow: 1_048_576,
		supportsImages: true,
		supportsPromptCache: false,
		inputPrice: 0,
		outputPrice: 0,
	},
	"gemini-exp-1206": {
		maxTokens: 8192,
		contextWindow: 2_097_152,
		supportsImages: true,
		supportsPromptCache: false,
		inputPrice: 0,
		outputPrice: 0,
	},
	"gemini-1.5-flash-002": {
		maxTokens: 8192,
		contextWindow: 1_048_576,
		supportsImages: true,
		supportsPromptCache: false,
		inputPrice: 0,
		outputPrice: 0,
	},
	"gemini-1.5-flash-exp-0827": {
		maxTokens: 8192,
		contextWindow: 1_048_576,
		supportsImages: true,
		supportsPromptCache: false,
		inputPrice: 0,
		outputPrice: 0,
	},
	"gemini-1.5-flash-8b-exp-0827": {
		maxTokens: 8192,
		contextWindow: 1_048_576,
		supportsImages: true,
		supportsPromptCache: false,
		inputPrice: 0,
		outputPrice: 0,
	},
	"gemini-1.5-pro-002": {
		maxTokens: 8192,
		contextWindow: 2_097_152,
		supportsImages: true,
		supportsPromptCache: false,
		inputPrice: 0,
		outputPrice: 0,
	},
	"gemini-1.5-pro-exp-0827": {
		maxTokens: 8192,
		contextWindow: 2_097_152,
		supportsImages: true,
		supportsPromptCache: false,
		inputPrice: 0,
		outputPrice: 0,
	},
} as const satisfies Record<string, ModelInfo>

export const openAiModelInfoSaneDefaults: OpenAiCompatibleModelInfo = {
	maxTokens: -1,
	contextWindow: 128_000,
	supportsImages: true,
	supportsPromptCache: false,
	isR1FormatRequired: false,
	inputPrice: 0,
	outputPrice: 0,
	temperature: 0,
}

// Gemini
// https://ai.google.dev/gemini-api/docs/models/gemini
export type GeminiModelId = keyof typeof geminiModels
export const geminiDefaultModelId: GeminiModelId = "gemini-2.0-flash-001"
export const geminiModels = {
	"gemini-2.5-pro-exp-03-25": {
		maxTokens: 65536,
		contextWindow: 1_048_576,
		supportsImages: true,
		supportsPromptCache: false,
		inputPrice: 0,
		outputPrice: 0,
	},
	"gemini-2.5-pro-preview-03-25": {
		maxTokens: 65536,
		contextWindow: 1_048_576,
		supportsImages: true,
		supportsPromptCache: false,
		inputPriceTiers: [
			{ tokenLimit: 200000, price: 1.25 }, // Input price for <= 200k input tokens
			{ tokenLimit: Infinity, price: 2.5 }, // Input price for > 200k input tokens
		],
		outputPriceTiers: [
			{ tokenLimit: 200000, price: 10.0 }, // Output price for <= 200k input tokens
			{ tokenLimit: Infinity, price: 15.0 }, // Output price for > 200k input tokens
		],
	},
	"gemini-2.0-flash-001": {
		maxTokens: 8192,
		contextWindow: 1_048_576,
		supportsImages: true,
		supportsPromptCache: false,
		inputPrice: 0,
		outputPrice: 0,
	},
	"gemini-2.0-flash-lite-preview-02-05": {
		maxTokens: 8192,
		contextWindow: 1_048_576,
		supportsImages: true,
		supportsPromptCache: false,
		inputPrice: 0,
		outputPrice: 0,
	},
	"gemini-2.0-pro-exp-02-05": {
		maxTokens: 8192,
		contextWindow: 2_097_152,
		supportsImages: true,
		supportsPromptCache: false,
		inputPrice: 0,
		outputPrice: 0,
	},
	"gemini-2.0-flash-thinking-exp-01-21": {
		maxTokens: 65_536,
		contextWindow: 1_048_576,
		supportsImages: true,
		supportsPromptCache: false,
		inputPrice: 0,
		outputPrice: 0,
	},
	"gemini-2.0-flash-thinking-exp-1219": {
		maxTokens: 8192,
		contextWindow: 32_767,
		supportsImages: true,
		supportsPromptCache: false,
		inputPrice: 0,
		outputPrice: 0,
	},
	"gemini-2.0-flash-exp": {
		maxTokens: 8192,
		contextWindow: 1_048_576,
		supportsImages: true,
		supportsPromptCache: false,
		inputPrice: 0,
		outputPrice: 0,
	},
	"gemini-1.5-flash-002": {
		maxTokens: 8192,
		contextWindow: 1_048_576,
		supportsImages: true,
		supportsPromptCache: false,
		inputPrice: 0,
		outputPrice: 0,
	},
	"gemini-1.5-flash-exp-0827": {
		maxTokens: 8192,
		contextWindow: 1_048_576,
		supportsImages: true,
		supportsPromptCache: false,
		inputPrice: 0,
		outputPrice: 0,
	},
	"gemini-1.5-flash-8b-exp-0827": {
		maxTokens: 8192,
		contextWindow: 1_048_576,
		supportsImages: true,
		supportsPromptCache: false,
		inputPrice: 0,
		outputPrice: 0,
	},
	"gemini-1.5-pro-002": {
		maxTokens: 8192,
		contextWindow: 2_097_152,
		supportsImages: true,
		supportsPromptCache: false,
		inputPrice: 0,
		outputPrice: 0,
	},
	"gemini-1.5-pro-exp-0827": {
		maxTokens: 8192,
		contextWindow: 2_097_152,
		supportsImages: true,
		supportsPromptCache: false,
		inputPrice: 0,
		outputPrice: 0,
	},
	"gemini-exp-1206": {
		maxTokens: 8192,
		contextWindow: 2_097_152,
		supportsImages: true,
		supportsPromptCache: false,
		inputPrice: 0,
		outputPrice: 0,
	},
} as const satisfies Record<string, ModelInfo>

// OpenAI Native
// https://openai.com/api/pricing/
export type OpenAiNativeModelId = keyof typeof openAiNativeModels
export const openAiNativeDefaultModelId: OpenAiNativeModelId = "gpt-4.1"
export const openAiNativeModels = {
<<<<<<< HEAD
=======
	o3: {
		maxTokens: 100_000,
		contextWindow: 200_000,
		supportsImages: true,
		supportsPromptCache: true,
		inputPrice: 10.0,
		outputPrice: 40.0,
		cacheReadsPrice: 2.5,
	},
	"o4-mini": {
		maxTokens: 100_000,
		contextWindow: 200_000,
		supportsImages: true,
		supportsPromptCache: true,
		inputPrice: 1.1,
		outputPrice: 4.4,
		cacheReadsPrice: 0.275,
	},
>>>>>>> 02120810
	"gpt-4.1": {
		maxTokens: 32_768,
		contextWindow: 1_047_576,
		supportsImages: true,
		supportsPromptCache: true,
		inputPrice: 2,
		outputPrice: 8,
		cacheReadsPrice: 0.5,
	},
	"gpt-4.1-mini": {
		maxTokens: 32_768,
		contextWindow: 1_047_576,
		supportsImages: true,
		supportsPromptCache: true,
		inputPrice: 0.4,
		outputPrice: 1.6,
		cacheReadsPrice: 0.1,
	},
	"gpt-4.1-nano": {
		maxTokens: 32_768,
		contextWindow: 1_047_576,
		supportsImages: true,
		supportsPromptCache: true,
		inputPrice: 0.1,
		outputPrice: 0.4,
		cacheReadsPrice: 0.025,
	},
	"o3-mini": {
		maxTokens: 100_000,
		contextWindow: 200_000,
		supportsImages: false,
		supportsPromptCache: true,
		inputPrice: 1.1,
		outputPrice: 4.4,
		cacheReadsPrice: 0.55,
	},
	// don't support tool use yet
	o1: {
		maxTokens: 100_000,
		contextWindow: 200_000,
		supportsImages: true,
		supportsPromptCache: false,
		inputPrice: 15,
		outputPrice: 60,
		cacheReadsPrice: 7.5,
	},
	"o1-preview": {
		maxTokens: 32_768,
		contextWindow: 128_000,
		supportsImages: true,
		supportsPromptCache: true,
		inputPrice: 15,
		outputPrice: 60,
		cacheReadsPrice: 7.5,
	},
	"o1-mini": {
		maxTokens: 65_536,
		contextWindow: 128_000,
		supportsImages: true,
		supportsPromptCache: true,
		inputPrice: 1.1,
		outputPrice: 4.4,
		cacheReadsPrice: 0.55,
	},
	"gpt-4o": {
		maxTokens: 4_096,
		contextWindow: 128_000,
		supportsImages: true,
		supportsPromptCache: true,
		inputPrice: 2.5,
		outputPrice: 10,
		cacheReadsPrice: 1.25,
	},
	"gpt-4o-mini": {
		maxTokens: 16_384,
		contextWindow: 128_000,
		supportsImages: true,
		supportsPromptCache: true,
		inputPrice: 0.15,
		outputPrice: 0.6,
		cacheReadsPrice: 0.075,
	},
	"chatgpt-4o-latest": {
		maxTokens: 16_384,
		contextWindow: 128_000,
		supportsImages: true,
		supportsPromptCache: false,
		inputPrice: 5,
		outputPrice: 15,
	},
	"gpt-4.5-preview": {
		maxTokens: 16_384,
		contextWindow: 128_000,
		supportsImages: true,
		supportsPromptCache: true,
		inputPrice: 75,
		outputPrice: 150,
	},
} as const satisfies Record<string, ModelInfo>

// Azure OpenAI
// https://learn.microsoft.com/en-us/azure/ai-services/openai/api-version-deprecation
// https://learn.microsoft.com/en-us/azure/ai-services/openai/reference#api-specs
export const azureOpenAiDefaultApiVersion = "2024-08-01-preview"

// DeepSeek
// https://api-docs.deepseek.com/quick_start/pricing
export type DeepSeekModelId = keyof typeof deepSeekModels
export const deepSeekDefaultModelId: DeepSeekModelId = "deepseek-chat"
export const deepSeekModels = {
	"deepseek-chat": {
		maxTokens: 8_000,
		contextWindow: 64_000,
		supportsImages: false,
		supportsPromptCache: true, // supports context caching, but not in the way anthropic does it (deepseek reports input tokens and reads/writes in the same usage report) FIXME: we need to show users cache stats how deepseek does it
		inputPrice: 0, // technically there is no input price, it's all either a cache hit or miss (ApiOptions will not show this). Input is the sum of cache reads and writes
		outputPrice: 1.1,
		cacheWritesPrice: 0.27,
		cacheReadsPrice: 0.07,
	},
	"deepseek-reasoner": {
		maxTokens: 8_000,
		contextWindow: 64_000,
		supportsImages: false,
		supportsPromptCache: true, // supports context caching, but not in the way anthropic does it (deepseek reports input tokens and reads/writes in the same usage report) FIXME: we need to show users cache stats how deepseek does it
		inputPrice: 0, // technically there is no input price, it's all either a cache hit or miss (ApiOptions will not show this)
		outputPrice: 2.19,
		cacheWritesPrice: 0.55,
		cacheReadsPrice: 0.14,
	},
} as const satisfies Record<string, ModelInfo>

// Qwen
// https://bailian.console.aliyun.com/
export type MainlandQwenModelId = keyof typeof mainlandQwenModels
export type InternationalQwenModelId = keyof typeof internationalQwenModels
export const internationalQwenDefaultModelId: InternationalQwenModelId = "qwen-coder-plus-latest"
export const mainlandQwenDefaultModelId: MainlandQwenModelId = "qwen-coder-plus-latest"
export const internationalQwenModels = {
	"qwen2.5-coder-32b-instruct": {
		maxTokens: 8_192,
		contextWindow: 131_072,
		supportsImages: false,
		supportsPromptCache: false,
		inputPrice: 0.002,
		outputPrice: 0.006,
		cacheWritesPrice: 0.002,
		cacheReadsPrice: 0.006,
	},
	"qwen2.5-coder-14b-instruct": {
		maxTokens: 8_192,
		contextWindow: 131_072,
		supportsImages: false,
		supportsPromptCache: false,
		inputPrice: 0.002,
		outputPrice: 0.006,
		cacheWritesPrice: 0.002,
		cacheReadsPrice: 0.006,
	},
	"qwen2.5-coder-7b-instruct": {
		maxTokens: 8_192,
		contextWindow: 131_072,
		supportsImages: false,
		supportsPromptCache: false,
		inputPrice: 0.001,
		outputPrice: 0.002,
		cacheWritesPrice: 0.001,
		cacheReadsPrice: 0.002,
	},
	"qwen2.5-coder-3b-instruct": {
		maxTokens: 8_192,
		contextWindow: 32_768,
		supportsImages: false,
		supportsPromptCache: false,
		inputPrice: 0.0,
		outputPrice: 0.0,
		cacheWritesPrice: 0.0,
		cacheReadsPrice: 0.0,
	},
	"qwen2.5-coder-1.5b-instruct": {
		maxTokens: 8_192,
		contextWindow: 32_768,
		supportsImages: false,
		supportsPromptCache: false,
		inputPrice: 0.0,
		outputPrice: 0.0,
		cacheWritesPrice: 0.0,
		cacheReadsPrice: 0.0,
	},
	"qwen2.5-coder-0.5b-instruct": {
		maxTokens: 8_192,
		contextWindow: 32_768,
		supportsImages: false,
		supportsPromptCache: false,
		inputPrice: 0.0,
		outputPrice: 0.0,
		cacheWritesPrice: 0.0,
		cacheReadsPrice: 0.0,
	},
	"qwen-coder-plus-latest": {
		maxTokens: 129_024,
		contextWindow: 131_072,
		supportsImages: false,
		supportsPromptCache: false,
		inputPrice: 3.5,
		outputPrice: 7,
		cacheWritesPrice: 3.5,
		cacheReadsPrice: 7,
	},
	"qwen-plus-latest": {
		maxTokens: 129_024,
		contextWindow: 131_072,
		supportsImages: false,
		supportsPromptCache: false,
		inputPrice: 0.8,
		outputPrice: 2,
		cacheWritesPrice: 0.8,
		cacheReadsPrice: 0.2,
	},
	"qwen-turbo-latest": {
		maxTokens: 1_000_000,
		contextWindow: 1_000_000,
		supportsImages: false,
		supportsPromptCache: false,
		inputPrice: 0.8,
		outputPrice: 2,
		cacheWritesPrice: 0.8,
		cacheReadsPrice: 2,
	},
	"qwen-max-latest": {
		maxTokens: 30_720,
		contextWindow: 32_768,
		supportsImages: false,
		supportsPromptCache: false,
		inputPrice: 2.4,
		outputPrice: 9.6,
		cacheWritesPrice: 2.4,
		cacheReadsPrice: 9.6,
	},
	"qwen-coder-plus": {
		maxTokens: 129_024,
		contextWindow: 131_072,
		supportsImages: false,
		supportsPromptCache: false,
		inputPrice: 3.5,
		outputPrice: 7,
		cacheWritesPrice: 3.5,
		cacheReadsPrice: 7,
	},
	"qwen-plus": {
		maxTokens: 129_024,
		contextWindow: 131_072,
		supportsImages: false,
		supportsPromptCache: false,
		inputPrice: 0.8,
		outputPrice: 2,
		cacheWritesPrice: 0.8,
		cacheReadsPrice: 0.2,
	},
	"qwen-turbo": {
		maxTokens: 1_000_000,
		contextWindow: 1_000_000,
		supportsImages: false,
		supportsPromptCache: false,
		inputPrice: 0.3,
		outputPrice: 0.6,
		cacheWritesPrice: 0.3,
		cacheReadsPrice: 0.6,
	},
	"qwen-max": {
		maxTokens: 30_720,
		contextWindow: 32_768,
		supportsImages: false,
		supportsPromptCache: false,
		inputPrice: 2.4,
		outputPrice: 9.6,
		cacheWritesPrice: 2.4,
		cacheReadsPrice: 9.6,
	},
	"deepseek-v3": {
		maxTokens: 8_000,
		contextWindow: 64_000,
		supportsImages: false,
		supportsPromptCache: true,
		inputPrice: 0,
		outputPrice: 0.28,
		cacheWritesPrice: 0.14,
		cacheReadsPrice: 0.014,
	},
	"deepseek-r1": {
		maxTokens: 8_000,
		contextWindow: 64_000,
		supportsImages: false,
		supportsPromptCache: true,
		inputPrice: 0,
		outputPrice: 2.19,
		cacheWritesPrice: 0.55,
		cacheReadsPrice: 0.14,
	},
	"qwen-vl-max": {
		maxTokens: 30_720,
		contextWindow: 32_768,
		supportsImages: true,
		supportsPromptCache: false,
		inputPrice: 3,
		outputPrice: 9,
		cacheWritesPrice: 3,
		cacheReadsPrice: 9,
	},
	"qwen-vl-max-latest": {
		maxTokens: 129_024,
		contextWindow: 131_072,
		supportsImages: true,
		supportsPromptCache: false,
		inputPrice: 3,
		outputPrice: 9,
		cacheWritesPrice: 3,
		cacheReadsPrice: 9,
	},
	"qwen-vl-plus": {
		maxTokens: 6_000,
		contextWindow: 8_000,
		supportsImages: true,
		supportsPromptCache: false,
		inputPrice: 1.5,
		outputPrice: 4.5,
		cacheWritesPrice: 1.5,
		cacheReadsPrice: 4.5,
	},
	"qwen-vl-plus-latest": {
		maxTokens: 129_024,
		contextWindow: 131_072,
		supportsImages: true,
		supportsPromptCache: false,
		inputPrice: 1.5,
		outputPrice: 4.5,
		cacheWritesPrice: 1.5,
		cacheReadsPrice: 4.5,
	},
} as const satisfies Record<string, ModelInfo>

export const mainlandQwenModels = {
	"qwen2.5-coder-32b-instruct": {
		maxTokens: 8_192,
		contextWindow: 131_072,
		supportsImages: false,
		supportsPromptCache: false,
		inputPrice: 0.002,
		outputPrice: 0.006,
		cacheWritesPrice: 0.002,
		cacheReadsPrice: 0.006,
	},
	"qwen2.5-coder-14b-instruct": {
		maxTokens: 8_192,
		contextWindow: 131_072,
		supportsImages: false,
		supportsPromptCache: false,
		inputPrice: 0.002,
		outputPrice: 0.006,
		cacheWritesPrice: 0.002,
		cacheReadsPrice: 0.006,
	},
	"qwen2.5-coder-7b-instruct": {
		maxTokens: 8_192,
		contextWindow: 131_072,
		supportsImages: false,
		supportsPromptCache: false,
		inputPrice: 0.001,
		outputPrice: 0.002,
		cacheWritesPrice: 0.001,
		cacheReadsPrice: 0.002,
	},
	"qwen2.5-coder-3b-instruct": {
		maxTokens: 8_192,
		contextWindow: 32_768,
		supportsImages: false,
		supportsPromptCache: false,
		inputPrice: 0.0,
		outputPrice: 0.0,
		cacheWritesPrice: 0.0,
		cacheReadsPrice: 0.0,
	},
	"qwen2.5-coder-1.5b-instruct": {
		maxTokens: 8_192,
		contextWindow: 32_768,
		supportsImages: false,
		supportsPromptCache: false,
		inputPrice: 0.0,
		outputPrice: 0.0,
		cacheWritesPrice: 0.0,
		cacheReadsPrice: 0.0,
	},
	"qwen2.5-coder-0.5b-instruct": {
		maxTokens: 8_192,
		contextWindow: 32_768,
		supportsImages: false,
		supportsPromptCache: false,
		inputPrice: 0.0,
		outputPrice: 0.0,
		cacheWritesPrice: 0.0,
		cacheReadsPrice: 0.0,
	},
	"qwen-coder-plus-latest": {
		maxTokens: 129_024,
		contextWindow: 131_072,
		supportsImages: false,
		supportsPromptCache: false,
		inputPrice: 3.5,
		outputPrice: 7,
		cacheWritesPrice: 3.5,
		cacheReadsPrice: 7,
	},
	"qwen-plus-latest": {
		maxTokens: 129_024,
		contextWindow: 131_072,
		supportsImages: false,
		supportsPromptCache: false,
		inputPrice: 0.8,
		outputPrice: 2,
		cacheWritesPrice: 0.8,
		cacheReadsPrice: 0.2,
	},
	"qwen-turbo-latest": {
		maxTokens: 1_000_000,
		contextWindow: 1_000_000,
		supportsImages: false,
		supportsPromptCache: false,
		inputPrice: 0.8,
		outputPrice: 2,
		cacheWritesPrice: 0.8,
		cacheReadsPrice: 2,
	},
	"qwen-max-latest": {
		maxTokens: 30_720,
		contextWindow: 32_768,
		supportsImages: false,
		supportsPromptCache: false,
		inputPrice: 2.4,
		outputPrice: 9.6,
		cacheWritesPrice: 2.4,
		cacheReadsPrice: 9.6,
	},
	"qwq-plus-latest": {
		maxTokens: 8_192,
		contextWindow: 131_071,
		supportsImages: false,
		supportsPromptCache: false,
		inputPrice: 0.0,
		outputPrice: 0.0,
		cacheWritesPrice: 0.0,
		cacheReadsPrice: 0.0,
	},
	"qwq-plus": {
		maxTokens: 8_192,
		contextWindow: 131_071,
		supportsImages: false,
		supportsPromptCache: false,
		inputPrice: 0.0,
		outputPrice: 0.0,
		cacheWritesPrice: 0.0,
		cacheReadsPrice: 0.0,
	},
	"qwen-coder-plus": {
		maxTokens: 129_024,
		contextWindow: 131_072,
		supportsImages: false,
		supportsPromptCache: false,
		inputPrice: 3.5,
		outputPrice: 7,
		cacheWritesPrice: 3.5,
		cacheReadsPrice: 7,
	},
	"qwen-plus": {
		maxTokens: 129_024,
		contextWindow: 131_072,
		supportsImages: false,
		supportsPromptCache: false,
		inputPrice: 0.8,
		outputPrice: 2,
		cacheWritesPrice: 0.8,
		cacheReadsPrice: 0.2,
	},
	"qwen-turbo": {
		maxTokens: 1_000_000,
		contextWindow: 1_000_000,
		supportsImages: false,
		supportsPromptCache: false,
		inputPrice: 0.3,
		outputPrice: 0.6,
		cacheWritesPrice: 0.3,
		cacheReadsPrice: 0.6,
	},
	"qwen-max": {
		maxTokens: 30_720,
		contextWindow: 32_768,
		supportsImages: false,
		supportsPromptCache: false,
		inputPrice: 2.4,
		outputPrice: 9.6,
		cacheWritesPrice: 2.4,
		cacheReadsPrice: 9.6,
	},
	"deepseek-v3": {
		maxTokens: 8_000,
		contextWindow: 64_000,
		supportsImages: false,
		supportsPromptCache: true,
		inputPrice: 0,
		outputPrice: 0.28,
		cacheWritesPrice: 0.14,
		cacheReadsPrice: 0.014,
	},
	"deepseek-r1": {
		maxTokens: 8_000,
		contextWindow: 64_000,
		supportsImages: false,
		supportsPromptCache: true,
		inputPrice: 0,
		outputPrice: 2.19,
		cacheWritesPrice: 0.55,
		cacheReadsPrice: 0.14,
	},
	"qwen-vl-max": {
		maxTokens: 30_720,
		contextWindow: 32_768,
		supportsImages: true,
		supportsPromptCache: false,
		inputPrice: 3,
		outputPrice: 9,
		cacheWritesPrice: 3,
		cacheReadsPrice: 9,
	},
	"qwen-vl-max-latest": {
		maxTokens: 129_024,
		contextWindow: 131_072,
		supportsImages: true,
		supportsPromptCache: false,
		inputPrice: 3,
		outputPrice: 9,
		cacheWritesPrice: 3,
		cacheReadsPrice: 9,
	},
	"qwen-vl-plus": {
		maxTokens: 6_000,
		contextWindow: 8_000,
		supportsImages: true,
		supportsPromptCache: false,
		inputPrice: 1.5,
		outputPrice: 4.5,
		cacheWritesPrice: 1.5,
		cacheReadsPrice: 4.5,
	},
	"qwen-vl-plus-latest": {
		maxTokens: 129_024,
		contextWindow: 131_072,
		supportsImages: true,
		supportsPromptCache: false,
		inputPrice: 1.5,
		outputPrice: 4.5,
		cacheWritesPrice: 1.5,
		cacheReadsPrice: 4.5,
	},
} as const satisfies Record<string, ModelInfo>

// Doubao
// https://www.volcengine.com/docs/82379/1298459
// https://console.volcengine.com/ark/region:ark+cn-beijing/openManagement
export type DoubaoModelId = keyof typeof doubaoModels
export const doubaoDefaultModelId: DoubaoModelId = "doubao-1-5-pro-256k-250115"
export const doubaoModels = {
	"doubao-1-5-pro-256k-250115": {
		maxTokens: 12_288,
		contextWindow: 256_000,
		supportsImages: false,
		supportsPromptCache: false,
		inputPrice: 0.7,
		outputPrice: 1.3,
		cacheWritesPrice: 0,
		cacheReadsPrice: 0,
	},
	"doubao-1-5-pro-32k-250115": {
		maxTokens: 12_288,
		contextWindow: 32_000,
		supportsImages: false,
		supportsPromptCache: false,
		inputPrice: 0.11,
		outputPrice: 0.3,
		cacheWritesPrice: 0,
		cacheReadsPrice: 0,
	},
	"deepseek-v3-250324": {
		maxTokens: 12_288,
		contextWindow: 128_000,
		supportsImages: false,
		supportsPromptCache: false,
		inputPrice: 0.55,
		outputPrice: 2.19,
		cacheWritesPrice: 0,
		cacheReadsPrice: 0,
	},
	"deepseek-r1-250120": {
		maxTokens: 32_768,
		contextWindow: 64_000,
		supportsImages: false,
		supportsPromptCache: false,
		inputPrice: 0.27,
		outputPrice: 1.09,
		cacheWritesPrice: 0,
		cacheReadsPrice: 0,
	},
} as const satisfies Record<string, ModelInfo>

// Mistral
// https://docs.mistral.ai/getting-started/models/models_overview/
export type MistralModelId = keyof typeof mistralModels
export const mistralDefaultModelId: MistralModelId = "codestral-2501"
export const mistralModels = {
	"mistral-large-2411": {
		maxTokens: 131_000,
		contextWindow: 131_000,
		supportsImages: false,
		supportsPromptCache: false,
		inputPrice: 2.0,
		outputPrice: 6.0,
	},
	"pixtral-large-2411": {
		maxTokens: 131_000,
		contextWindow: 131_000,
		supportsImages: true,
		supportsPromptCache: false,
		inputPrice: 2.0,
		outputPrice: 6.0,
	},
	"ministral-3b-2410": {
		maxTokens: 131_000,
		contextWindow: 131_000,
		supportsImages: false,
		supportsPromptCache: false,
		inputPrice: 0.04,
		outputPrice: 0.04,
	},
	"ministral-8b-2410": {
		maxTokens: 131_000,
		contextWindow: 131_000,
		supportsImages: false,
		supportsPromptCache: false,
		inputPrice: 0.1,
		outputPrice: 0.1,
	},
	"mistral-small-latest": {
		maxTokens: 131_000,
		contextWindow: 131_000,
		supportsImages: true,
		supportsPromptCache: false,
		inputPrice: 0.1,
		outputPrice: 0.3,
	},
	"mistral-small-2501": {
		maxTokens: 32_000,
		contextWindow: 32_000,
		supportsImages: false,
		supportsPromptCache: false,
		inputPrice: 0.1,
		outputPrice: 0.3,
	},
	"pixtral-12b-2409": {
		maxTokens: 131_000,
		contextWindow: 131_000,
		supportsImages: true,
		supportsPromptCache: false,
		inputPrice: 0.15,
		outputPrice: 0.15,
	},
	"open-mistral-nemo-2407": {
		maxTokens: 131_000,
		contextWindow: 131_000,
		supportsImages: false,
		supportsPromptCache: false,
		inputPrice: 0.15,
		outputPrice: 0.15,
	},
	"open-codestral-mamba": {
		maxTokens: 256_000,
		contextWindow: 256_000,
		supportsImages: false,
		supportsPromptCache: false,
		inputPrice: 0.15,
		outputPrice: 0.15,
	},
	"codestral-2501": {
		maxTokens: 256_000,
		contextWindow: 256_000,
		supportsImages: false,
		supportsPromptCache: false,
		inputPrice: 0.3,
		outputPrice: 0.9,
	},
} as const satisfies Record<string, ModelInfo>

// LiteLLM
// https://docs.litellm.ai/docs/
export type LiteLLMModelId = string
export const liteLlmDefaultModelId = "gpt-3.5-turbo"
export const liteLlmModelInfoSaneDefaults: ModelInfo = {
	maxTokens: -1,
	contextWindow: 128_000,
	supportsImages: true,
	supportsPromptCache: true,
	inputPrice: 0,
	outputPrice: 0,
	cacheWritesPrice: 0,
	cacheReadsPrice: 0,
}

// AskSage Models
// https://docs.asksage.ai/
export type AskSageModelId = keyof typeof askSageModels
export const askSageDefaultModelId: AskSageModelId = "claude-35-sonnet"
export const askSageDefaultURL: string = "https://api.asksage.ai/server"
export const askSageModels = {
	"gpt-4o": {
		maxTokens: 4096,
		contextWindow: 128_000,
		supportsImages: false,
		supportsPromptCache: false,
		inputPrice: 0,
		outputPrice: 0,
	},
	"gpt-4o-gov": {
		maxTokens: 4096,
		contextWindow: 128_000,
		supportsImages: false,
		supportsPromptCache: false,
		inputPrice: 0,
		outputPrice: 0,
	},
	"claude-35-sonnet": {
		maxTokens: 8192,
		contextWindow: 200_000,
		supportsImages: false,
		supportsPromptCache: false,
		inputPrice: 0,
		outputPrice: 0,
	},
	"aws-bedrock-claude-35-sonnet-gov": {
		maxTokens: 8192,
		contextWindow: 200_000,
		supportsImages: false,
		supportsPromptCache: false,
		inputPrice: 0,
		outputPrice: 0,
	},
	"claude-37-sonnet": {
		maxTokens: 8192,
		contextWindow: 200_000,
		supportsImages: false,
		supportsPromptCache: false,
		inputPrice: 0,
		outputPrice: 0,
	},
}

// X AI
// https://docs.x.ai/docs/api-reference
export type XAIModelId = keyof typeof xaiModels
export const xaiDefaultModelId: XAIModelId = "grok-3-beta"
export const xaiModels = {
	"grok-3-beta": {
		maxTokens: 8192,
		contextWindow: 131072,
		supportsImages: false,
		supportsPromptCache: false,
		inputPrice: 3.0,
		outputPrice: 15.0,
		description: "X AI's Grok-3 beta model with 131K context window",
	},
	"grok-3-fast-beta": {
		maxTokens: 8192,
		contextWindow: 131072,
		supportsImages: false,
		supportsPromptCache: false,
		inputPrice: 5.0,
		outputPrice: 25.0,
		description: "X AI's Grok-3 fast beta model with 131K context window",
	},
	"grok-3-mini-beta": {
		maxTokens: 8192,
		contextWindow: 131072,
		supportsImages: false,
		supportsPromptCache: false,
		inputPrice: 0.3,
		outputPrice: 0.5,
		description: "X AI's Grok-3 mini beta model with 131K context window",
	},
	"grok-3-mini-fast-beta": {
		maxTokens: 8192,
		contextWindow: 131072,
		supportsImages: false,
		supportsPromptCache: false,
		inputPrice: 0.6,
		outputPrice: 4.0,
		description: "X AI's Grok-3 mini fast beta model with 131K context window",
	},
	"grok-2-latest": {
		maxTokens: 8192,
		contextWindow: 131072,
		supportsImages: false,
		supportsPromptCache: false,
		inputPrice: 2.0,
		outputPrice: 10.0,
		description: "X AI's Grok-2 model - latest version with 131K context window",
	},
	"grok-2": {
		maxTokens: 8192,
		contextWindow: 131072,
		supportsImages: false,
		supportsPromptCache: false,
		inputPrice: 2.0,
		outputPrice: 10.0,
		description: "X AI's Grok-2 model with 131K context window",
	},
	"grok-2-1212": {
		maxTokens: 8192,
		contextWindow: 131072,
		supportsImages: false,
		supportsPromptCache: false,
		inputPrice: 2.0,
		outputPrice: 10.0,
		description: "X AI's Grok-2 model (version 1212) with 131K context window",
	},
	"grok-2-vision-latest": {
		maxTokens: 8192,
		contextWindow: 32768,
		supportsImages: true,
		supportsPromptCache: false,
		inputPrice: 2.0,
		outputPrice: 10.0,
		description: "X AI's Grok-2 Vision model - latest version with image support and 32K context window",
	},
	"grok-2-vision": {
		maxTokens: 8192,
		contextWindow: 32768,
		supportsImages: true,
		supportsPromptCache: false,
		inputPrice: 2.0,
		outputPrice: 10.0,
		description: "X AI's Grok-2 Vision model with image support and 32K context window",
	},
	"grok-2-vision-1212": {
		maxTokens: 8192,
		contextWindow: 32768,
		supportsImages: true,
		supportsPromptCache: false,
		inputPrice: 2.0,
		outputPrice: 10.0,
		description: "X AI's Grok-2 Vision model (version 1212) with image support and 32K context window",
	},
	"grok-vision-beta": {
		maxTokens: 8192,
		contextWindow: 8192,
		supportsImages: true,
		supportsPromptCache: false,
		inputPrice: 5.0,
		outputPrice: 15.0,
		description: "X AI's Grok Vision Beta model with image support and 8K context window",
	},
	"grok-beta": {
		maxTokens: 8192,
		contextWindow: 131072,
		supportsImages: false,
		supportsPromptCache: false,
		inputPrice: 5.0,
		outputPrice: 15.0,
		description: "X AI's Grok Beta model (legacy) with 131K context window",
	},
} as const satisfies Record<string, ModelInfo>

// SambaNova
// https://docs.sambanova.ai/cloud/docs/get-started/supported-models
export type SambanovaModelId = keyof typeof sambanovaModels
export const sambanovaDefaultModelId: SambanovaModelId = "Meta-Llama-3.3-70B-Instruct"
export const sambanovaModels = {
	"Meta-Llama-3.3-70B-Instruct": {
		maxTokens: 4096,
		contextWindow: 128_000,
		supportsImages: false,
		supportsPromptCache: false,
		inputPrice: 0,
		outputPrice: 0,
	},
	"DeepSeek-R1-Distill-Llama-70B": {
		maxTokens: 4096,
		contextWindow: 32_000,
		supportsImages: false,
		supportsPromptCache: false,
		inputPrice: 0,
		outputPrice: 0,
	},
	"Llama-3.1-Swallow-70B-Instruct-v0.3": {
		maxTokens: 4096,
		contextWindow: 16_000,
		supportsImages: false,
		supportsPromptCache: false,
		inputPrice: 0,
		outputPrice: 0,
	},
	"Llama-3.1-Swallow-8B-Instruct-v0.3": {
		maxTokens: 4096,
		contextWindow: 16_000,
		supportsImages: false,
		supportsPromptCache: false,
		inputPrice: 0,
		outputPrice: 0,
	},
	"Meta-Llama-3.1-405B-Instruct": {
		maxTokens: 4096,
		contextWindow: 16_000,
		supportsImages: false,
		supportsPromptCache: false,
		inputPrice: 0,
		outputPrice: 0,
	},
	"Meta-Llama-3.1-8B-Instruct": {
		maxTokens: 4096,
		contextWindow: 16_000,
		supportsImages: false,
		supportsPromptCache: false,
		inputPrice: 0,
		outputPrice: 0,
	},
	"Meta-Llama-3.2-1B-Instruct": {
		maxTokens: 4096,
		contextWindow: 16_000,
		supportsImages: false,
		supportsPromptCache: false,
		inputPrice: 0,
		outputPrice: 0,
	},
	"Qwen2.5-72B-Instruct": {
		maxTokens: 4096,
		contextWindow: 16_000,
		supportsImages: false,
		supportsPromptCache: false,
		inputPrice: 0,
		outputPrice: 0,
	},
	"Qwen2.5-Coder-32B-Instruct": {
		maxTokens: 4096,
		contextWindow: 16_000,
		supportsImages: false,
		supportsPromptCache: false,
		inputPrice: 0,
		outputPrice: 0,
	},
	"QwQ-32B-Preview": {
		maxTokens: 4096,
		contextWindow: 16_000,
		supportsImages: false,
		supportsPromptCache: false,
		inputPrice: 0,
		outputPrice: 0,
	},
	"QwQ-32B": {
		maxTokens: 4096,
		contextWindow: 16_000,
		supportsImages: false,
		supportsPromptCache: false,
		inputPrice: 0.5,
		outputPrice: 1.0,
	},
	"DeepSeek-V3-0324": {
		maxTokens: 4096,
		contextWindow: 8192,
		supportsImages: false,
		supportsPromptCache: false,
		inputPrice: 1.0,
		outputPrice: 1.5,
	},
} as const satisfies Record<string, ModelInfo>

// Requesty
// https://requesty.ai/models
export const requestyDefaultModelId = "anthropic/claude-3-7-sonnet-latest"
export const requestyDefaultModelInfo: ModelInfo = {
	maxTokens: 8192,
	contextWindow: 200_000,
	supportsImages: true,
	supportsComputerUse: false,
	supportsPromptCache: true,
	inputPrice: 3.0,
	outputPrice: 15.0,
	cacheWritesPrice: 3.75,
	cacheReadsPrice: 0.3,
	description: "Anthropic's most intelligent model. Highest level of intelligence and capability.",
}<|MERGE_RESOLUTION|>--- conflicted
+++ resolved
@@ -606,8 +606,6 @@
 export type OpenAiNativeModelId = keyof typeof openAiNativeModels
 export const openAiNativeDefaultModelId: OpenAiNativeModelId = "gpt-4.1"
 export const openAiNativeModels = {
-<<<<<<< HEAD
-=======
 	o3: {
 		maxTokens: 100_000,
 		contextWindow: 200_000,
@@ -626,7 +624,6 @@
 		outputPrice: 4.4,
 		cacheReadsPrice: 0.275,
 	},
->>>>>>> 02120810
 	"gpt-4.1": {
 		maxTokens: 32_768,
 		contextWindow: 1_047_576,
