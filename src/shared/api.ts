--- conflicted
+++ resolved
@@ -183,19 +183,11 @@
 	actModeVercelAiGatewayModelInfo?: ModelInfo
 }
 
-<<<<<<< HEAD
 export type ApiConfiguration = ApiHandlerOptions &
 	ApiHandlerSecrets & {
 		planModeApiProvider?: ApiProvider
 		actModeApiProvider?: ApiProvider
-		favoritedModelIds?: string[]
 	}
-=======
-export type ApiConfiguration = ApiHandlerOptions & {
-	planModeApiProvider?: ApiProvider
-	actModeApiProvider?: ApiProvider
-}
->>>>>>> fadcd7e3
 
 // Models
 
