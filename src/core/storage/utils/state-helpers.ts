--- conflicted
+++ resolved
@@ -4,10 +4,7 @@
 import { AutoApprovalSettings, DEFAULT_AUTO_APPROVAL_SETTINGS } from "@/shared/AutoApprovalSettings"
 import { BrowserSettings, DEFAULT_BROWSER_SETTINGS } from "@/shared/BrowserSettings"
 import { ClineRulesToggles } from "@/shared/cline-rules"
-<<<<<<< HEAD
 import { DEFAULT_DICTATION_SETTINGS, DictationSettings } from "@/shared/DictationSettings"
-=======
->>>>>>> 31161f89
 import { DEFAULT_FOCUS_CHAIN_SETTINGS, FocusChainSettings } from "@/shared/FocusChainSettings"
 import { HistoryItem } from "@/shared/HistoryItem"
 import { DEFAULT_MCP_DISPLAY_MODE, McpDisplayMode } from "@/shared/McpDisplayMode"
@@ -17,8 +14,135 @@
 import { UserInfo } from "@/shared/UserInfo"
 import { GlobalState, LocalState, SecretKey, Secrets } from "../state-keys"
 
-<<<<<<< HEAD
-export async function readStateFromDisk(context: ExtensionContext) {
+export async function readSecretsFromDisk(context: ExtensionContext): Promise<Secrets> {
+	const [
+		apiKey,
+		openRouterApiKey,
+		clineAccountId,
+		awsAccessKey,
+		awsSecretKey,
+		awsSessionToken,
+		awsBedrockApiKey,
+		openAiApiKey,
+		geminiApiKey,
+		openAiNativeApiKey,
+		deepSeekApiKey,
+		requestyApiKey,
+		togetherApiKey,
+		qwenApiKey,
+		doubaoApiKey,
+		mistralApiKey,
+		fireworksApiKey,
+		liteLlmApiKey,
+		asksageApiKey,
+		xaiApiKey,
+		sambanovaApiKey,
+		cerebrasApiKey,
+		groqApiKey,
+		moonshotApiKey,
+		nebiusApiKey,
+		huggingFaceApiKey,
+		sapAiCoreClientId,
+		sapAiCoreClientSecret,
+		huaweiCloudMaasApiKey,
+		basetenApiKey,
+		zaiApiKey,
+		ollamaApiKey,
+		vercelAiGatewayApiKey,
+		difyApiKey,
+		authNonce,
+	] = await Promise.all([
+		context.secrets.get("apiKey") as Promise<string | undefined>,
+		context.secrets.get("openRouterApiKey") as Promise<string | undefined>,
+		context.secrets.get("clineAccountId") as Promise<string | undefined>,
+		context.secrets.get("awsAccessKey") as Promise<string | undefined>,
+		context.secrets.get("awsSecretKey") as Promise<string | undefined>,
+		context.secrets.get("awsSessionToken") as Promise<string | undefined>,
+		context.secrets.get("awsBedrockApiKey") as Promise<string | undefined>,
+		context.secrets.get("openAiApiKey") as Promise<string | undefined>,
+		context.secrets.get("geminiApiKey") as Promise<string | undefined>,
+		context.secrets.get("openAiNativeApiKey") as Promise<string | undefined>,
+		context.secrets.get("deepSeekApiKey") as Promise<string | undefined>,
+		context.secrets.get("requestyApiKey") as Promise<string | undefined>,
+		context.secrets.get("togetherApiKey") as Promise<string | undefined>,
+		context.secrets.get("qwenApiKey") as Promise<string | undefined>,
+		context.secrets.get("doubaoApiKey") as Promise<string | undefined>,
+		context.secrets.get("mistralApiKey") as Promise<string | undefined>,
+		context.secrets.get("fireworksApiKey") as Promise<string | undefined>,
+		context.secrets.get("liteLlmApiKey") as Promise<string | undefined>,
+		context.secrets.get("asksageApiKey") as Promise<string | undefined>,
+		context.secrets.get("xaiApiKey") as Promise<string | undefined>,
+		context.secrets.get("sambanovaApiKey") as Promise<string | undefined>,
+		context.secrets.get("cerebrasApiKey") as Promise<string | undefined>,
+		context.secrets.get("groqApiKey") as Promise<string | undefined>,
+		context.secrets.get("moonshotApiKey") as Promise<string | undefined>,
+		context.secrets.get("nebiusApiKey") as Promise<string | undefined>,
+		context.secrets.get("huggingFaceApiKey") as Promise<string | undefined>,
+		context.secrets.get("sapAiCoreClientId") as Promise<string | undefined>,
+		context.secrets.get("sapAiCoreClientSecret") as Promise<string | undefined>,
+		context.secrets.get("huaweiCloudMaasApiKey") as Promise<string | undefined>,
+		context.secrets.get("basetenApiKey") as Promise<string | undefined>,
+		context.secrets.get("zaiApiKey") as Promise<string | undefined>,
+		context.secrets.get("ollamaApiKey") as Promise<string | undefined>,
+		context.secrets.get("vercelAiGatewayApiKey") as Promise<string | undefined>,
+		context.secrets.get("difyApiKey") as Promise<string | undefined>,
+		context.secrets.get("authNonce") as Promise<string | undefined>,
+	])
+
+	return {
+		authNonce,
+		apiKey,
+		openRouterApiKey,
+		clineAccountId,
+		huggingFaceApiKey,
+		huaweiCloudMaasApiKey,
+		basetenApiKey,
+		zaiApiKey,
+		ollamaApiKey,
+		vercelAiGatewayApiKey,
+		difyApiKey,
+		sapAiCoreClientId,
+		sapAiCoreClientSecret,
+		xaiApiKey,
+		sambanovaApiKey,
+		cerebrasApiKey,
+		groqApiKey,
+		moonshotApiKey,
+		nebiusApiKey,
+		asksageApiKey,
+		fireworksApiKey,
+		liteLlmApiKey,
+		doubaoApiKey,
+		mistralApiKey,
+		openAiNativeApiKey,
+		deepSeekApiKey,
+		requestyApiKey,
+		togetherApiKey,
+		qwenApiKey,
+		geminiApiKey,
+		openAiApiKey,
+		awsBedrockApiKey,
+		awsAccessKey,
+		awsSecretKey,
+		awsSessionToken,
+	}
+}
+
+export async function readWorkspaceStateFromDisk(context: ExtensionContext): Promise<LocalState> {
+	const localClineRulesToggles = context.workspaceState.get("localClineRulesToggles") as ClineRulesToggles | undefined
+	const localWindsurfRulesToggles = context.workspaceState.get("localWindsurfRulesToggles") as ClineRulesToggles | undefined
+	const localCursorRulesToggles = context.workspaceState.get("localCursorRulesToggles") as ClineRulesToggles | undefined
+	const localWorkflowToggles = context.workspaceState.get("workflowToggles") as ClineRulesToggles | undefined
+
+	return {
+		localClineRulesToggles: localClineRulesToggles || {},
+		localWindsurfRulesToggles: localWindsurfRulesToggles || {},
+		localCursorRulesToggles: localCursorRulesToggles || {},
+		workflowToggles: localWorkflowToggles || {},
+	}
+}
+
+export async function readGlobalStateFromDisk(context: ExtensionContext): Promise<GlobalState> {
 	// Get all global state values
 	const strictPlanModeEnabled = context.globalState.get("strictPlanModeEnabled") as boolean | undefined
 	const useAutoCondense = context.globalState.get("useAutoCondense") as boolean | undefined
@@ -83,9 +207,6 @@
 	const focusChainFeatureFlagEnabled = context.globalState.get("focusChainFeatureFlagEnabled") as boolean | undefined
 
 	// Get all secret values
-=======
-export async function readSecretsFromDisk(context: ExtensionContext): Promise<Secrets> {
->>>>>>> 31161f89
 	const [
 		apiKey,
 		openRouterApiKey,
@@ -121,10 +242,6 @@
 		ollamaApiKey,
 		vercelAiGatewayApiKey,
 		difyApiKey,
-<<<<<<< HEAD
-=======
-		authNonce,
->>>>>>> 31161f89
 	] = await Promise.all([
 		context.secrets.get("apiKey") as Promise<string | undefined>,
 		context.secrets.get("openRouterApiKey") as Promise<string | undefined>,
@@ -160,131 +277,12 @@
 		context.secrets.get("ollamaApiKey") as Promise<string | undefined>,
 		context.secrets.get("vercelAiGatewayApiKey") as Promise<string | undefined>,
 		context.secrets.get("difyApiKey") as Promise<string | undefined>,
-<<<<<<< HEAD
-=======
-		context.secrets.get("authNonce") as Promise<string | undefined>,
->>>>>>> 31161f89
 	])
 
-	return {
-		authNonce,
-		apiKey,
-		openRouterApiKey,
-		clineAccountId,
-		huggingFaceApiKey,
-		huaweiCloudMaasApiKey,
-		basetenApiKey,
-		zaiApiKey,
-		ollamaApiKey,
-		vercelAiGatewayApiKey,
-		difyApiKey,
-		sapAiCoreClientId,
-		sapAiCoreClientSecret,
-		xaiApiKey,
-		sambanovaApiKey,
-		cerebrasApiKey,
-		groqApiKey,
-		moonshotApiKey,
-		nebiusApiKey,
-		asksageApiKey,
-		fireworksApiKey,
-		liteLlmApiKey,
-		doubaoApiKey,
-		mistralApiKey,
-		openAiNativeApiKey,
-		deepSeekApiKey,
-		requestyApiKey,
-		togetherApiKey,
-		qwenApiKey,
-		geminiApiKey,
-		openAiApiKey,
-		awsBedrockApiKey,
-		awsAccessKey,
-		awsSecretKey,
-		awsSessionToken,
-	}
-}
-
-export async function readWorkspaceStateFromDisk(context: ExtensionContext): Promise<LocalState> {
 	const localClineRulesToggles = context.workspaceState.get("localClineRulesToggles") as ClineRulesToggles | undefined
 	const localWindsurfRulesToggles = context.workspaceState.get("localWindsurfRulesToggles") as ClineRulesToggles | undefined
 	const localCursorRulesToggles = context.workspaceState.get("localCursorRulesToggles") as ClineRulesToggles | undefined
 	const localWorkflowToggles = context.workspaceState.get("workflowToggles") as ClineRulesToggles | undefined
-
-	return {
-		localClineRulesToggles: localClineRulesToggles || {},
-		localWindsurfRulesToggles: localWindsurfRulesToggles || {},
-		localCursorRulesToggles: localCursorRulesToggles || {},
-		workflowToggles: localWorkflowToggles || {},
-	}
-}
-
-export async function readGlobalStateFromDisk(context: ExtensionContext): Promise<GlobalState> {
-	// Get all global state values
-	const strictPlanModeEnabled = context.globalState.get("strictPlanModeEnabled") as boolean | undefined
-	const useAutoCondense = context.globalState.get("useAutoCondense") as boolean | undefined
-	const isNewUser = context.globalState.get("isNewUser") as boolean | undefined
-	const welcomeViewCompleted = context.globalState.get("welcomeViewCompleted") as boolean | undefined
-	const awsRegion = context.globalState.get("awsRegion") as string | undefined
-	const awsUseCrossRegionInference = context.globalState.get("awsUseCrossRegionInference") as boolean | undefined
-	const awsBedrockUsePromptCache = context.globalState.get("awsBedrockUsePromptCache") as boolean | undefined
-	const awsBedrockEndpoint = context.globalState.get("awsBedrockEndpoint") as string | undefined
-	const awsProfile = context.globalState.get("awsProfile") as string | undefined
-	const awsUseProfile = context.globalState.get("awsUseProfile") as boolean | undefined
-	const awsAuthentication = context.globalState.get("awsAuthentication") as string | undefined
-	const vertexProjectId = context.globalState.get("vertexProjectId") as string | undefined
-	const vertexRegion = context.globalState.get("vertexRegion") as string | undefined
-	const openAiBaseUrl = context.globalState.get("openAiBaseUrl") as string | undefined
-	const requestyBaseUrl = context.globalState.get("requestyBaseUrl") as string | undefined
-	const openAiHeaders = context.globalState.get("openAiHeaders") as Record<string, string> | undefined
-	const ollamaBaseUrl = context.globalState.get("ollamaBaseUrl") as string | undefined
-	const ollamaApiOptionsCtxNum = context.globalState.get("ollamaApiOptionsCtxNum") as string | undefined
-	const lmStudioBaseUrl = context.globalState.get("lmStudioBaseUrl") as string | undefined
-	const lmStudioMaxTokens = context.globalState.get("lmStudioMaxTokens") as string | undefined
-	const anthropicBaseUrl = context.globalState.get("anthropicBaseUrl") as string | undefined
-	const geminiBaseUrl = context.globalState.get("geminiBaseUrl") as string | undefined
-	const azureApiVersion = context.globalState.get("azureApiVersion") as string | undefined
-	const openRouterProviderSorting = context.globalState.get("openRouterProviderSorting") as string | undefined
-	const lastShownAnnouncementId = context.globalState.get("lastShownAnnouncementId") as string | undefined
-	const taskHistory = context.globalState.get("taskHistory") as HistoryItem[] | undefined
-	const autoApprovalSettings = context.globalState.get("autoApprovalSettings") as AutoApprovalSettings | undefined
-	const browserSettings = context.globalState.get("browserSettings") as BrowserSettings | undefined
-	const liteLlmBaseUrl = context.globalState.get("liteLlmBaseUrl") as string | undefined
-	const liteLlmUsePromptCache = context.globalState.get("liteLlmUsePromptCache") as boolean | undefined
-	const fireworksModelMaxCompletionTokens = context.globalState.get("fireworksModelMaxCompletionTokens") as number | undefined
-	const fireworksModelMaxTokens = context.globalState.get("fireworksModelMaxTokens") as number | undefined
-	const userInfo = context.globalState.get("userInfo") as UserInfo | undefined
-	const qwenApiLine = context.globalState.get("qwenApiLine") as string | undefined
-	const moonshotApiLine = context.globalState.get("moonshotApiLine") as string | undefined
-	const zaiApiLine = context.globalState.get("zaiApiLine") as string | undefined
-	const telemetrySetting = context.globalState.get("telemetrySetting") as TelemetrySetting | undefined
-	const asksageApiUrl = context.globalState.get("asksageApiUrl") as string | undefined
-	const planActSeparateModelsSettingRaw = context.globalState.get("planActSeparateModelsSetting") as boolean | undefined
-	const favoritedModelIds = context.globalState.get("favoritedModelIds") as string[] | undefined
-	const globalClineRulesToggles = context.globalState.get("globalClineRulesToggles") as ClineRulesToggles | undefined
-	const requestTimeoutMs = context.globalState.get("requestTimeoutMs") as number | undefined
-	const shellIntegrationTimeout = context.globalState.get("shellIntegrationTimeout") as number | undefined
-	const enableCheckpointsSettingRaw = context.globalState.get("enableCheckpointsSetting") as boolean | undefined
-	const mcpMarketplaceEnabledRaw = context.globalState.get("mcpMarketplaceEnabled") as boolean | undefined
-	const mcpDisplayMode = context.globalState.get("mcpDisplayMode") as McpDisplayMode | undefined
-	const mcpResponsesCollapsedRaw = context.globalState.get("mcpResponsesCollapsed") as boolean | undefined
-	const globalWorkflowToggles = context.globalState.get("globalWorkflowToggles") as ClineRulesToggles | undefined
-	const terminalReuseEnabled = context.globalState.get("terminalReuseEnabled") as boolean | undefined
-	const terminalOutputLineLimit = context.globalState.get("terminalOutputLineLimit") as number | undefined
-	const defaultTerminalProfile = context.globalState.get("defaultTerminalProfile") as string | undefined
-	const sapAiCoreBaseUrl = context.globalState.get("sapAiCoreBaseUrl") as string | undefined
-	const sapAiCoreTokenUrl = context.globalState.get("sapAiCoreTokenUrl") as string | undefined
-	const sapAiResourceGroup = context.globalState.get("sapAiResourceGroup") as string | undefined
-	const claudeCodePath = context.globalState.get("claudeCodePath") as string | undefined
-	const difyBaseUrl = context.globalState.get("difyBaseUrl") as string | undefined
-	const openaiReasoningEffort = context.globalState.get("openaiReasoningEffort") as OpenaiReasoningEffort | undefined
-	const preferredLanguage = context.globalState.get("preferredLanguage") as string | undefined
-	const focusChainSettings = context.globalState.get("focusChainSettings") as FocusChainSettings | undefined
-	const focusChainFeatureFlagEnabled = context.globalState.get("focusChainFeatureFlagEnabled") as boolean | undefined
-
-	const mcpMarketplaceCatalog = context.globalState.get("mcpMarketplaceCatalog") as GlobalState["mcpMarketplaceCatalog"]
-	const qwenCodeOauthPath = context.globalState.get("qwenCodeOauthPath") as GlobalState["qwenCodeOauthPath"]
-	const customPrompt = context.globalState.get("customPrompt") as GlobalState["customPrompt"]
 
 	// Get mode-related configurations
 	const mode = context.globalState.get("mode") as Mode | undefined
@@ -387,144 +385,6 @@
 	}
 
 	return {
-<<<<<<< HEAD
-		apiConfiguration: {
-			apiKey,
-			openRouterApiKey,
-			clineAccountId,
-			claudeCodePath,
-			awsAccessKey,
-			awsSecretKey,
-			awsSessionToken,
-			awsRegion,
-			awsUseCrossRegionInference,
-			awsBedrockUsePromptCache,
-			awsBedrockEndpoint,
-			awsProfile,
-			awsBedrockApiKey,
-			awsUseProfile,
-			awsAuthentication,
-			vertexProjectId,
-			vertexRegion,
-			openAiBaseUrl,
-			requestyBaseUrl,
-			openAiApiKey,
-			openAiHeaders: openAiHeaders || {},
-			ollamaBaseUrl,
-			ollamaApiOptionsCtxNum,
-			lmStudioBaseUrl,
-			lmStudioMaxTokens,
-			anthropicBaseUrl,
-			geminiApiKey,
-			geminiBaseUrl,
-			openAiNativeApiKey,
-			deepSeekApiKey,
-			requestyApiKey,
-			togetherApiKey,
-			qwenApiKey,
-			qwenApiLine,
-			moonshotApiLine,
-			zaiApiLine,
-			doubaoApiKey,
-			mistralApiKey,
-			azureApiVersion,
-			openRouterProviderSorting,
-			liteLlmBaseUrl,
-			liteLlmApiKey,
-			liteLlmUsePromptCache,
-			fireworksApiKey,
-			fireworksModelMaxCompletionTokens,
-			fireworksModelMaxTokens,
-			asksageApiKey,
-			asksageApiUrl,
-			xaiApiKey,
-			sambanovaApiKey,
-			cerebrasApiKey,
-			groqApiKey,
-			moonshotApiKey,
-			nebiusApiKey,
-			favoritedModelIds,
-			requestTimeoutMs,
-			sapAiCoreClientId,
-			sapAiCoreClientSecret,
-			sapAiCoreBaseUrl,
-			sapAiCoreTokenUrl,
-			sapAiResourceGroup,
-			huggingFaceApiKey,
-			huaweiCloudMaasApiKey,
-			basetenApiKey,
-			zaiApiKey,
-			ollamaApiKey,
-			vercelAiGatewayApiKey,
-			difyApiKey,
-			difyBaseUrl,
-			// Plan mode configurations
-			planModeApiProvider: planModeApiProvider || apiProvider,
-			planModeApiModelId,
-			planModeThinkingBudgetTokens,
-			planModeReasoningEffort,
-			planModeVsCodeLmModelSelector,
-			planModeAwsBedrockCustomSelected,
-			planModeAwsBedrockCustomModelBaseId,
-			planModeOpenRouterModelId,
-			planModeOpenRouterModelInfo,
-			planModeOpenAiModelId,
-			planModeOpenAiModelInfo,
-			planModeOllamaModelId,
-			planModeLmStudioModelId,
-			planModeLiteLlmModelId,
-			planModeLiteLlmModelInfo,
-			planModeRequestyModelId,
-			planModeRequestyModelInfo,
-			planModeTogetherModelId,
-			planModeFireworksModelId,
-			planModeSapAiCoreModelId,
-			planModeGroqModelId,
-			planModeGroqModelInfo,
-			planModeHuggingFaceModelId,
-			planModeHuggingFaceModelInfo,
-			planModeHuaweiCloudMaasModelId,
-			planModeHuaweiCloudMaasModelInfo,
-			planModeBasetenModelId,
-			planModeBasetenModelInfo,
-			planModeVercelAiGatewayModelId,
-			planModeVercelAiGatewayModelInfo,
-			// Act mode configurations
-			actModeApiProvider: actModeApiProvider || apiProvider,
-			actModeApiModelId,
-			actModeThinkingBudgetTokens,
-			actModeReasoningEffort,
-			actModeVsCodeLmModelSelector,
-			actModeAwsBedrockCustomSelected,
-			actModeAwsBedrockCustomModelBaseId,
-			actModeOpenRouterModelId,
-			actModeOpenRouterModelInfo,
-			actModeOpenAiModelId,
-			actModeOpenAiModelInfo,
-			actModeOllamaModelId,
-			actModeLmStudioModelId,
-			actModeLiteLlmModelId,
-			actModeLiteLlmModelInfo,
-			actModeRequestyModelId,
-			actModeRequestyModelInfo,
-			actModeTogetherModelId,
-			actModeFireworksModelId,
-			actModeSapAiCoreModelId,
-			actModeGroqModelId,
-			actModeGroqModelInfo,
-			actModeHuggingFaceModelId,
-			actModeHuggingFaceModelInfo,
-			actModeHuaweiCloudMaasModelId,
-			actModeHuaweiCloudMaasModelInfo,
-			actModeBasetenModelId,
-			actModeBasetenModelInfo,
-			actModeVercelAiGatewayModelId,
-			actModeVercelAiGatewayModelInfo,
-		},
-		focusChainSettings: focusChainSettings || DEFAULT_FOCUS_CHAIN_SETTINGS,
-		focusChainFeatureFlagEnabled: focusChainFeatureFlagEnabled ?? false,
-		dictationSettings: dictationSettings || DEFAULT_DICTATION_SETTINGS,
-=======
 		// api configuration fields
 		claudeCodePath,
 		awsRegion,
@@ -628,7 +488,6 @@
 		// Other global fields
 		focusChainSettings: focusChainSettings || DEFAULT_FOCUS_CHAIN_SETTINGS,
 		focusChainFeatureFlagEnabled: focusChainFeatureFlagEnabled ?? false,
->>>>>>> 31161f89
 		strictPlanModeEnabled: strictPlanModeEnabled ?? true,
 		useAutoCondense: useAutoCondense ?? false,
 		isNewUser: isNewUser ?? true,
