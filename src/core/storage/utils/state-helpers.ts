--- conflicted
+++ resolved
@@ -462,14 +462,11 @@
 			mcpMarketplaceCatalog,
 			qwenCodeOauthPath,
 			customPrompt,
-<<<<<<< HEAD
 			autoCondenseThreshold: autoCondenseThreshold || 75,
-=======
 			// Multi-root workspace support
 			workspaceRoots,
 			primaryRootIndex,
 			multiRootEnabled,
->>>>>>> f98aa0fb
 		}
 	} catch (error) {
 		console.error("[StateHelpers] Failed to read global state:", error)
