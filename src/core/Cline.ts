--- conflicted
+++ resolved
@@ -182,18 +182,6 @@
 		this.chatSettings = chatSettings
 	}
 
-	// Storing task to disk for history
-
-<<<<<<< HEAD
-=======
-	private async overwriteApiConversationHistory(newHistory: Anthropic.MessageParam[]) {
-		this.apiConversationHistory = newHistory
-		const globalStoragePath = this.providerRef.deref()?.context.globalStorageUri.fsPath
-		const taskId = this.taskId
-		await saveApiConversationHistory(globalStoragePath, taskId, this.apiConversationHistory)
-	}
-
->>>>>>> 0e1ba918
 	private async addToClineMessages(message: ClineMessage) {
 		// these values allow us to reconstruct the conversation history at the time this cline message was created
 		// it's important that apiConversationHistory is initialized before we add cline messages
