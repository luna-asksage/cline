--- conflicted
+++ resolved
@@ -1928,15 +1928,8 @@
 							vscode.extensions.getExtension("saoudrizwan.claude-dev")?.packageJSON.version || "Unknown"
 						const systemInfo = `VSCode: ${vscode.version}, Node.js: ${process.version}, Architecture: ${os.arch()}`
 						const currentMode = this.mode
-<<<<<<< HEAD
 						const apiConfig = this.cacheService.getApiConfiguration()
 						const apiProvider = currentMode === "plan" ? apiConfig.planModeApiProvider : apiConfig.actModeApiProvider
-=======
-						const apiProvider =
-							currentMode === "plan"
-								? await getGlobalState(this.context, "planModeApiProvider")
-								: await getGlobalState(this.context, "actModeApiProvider")
->>>>>>> b4b7512d
 						const providerAndModel = `${apiProvider} / ${this.api.getModel().id}`
 
 						// Ask user for confirmation
