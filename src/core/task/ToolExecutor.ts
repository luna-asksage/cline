--- conflicted
+++ resolved
@@ -11,6 +11,7 @@
 import { FileContextTracker } from "@core/context/context-tracking/FileContextTracker"
 import { ClineIgnoreController } from "@core/ignore/ClineIgnoreController"
 import { DiffViewProvider } from "@integrations/editor/DiffViewProvider"
+import { processFilesIntoText } from "@integrations/misc/extract-text"
 import { processFilesIntoText } from "@integrations/misc/extract-text"
 import { BrowserSession } from "@services/browser/BrowserSession"
 import { UrlContentFetcher } from "@services/browser/UrlContentFetcher"
@@ -34,11 +35,7 @@
 import { extractFileContent } from "@integrations/misc/extract-file-content"
 import { COMMAND_REQ_APP_STRING } from "@shared/combineCommandSequences"
 import { fileExistsAtPath } from "@utils/fs"
-<<<<<<< HEAD
 import { modelDoesntSupportWebp } from "@utils/model-utils"
-=======
-import { modelDoesntSupportWebp, isNextGenModelFamily } from "@utils/model-utils"
->>>>>>> d0793e51
 import { fixModelHtmlEscaping, removeInvalidChars } from "@utils/string"
 import { setTimeout as setTimeoutPromise } from "node:timers/promises"
 import os from "os"
@@ -152,10 +149,6 @@
 		if (typeof content === "string") {
 			const resultText = content || "(tool did not return anything)"
 
-<<<<<<< HEAD
-=======
-			// Non-Claude 4: Use traditional format with header
->>>>>>> d0793e51
 			this.taskState.userMessageContent.push({
 				type: "text",
 				text: `${this.toolDescription(block)} Result:`,
@@ -389,12 +382,6 @@
 							await this.diffViewProvider.open(relPath)
 						}
 
-<<<<<<< HEAD
-						const currentFullJson = block.params.diff
-						// Check if we should use streaming (e.g., for specific models)
-						// Going through claude family of models
-=======
->>>>>>> d0793e51
 						try {
 							newContent = await constructNewFileContent(
 								diff,
@@ -411,11 +398,7 @@
 									: "other_diff_error"
 
 							// Add telemetry for diff edit failure
-<<<<<<< HEAD
-							telemetryService.captureDiffEditFailure(this.taskId, this.api.getModel().id, errorType)
-=======
 							telemetryService.captureDiffEditFailure(this.ulid, this.api.getModel().id, errorType)
->>>>>>> d0793e51
 
 							this.pushToolResult(
 								formatResponse.toolError(
