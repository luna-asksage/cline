import { HostProvider } from "@/hosts/host-provider"
import { errorService } from "@/services/posthog/PostHogClientProvider"
import { ShowMessageType } from "@/shared/proto/index.host"
import { Anthropic } from "@anthropic-ai/sdk"
import { ApiHandler, buildApiHandler } from "@api/index"
import { ApiStream } from "@api/transform/stream"
import { parseAssistantMessageV2, ToolUseName } from "@core/assistant-message"
import { checkContextWindowExceededError } from "@core/context/context-management/context-error-handling"
import { getContextWindowInfo } from "@core/context/context-management/context-window-utils"
import { ContextManager } from "@core/context/context-management/ContextManager"
import { FileContextTracker } from "@core/context/context-tracking/FileContextTracker"
import { ModelContextTracker } from "@core/context/context-tracking/ModelContextTracker"
import {
	getGlobalClineRules,
	getLocalClineRules,
	refreshClineRulesToggles,
} from "@core/context/instructions/user-instructions/cline-rules"
import {
	getLocalCursorRules,
	getLocalWindsurfRules,
	refreshExternalRulesToggles,
} from "@core/context/instructions/user-instructions/external-rules"
import { sendPartialMessageEvent } from "@core/controller/ui/subscribeToPartialMessage"
import { sendRelinquishControlEvent } from "@core/controller/ui/subscribeToRelinquishControl"
import { ClineIgnoreController } from "@core/ignore/ClineIgnoreController"
import { parseMentions } from "@core/mentions"
import { formatResponse } from "@core/prompts/responses"
import { buildSystemPrompt } from "@/core/prompts/system-prompt/build-system-prompt"
import { parseSlashCommands } from "@core/slash-commands"
import {
	ensureRulesDirectoryExists,
	ensureTaskDirectoryExists,
	getSavedApiConversationHistory,
	getSavedClineMessages,
	GlobalFileNames,
} from "@core/storage/disk"
import CheckpointTracker from "@integrations/checkpoints/CheckpointTracker"
import { DiffViewProvider } from "@integrations/editor/DiffViewProvider"
import { formatContentBlockToMarkdown } from "@integrations/misc/export-markdown"
import { processFilesIntoText } from "@integrations/misc/extract-text"
import { showSystemNotification } from "@integrations/notifications"
import { TerminalManager } from "@integrations/terminal/TerminalManager"
import { BrowserSession } from "@services/browser/BrowserSession"
import { UrlContentFetcher } from "@services/browser/UrlContentFetcher"
import { listFiles } from "@services/glob/list-files"
import { Logger } from "@services/logging/Logger"
import { McpHub } from "@services/mcp/McpHub"
import { telemetryService } from "@services/posthog/PostHogClientProvider"
import { ApiConfiguration } from "@shared/api"
import { findLast, findLastIndex } from "@shared/array"
import { AutoApprovalSettings } from "@shared/AutoApprovalSettings"
import { BrowserSettings } from "@shared/BrowserSettings"
import { combineApiRequests } from "@shared/combineApiRequests"
import { combineCommandSequences } from "@shared/combineCommandSequences"
import { ClineApiReqCancelReason, ClineApiReqInfo, ClineAsk, ClineMessage, ClineSay } from "@shared/ExtensionMessage"
import { getApiMetrics } from "@shared/getApiMetrics"
import { HistoryItem } from "@shared/HistoryItem"
import { DEFAULT_LANGUAGE_SETTINGS, getLanguageKey, LanguageDisplay } from "@shared/Languages"
import { convertClineMessageToProto } from "@shared/proto-conversions/cline-message"
import { Mode, OpenaiReasoningEffort } from "@shared/storage/types"
import { ClineAskResponse, ClineCheckpointRestore } from "@shared/WebviewMessage"
<<<<<<< HEAD
import { getGitRemoteUrls } from "@utils/git"
=======
import { getGitRemoteUrls, getLatestGitCommitHash } from "@utils/git"
import { isNextGenModelFamily } from "@utils/model-utils"
>>>>>>> d0793e51
import { arePathsEqual, getDesktopDir } from "@utils/path"
import cloneDeep from "clone-deep"
import { execa } from "execa"
import { setTimeout as setTimeoutPromise } from "node:timers/promises"
import pTimeout from "p-timeout"
import pWaitFor from "p-wait-for"
import * as path from "path"
import { ulid } from "ulid"
import * as vscode from "vscode"
import { isInTestMode } from "../../services/test/TestMode"
import { ensureLocalClineDirExists } from "../context/instructions/user-instructions/rule-helpers"
import { refreshWorkflowToggles } from "../context/instructions/user-instructions/workflows"
import { Controller } from "../controller"
import { CacheService } from "../storage/CacheService"
import { MessageStateHandler } from "./message-state"
import { showChangedFilesDiff } from "./multifile-diff"
import { TaskState } from "./TaskState"
import { ToolExecutor } from "./ToolExecutor"
import { updateApiReqMsg } from "./utils"
<<<<<<< HEAD
import { addUserInstructions } from "../prompts/system-prompt/user-instructions/addUserInstructions"
=======
>>>>>>> d0793e51

export type ToolResponse = string | Array<Anthropic.TextBlockParam | Anthropic.ImageBlockParam>
type UserContent = Array<Anthropic.ContentBlockParam>

export class Task {
	// Core task variables
	readonly taskId: string
	readonly ulid: string
	private taskIsFavorited?: boolean
	private cwd: string

	taskState: TaskState

	// Task configuration
	private enableCheckpoints: boolean

	// Core dependencies
	private controller: Controller
	private mcpHub: McpHub

	// Service handlers
	api: ApiHandler
	terminalManager: TerminalManager
	private urlContentFetcher: UrlContentFetcher
	browserSession: BrowserSession
	contextManager: ContextManager
	private diffViewProvider: DiffViewProvider
	private checkpointTracker?: CheckpointTracker
	private clineIgnoreController: ClineIgnoreController
	private toolExecutor: ToolExecutor

	// Metadata tracking
	private fileContextTracker: FileContextTracker
	private modelContextTracker: ModelContextTracker

	// Callbacks
	private updateTaskHistory: (historyItem: HistoryItem) => Promise<HistoryItem[]>
	private postStateToWebview: () => Promise<void>
	private reinitExistingTaskFromId: (taskId: string) => Promise<void>
	private cancelTask: () => Promise<void>

	// Cache service
	private cacheService: CacheService

	// User chat state
	autoApprovalSettings: AutoApprovalSettings
	browserSettings: BrowserSettings
	preferredLanguage: string
	openaiReasoningEffort: OpenaiReasoningEffort
	mode: Mode

	// Message and conversation state
	messageStateHandler: MessageStateHandler
	constructor(
		controller: Controller,
		mcpHub: McpHub,
		updateTaskHistory: (historyItem: HistoryItem) => Promise<HistoryItem[]>,
		postStateToWebview: () => Promise<void>,
		reinitExistingTaskFromId: (taskId: string) => Promise<void>,
		cancelTask: () => Promise<void>,
		apiConfiguration: ApiConfiguration,
		autoApprovalSettings: AutoApprovalSettings,
		browserSettings: BrowserSettings,
		preferredLanguage: string,
		openaiReasoningEffort: OpenaiReasoningEffort,
		mode: Mode,
		strictPlanModeEnabled: boolean,
		shellIntegrationTimeout: number,
		terminalReuseEnabled: boolean,
		terminalOutputLineLimit: number,
		defaultTerminalProfile: string,
		enableCheckpointsSetting: boolean,
		cwd: string,
		cacheService: CacheService,
		task?: string,
		images?: string[],
		files?: string[],
		historyItem?: HistoryItem,
	) {
		this.taskState = new TaskState()
		this.controller = controller
		this.mcpHub = mcpHub
		this.updateTaskHistory = updateTaskHistory
		this.postStateToWebview = postStateToWebview
		this.reinitExistingTaskFromId = reinitExistingTaskFromId
		this.cancelTask = cancelTask
		this.clineIgnoreController = new ClineIgnoreController(cwd)

		// TODO(ae) this is a hack to replace the terminal manager for standalone,
		// until we have proper host bridge support for terminal execution. The
		// standaloneTerminalManager is defined in the vscode-impls and injected
		// during compilation of the standalone manager only, so this variable only
		// exists in that case
		if ((global as any).standaloneTerminalManager) {
			console.log("[DEBUG] Using vscode-impls.js terminal manager")
			this.terminalManager = (global as any).standaloneTerminalManager
		} else {
			console.log("[DEBUG] Using built in terminal manager")
			this.terminalManager = new TerminalManager()
		}
		this.terminalManager.setShellIntegrationTimeout(shellIntegrationTimeout)
		this.terminalManager.setTerminalReuseEnabled(terminalReuseEnabled ?? true)
		this.terminalManager.setTerminalOutputLineLimit(terminalOutputLineLimit)
		this.terminalManager.setDefaultTerminalProfile(defaultTerminalProfile)

		this.urlContentFetcher = new UrlContentFetcher(controller.context)
		this.browserSession = new BrowserSession(controller.context, browserSettings)
		this.contextManager = new ContextManager()
		this.diffViewProvider = HostProvider.get().createDiffViewProvider()
		this.autoApprovalSettings = autoApprovalSettings
		this.browserSettings = browserSettings
		this.preferredLanguage = preferredLanguage
		this.openaiReasoningEffort = openaiReasoningEffort
		this.mode = mode
		this.enableCheckpoints = enableCheckpointsSetting
		this.cwd = cwd
		this.cacheService = cacheService

		// Set up MCP notification callback for real-time notifications
		this.mcpHub.setNotificationCallback(async (serverName: string, level: string, message: string) => {
			// Display notification in chat immediately
			await this.say("mcp_notification", `[${serverName}] ${message}`)
		})

		// Initialize taskId first
		if (historyItem) {
			this.taskId = historyItem.id
			this.ulid = historyItem.ulid ?? ulid()
			this.taskIsFavorited = historyItem.isFavorited
			this.taskState.conversationHistoryDeletedRange = historyItem.conversationHistoryDeletedRange
			if (historyItem.checkpointTrackerErrorMessage) {
				this.taskState.checkpointTrackerErrorMessage = historyItem.checkpointTrackerErrorMessage
			}
		} else if (task || images || files) {
			this.taskId = Date.now().toString()
			this.ulid = ulid()
		} else {
			throw new Error("Either historyItem or task/images must be provided")
		}

		this.messageStateHandler = new MessageStateHandler({
			context: controller.context,
			taskId: this.taskId,
			ulid: this.ulid,
			taskState: this.taskState,
			taskIsFavorited: this.taskIsFavorited,
			updateTaskHistory: this.updateTaskHistory,
		})

		// Initialize file context tracker
		this.fileContextTracker = new FileContextTracker(controller, this.taskId)
		this.modelContextTracker = new ModelContextTracker(controller.context, this.taskId)

		// Prepare effective API configuration
		const effectiveApiConfiguration: ApiConfiguration = {
			...apiConfiguration,
			ulid: this.ulid,
			onRetryAttempt: async (attempt: number, maxRetries: number, delay: number, error: any) => {
				const clineMessages = this.messageStateHandler.getClineMessages()
				const lastApiReqStartedIndex = findLastIndex(clineMessages, (m) => m.say === "api_req_started")
				if (lastApiReqStartedIndex !== -1) {
					try {
						const currentApiReqInfo: ClineApiReqInfo = JSON.parse(clineMessages[lastApiReqStartedIndex].text || "{}")
						currentApiReqInfo.retryStatus = {
							attempt: attempt, // attempt is already 1-indexed from retry.ts
							maxAttempts: maxRetries, // total attempts
							delaySec: Math.round(delay / 1000),
							errorSnippet: error?.message ? `${String(error.message).substring(0, 50)}...` : undefined,
						}
						// Clear previous cancelReason and streamingFailedMessage if we are retrying
						delete currentApiReqInfo.cancelReason
						delete currentApiReqInfo.streamingFailedMessage
						await this.messageStateHandler.updateClineMessage(lastApiReqStartedIndex, {
							text: JSON.stringify(currentApiReqInfo),
						})

						// Post the updated state to the webview so the UI reflects the retry attempt
						await this.postStateToWebview().catch((e) =>
							console.error("Error posting state to webview in onRetryAttempt:", e),
						)

						console.log(
							`[Task ${this.taskId}] API Auto-Retry Status Update: Attempt ${attempt}/${maxRetries}, Delay: ${delay}ms`,
						)
					} catch (e) {
						console.error(`[Task ${this.taskId}] Error updating api_req_started with retryStatus:`, e)
					}
				}
			},
		}

		const currentProvider = this.mode === "plan" ? apiConfiguration.planModeApiProvider : apiConfiguration.actModeApiProvider

		if (currentProvider === "openai" || currentProvider === "openai-native") {
			if (this.mode === "plan") {
				effectiveApiConfiguration.planModeReasoningEffort = this.openaiReasoningEffort
			} else {
				effectiveApiConfiguration.actModeReasoningEffort = this.openaiReasoningEffort
			}
		}

		// Now that ulid is initialized, we can build the API handler
		this.api = buildApiHandler(effectiveApiConfiguration, this.mode)

		// Set ulid on browserSession for telemetry tracking
		this.browserSession.setUlid(this.ulid)

		// Continue with task initialization
		if (historyItem) {
			this.resumeTaskFromHistory()
		} else if (task || images || files) {
			this.startTask(task, images, files)
		}

		// initialize telemetry
		if (historyItem) {
			// Open task from history
			telemetryService.captureTaskRestarted(this.ulid, currentProvider)
		} else {
			// New task started
			telemetryService.captureTaskCreated(this.ulid, currentProvider)
		}

		this.toolExecutor = new ToolExecutor(
			this.controller.context,
			this.taskState,
			this.messageStateHandler,
			this.api,
			this.urlContentFetcher,
			this.browserSession,
			this.diffViewProvider,
			this.mcpHub,
			this.fileContextTracker,
			this.clineIgnoreController,
			this.contextManager,
			this.cacheService,
			this.autoApprovalSettings,
			this.browserSettings,
			cwd,
			this.taskId,
			this.ulid,
			this.mode,
			strictPlanModeEnabled,
			this.say.bind(this),
			this.ask.bind(this),
			this.saveCheckpoint.bind(this),
			this.sayAndCreateMissingParamError.bind(this),
			this.removeLastPartialMessageIfExistsWithType.bind(this),
			this.executeCommandTool.bind(this),
			this.doesLatestTaskCompletionHaveNewChanges.bind(this),
		)
	}

	public updateMode(mode: Mode): void {
		this.mode = mode
		this.toolExecutor.updateMode(mode)
	}

	public updateStrictPlanMode(strictPlanModeEnabled: boolean): void {
		this.toolExecutor.updateStrictPlanModeEnabled(strictPlanModeEnabled)
	}

	// While a task is ref'd by a controller, it will always have access to the extension context
	// This error is thrown if the controller derefs the task after e.g., aborting the task
	private getContext(): vscode.ExtensionContext {
		const context = this.controller.context
		if (!context) {
			throw new Error("Unable to access extension context")
		}
		return context
	}

	/**
	 * Updates the auto approval settings for this task
	 */
	public updateAutoApprovalSettings(settings: AutoApprovalSettings): void {
		// Check if maxRequests changed
		const maxRequestsChanged = this.autoApprovalSettings.maxRequests !== settings.maxRequests

		// Update the settings
		this.autoApprovalSettings = settings
		this.toolExecutor.updateAutoApprovalSettings(settings)

		// Reset counter if max requests limit changed
		if (maxRequestsChanged) {
			this.taskState.consecutiveAutoApprovedRequestsCount = 0
		}
	}

	async restoreCheckpoint(messageTs: number, restoreType: ClineCheckpointRestore, offset?: number) {
		const clineMessages = this.messageStateHandler.getClineMessages()
		const messageIndex = clineMessages.findIndex((m) => m.ts === messageTs) - (offset || 0)
		// Find the last message before messageIndex that has a lastCheckpointHash
		const lastHashIndex = findLastIndex(clineMessages.slice(0, messageIndex), (m) => m.lastCheckpointHash !== undefined)
		const message = clineMessages[messageIndex]
		const lastMessageWithHash = clineMessages[lastHashIndex]

		if (!message) {
			console.error("Message not found", clineMessages)
			return
		}

		let didWorkspaceRestoreFail = false

		switch (restoreType) {
			case "task":
				break
			case "taskAndWorkspace":
			case "workspace":
				if (!this.enableCheckpoints) {
					HostProvider.window.showMessage({
						type: ShowMessageType.ERROR,
						message: "Checkpoints are disabled in settings.",
					})
					didWorkspaceRestoreFail = true
					break
				}

				if (!this.checkpointTracker && !this.taskState.checkpointTrackerErrorMessage) {
					try {
						this.checkpointTracker = await CheckpointTracker.create(
							this.taskId,
							this.controller.context.globalStorageUri.fsPath,
							this.enableCheckpoints,
						)
						this.messageStateHandler.setCheckpointTracker(this.checkpointTracker)
					} catch (error) {
						const errorMessage = error instanceof Error ? error.message : "Unknown error"
						console.error("Failed to initialize checkpoint tracker:", errorMessage)
						this.taskState.checkpointTrackerErrorMessage = errorMessage
						await this.postStateToWebview()
						HostProvider.window.showMessage({
							type: ShowMessageType.ERROR,
							message: errorMessage,
						})
						didWorkspaceRestoreFail = true
					}
				}
				if (message.lastCheckpointHash && this.checkpointTracker) {
					try {
						await this.checkpointTracker.resetHead(message.lastCheckpointHash)
					} catch (error) {
						const errorMessage = error instanceof Error ? error.message : "Unknown error"
						HostProvider.window.showMessage({
							type: ShowMessageType.ERROR,
							message: "Failed to restore checkpoint: " + errorMessage,
						})
						didWorkspaceRestoreFail = true
					}
				} else if (offset && lastMessageWithHash.lastCheckpointHash && this.checkpointTracker) {
					try {
						await this.checkpointTracker.resetHead(lastMessageWithHash.lastCheckpointHash)
					} catch (error) {
						const errorMessage = error instanceof Error ? error.message : "Unknown error"
						HostProvider.window.showMessage({
							type: ShowMessageType.ERROR,
							message: "Failed to restore offsetcheckpoint: " + errorMessage,
						})
						didWorkspaceRestoreFail = true
					}
				} else if (!offset && lastMessageWithHash.lastCheckpointHash && this.checkpointTracker) {
					// Fallback: restore to most recent checkpoint when target message has no checkpoint hash
					console.warn(`Message ${messageTs} has no checkpoint hash, falling back to previous checkpoint`)
					try {
						await this.checkpointTracker.resetHead(lastMessageWithHash.lastCheckpointHash)
					} catch (error) {
						const errorMessage = error instanceof Error ? error.message : "Unknown error"
						HostProvider.window.showMessage({
							type: ShowMessageType.ERROR,
							message: "Failed to restore checkpoint: " + errorMessage,
						})
						didWorkspaceRestoreFail = true
					}
				} else {
					HostProvider.window.showMessage({
						type: ShowMessageType.ERROR,
						message: "Failed to restore checkpoint",
					})
				}
				break
		}

		if (!didWorkspaceRestoreFail) {
			switch (restoreType) {
				case "task":
				case "taskAndWorkspace": {
					this.taskState.conversationHistoryDeletedRange = message.conversationHistoryDeletedRange
					const apiConversationHistory = this.messageStateHandler.getApiConversationHistory()
					const newConversationHistory = apiConversationHistory.slice(0, (message.conversationHistoryIndex || 0) + 2) // +1 since this index corresponds to the last user message, and another +1 since slice end index is exclusive
					await this.messageStateHandler.overwriteApiConversationHistory(newConversationHistory)

					// update the context history state
					await this.contextManager.truncateContextHistory(
						message.ts,
						await ensureTaskDirectoryExists(this.getContext(), this.taskId),
					)

					// aggregate deleted api reqs info so we don't lose costs/tokens
					const clineMessages = this.messageStateHandler.getClineMessages()
					const deletedMessages = clineMessages.slice(messageIndex + 1)
					const deletedApiReqsMetrics = getApiMetrics(combineApiRequests(combineCommandSequences(deletedMessages)))

					// Detect files edited after this message timestamp for file context warning
					// Only needed for task-only restores when a user edits a message or restores the task context, but not the files.
					if (restoreType === "task") {
						const filesEditedAfterMessage = await this.fileContextTracker.detectFilesEditedAfterMessage(
							messageTs,
							deletedMessages,
						)
						if (filesEditedAfterMessage.length > 0) {
							await this.fileContextTracker.storePendingFileContextWarning(filesEditedAfterMessage)
						}
					}

					const newClineMessages = clineMessages.slice(0, messageIndex + 1)
					await this.messageStateHandler.overwriteClineMessages(newClineMessages) // calls saveClineMessages which saves historyItem

					await this.say(
						"deleted_api_reqs",
						JSON.stringify({
							tokensIn: deletedApiReqsMetrics.totalTokensIn,
							tokensOut: deletedApiReqsMetrics.totalTokensOut,
							cacheWrites: deletedApiReqsMetrics.totalCacheWrites,
							cacheReads: deletedApiReqsMetrics.totalCacheReads,
							cost: deletedApiReqsMetrics.totalCost,
						} satisfies ClineApiReqInfo),
					)
					break
				}
				case "workspace":
					break
			}

			switch (restoreType) {
				case "task":
					HostProvider.window.showMessage({
						type: ShowMessageType.INFORMATION,
						message: "Task messages have been restored to the checkpoint",
					})
					break
				case "workspace":
					HostProvider.window.showMessage({
						type: ShowMessageType.INFORMATION,
						message: "Workspace files have been restored to the checkpoint",
					})
					break
				case "taskAndWorkspace":
					HostProvider.window.showMessage({
						type: ShowMessageType.INFORMATION,
						message: "Task and workspace have been restored to the checkpoint",
					})
					break
			}

			if (restoreType !== "task") {
				// Set isCheckpointCheckedOut flag on the message
				// Find all checkpoint messages before this one
				const checkpointMessages = this.messageStateHandler
					.getClineMessages()
					.filter((m) => m.say === "checkpoint_created")
				const currentMessageIndex = checkpointMessages.findIndex((m) => m.ts === messageTs)

				// Set isCheckpointCheckedOut to false for all checkpoint messages
				checkpointMessages.forEach((m, i) => {
					m.isCheckpointCheckedOut = i === currentMessageIndex
				})
			}

			await this.messageStateHandler.saveClineMessagesAndUpdateHistory()

			this.cancelTask() // the task is already cancelled by the provider beforehand, but we need to re-init to get the updated messages
		} else {
			sendRelinquishControlEvent()
		}
	}

	async presentMultifileDiff(messageTs: number, seeNewChangesSinceLastTaskCompletion: boolean) {
		try {
			if (!this.enableCheckpoints) {
				HostProvider.window.showMessage({
					type: ShowMessageType.INFORMATION,
					message: "Checkpoints are disabled in settings. Cannot show diff.",
				})
				return
			}
			// TODO: handle if this is called from outside original workspace, in which case we need to
			// show user error message we can't show diff outside of workspace?
			if (!this.checkpointTracker && !this.taskState.checkpointTrackerErrorMessage) {
				try {
					this.checkpointTracker = await CheckpointTracker.create(
						this.taskId,
						this.controller.context.globalStorageUri.fsPath,
						this.enableCheckpoints,
					)
					this.messageStateHandler.setCheckpointTracker(this.checkpointTracker)
				} catch (error) {
					console.error("Failed to initialize checkpoint tracker:", error)
					const errorMessage = error instanceof Error ? error.message : "Unknown error"
					this.taskState.checkpointTrackerErrorMessage = errorMessage
					await this.postStateToWebview()
					HostProvider.window.showMessage({
						type: ShowMessageType.ERROR,
						message: errorMessage,
					})
					return
				}
			}
			if (!this.checkpointTracker) {
				return
			}

			showChangedFilesDiff(
				this.messageStateHandler,
				this.checkpointTracker,
				messageTs,
				seeNewChangesSinceLastTaskCompletion,
			)
		} finally {
			sendRelinquishControlEvent()
		}
	}

	async doesLatestTaskCompletionHaveNewChanges() {
		if (!this.enableCheckpoints) {
			return false
		}

		const clineMessages = this.messageStateHandler.getClineMessages()
		const messageIndex = findLastIndex(clineMessages, (m) => m.say === "completion_result")
		const message = clineMessages[messageIndex]
		if (!message) {
			console.error("Completion message not found")
			return false
		}
		const hash = message.lastCheckpointHash
		if (!hash) {
			console.error("No checkpoint hash found")
			return false
		}

		if (this.enableCheckpoints && !this.checkpointTracker && !this.taskState.checkpointTrackerErrorMessage) {
			try {
				this.checkpointTracker = await CheckpointTracker.create(
					this.taskId,
					this.controller.context.globalStorageUri.fsPath,
					this.enableCheckpoints,
				)
				this.messageStateHandler.setCheckpointTracker(this.checkpointTracker)
			} catch (error) {
				const errorMessage = error instanceof Error ? error.message : "Unknown error"
				console.error("Failed to initialize checkpoint tracker:", errorMessage)
				return false
			}
		}

		// Get last task completed
		const lastTaskCompletedMessage = findLast(
			this.messageStateHandler.getClineMessages().slice(0, messageIndex),
			(m) => m.say === "completion_result",
		)

		try {
			// Get last task completed
			const lastTaskCompletedMessageCheckpointHash = lastTaskCompletedMessage?.lastCheckpointHash // ask is only used to relinquish control, its the last say we care about
			// if undefined, then we get diff from beginning of git
			// if (!lastTaskCompletedMessage) {
			// 	console.error("No previous task completion message found")
			// 	return
			// }
			// This value *should* always exist
			const firstCheckpointMessageCheckpointHash = this.messageStateHandler
				.getClineMessages()
				.find((m) => m.say === "checkpoint_created")?.lastCheckpointHash

			const previousCheckpointHash = lastTaskCompletedMessageCheckpointHash || firstCheckpointMessageCheckpointHash // either use the diff between the first checkpoint and the task completion, or the diff between the latest two task completions

			if (!previousCheckpointHash) {
				return false
			}

			// Get count of changed files between current state and commit
			const changedFilesCount = (await this.checkpointTracker?.getDiffCount(previousCheckpointHash, hash)) || 0
			if (changedFilesCount > 0) {
				return true
			}
		} catch (error) {
			console.error("Failed to get diff set:", error)
			return false
		}

		return false
	}

	// Communicate with webview

	// partial has three valid states true (partial message), false (completion of partial message), undefined (individual complete message)
	async ask(
		type: ClineAsk,
		text?: string,
		partial?: boolean,
	): Promise<{
		response: ClineAskResponse
		text?: string
		images?: string[]
		files?: string[]
	}> {
		// If this Cline instance was aborted by the provider, then the only thing keeping us alive is a promise still running in the background, in which case we don't want to send its result to the webview as it is attached to a new instance of Cline now. So we can safely ignore the result of any active promises, and this class will be deallocated. (Although we set Cline = undefined in provider, that simply removes the reference to this instance, but the instance is still alive until this promise resolves or rejects.)
		if (this.taskState.abort) {
			throw new Error("Cline instance aborted")
		}
		let askTs: number
		if (partial !== undefined) {
			const clineMessages = this.messageStateHandler.getClineMessages()
			const lastMessage = clineMessages.at(-1)
			const lastMessageIndex = clineMessages.length - 1
			const isUpdatingPreviousPartial =
				lastMessage && lastMessage.partial && lastMessage.type === "ask" && lastMessage.ask === type
			if (partial) {
				if (isUpdatingPreviousPartial) {
					// existing partial message, so update it
					await this.messageStateHandler.updateClineMessage(lastMessageIndex, {
						text,
						partial,
					})
					// todo be more efficient about saving and posting only new data or one whole message at a time so ignore partial for saves, and only post parts of partial message instead of whole array in new listener
					// await this.saveClineMessagesAndUpdateHistory()
					// await this.postStateToWebview()
					const protoMessage = convertClineMessageToProto(lastMessage)
					await sendPartialMessageEvent(protoMessage)
					throw new Error("Current ask promise was ignored 1")
				} else {
					// this is a new partial message, so add it with partial state
					// this.askResponse = undefined
					// this.askResponseText = undefined
					// this.askResponseImages = undefined
					askTs = Date.now()
					this.taskState.lastMessageTs = askTs
					await this.messageStateHandler.addToClineMessages({
						ts: askTs,
						type: "ask",
						ask: type,
						text,
						partial,
					})
					await this.postStateToWebview()
					throw new Error("Current ask promise was ignored 2")
				}
			} else {
				// partial=false means its a complete version of a previously partial message
				if (isUpdatingPreviousPartial) {
					// this is the complete version of a previously partial message, so replace the partial with the complete version
					this.taskState.askResponse = undefined
					this.taskState.askResponseText = undefined
					this.taskState.askResponseImages = undefined
					this.taskState.askResponseFiles = undefined

					/*
					Bug for the history books:
					In the webview we use the ts as the chatrow key for the virtuoso list. Since we would update this ts right at the end of streaming, it would cause the view to flicker. The key prop has to be stable otherwise react has trouble reconciling items between renders, causing unmounting and remounting of components (flickering).
					The lesson here is if you see flickering when rendering lists, it's likely because the key prop is not stable.
					So in this case we must make sure that the message ts is never altered after first setting it.
					*/
					askTs = lastMessage.ts
					this.taskState.lastMessageTs = askTs
					// lastMessage.ts = askTs
					await this.messageStateHandler.updateClineMessage(lastMessageIndex, {
						text,
						partial: false,
					})
					// await this.postStateToWebview()
					const protoMessage = convertClineMessageToProto(lastMessage)
					await sendPartialMessageEvent(protoMessage)
				} else {
					// this is a new partial=false message, so add it like normal
					this.taskState.askResponse = undefined
					this.taskState.askResponseText = undefined
					this.taskState.askResponseImages = undefined
					this.taskState.askResponseFiles = undefined
					askTs = Date.now()
					this.taskState.lastMessageTs = askTs
					await this.messageStateHandler.addToClineMessages({
						ts: askTs,
						type: "ask",
						ask: type,
						text,
					})
					await this.postStateToWebview()
				}
			}
		} else {
			// this is a new non-partial message, so add it like normal
			// const lastMessage = this.clineMessages.at(-1)
			this.taskState.askResponse = undefined
			this.taskState.askResponseText = undefined
			this.taskState.askResponseImages = undefined
			this.taskState.askResponseFiles = undefined
			askTs = Date.now()
			this.taskState.lastMessageTs = askTs
			await this.messageStateHandler.addToClineMessages({
				ts: askTs,
				type: "ask",
				ask: type,
				text,
			})
			await this.postStateToWebview()
		}

		await pWaitFor(() => this.taskState.askResponse !== undefined || this.taskState.lastMessageTs !== askTs, {
			interval: 100,
		})
		if (this.taskState.lastMessageTs !== askTs) {
			throw new Error("Current ask promise was ignored") // could happen if we send multiple asks in a row i.e. with command_output. It's important that when we know an ask could fail, it is handled gracefully
		}
		const result = {
			response: this.taskState.askResponse!,
			text: this.taskState.askResponseText,
			images: this.taskState.askResponseImages,
			files: this.taskState.askResponseFiles,
		}
		this.taskState.askResponse = undefined
		this.taskState.askResponseText = undefined
		this.taskState.askResponseImages = undefined
		this.taskState.askResponseFiles = undefined
		return result
	}

	async handleWebviewAskResponse(askResponse: ClineAskResponse, text?: string, images?: string[], files?: string[]) {
		this.taskState.askResponse = askResponse
		this.taskState.askResponseText = text
		this.taskState.askResponseImages = images
		this.taskState.askResponseFiles = files
	}

	async say(type: ClineSay, text?: string, images?: string[], files?: string[], partial?: boolean): Promise<undefined> {
		if (this.taskState.abort) {
			throw new Error("Cline instance aborted")
		}

		if (partial !== undefined) {
			const lastMessage = this.messageStateHandler.getClineMessages().at(-1)
			const isUpdatingPreviousPartial =
				lastMessage && lastMessage.partial && lastMessage.type === "say" && lastMessage.say === type
			if (partial) {
				if (isUpdatingPreviousPartial) {
					// existing partial message, so update it
					lastMessage.text = text
					lastMessage.images = images
					lastMessage.files = files
					lastMessage.partial = partial
					const protoMessage = convertClineMessageToProto(lastMessage)
					await sendPartialMessageEvent(protoMessage)
				} else {
					// this is a new partial message, so add it with partial state
					const sayTs = Date.now()
					this.taskState.lastMessageTs = sayTs
					await this.messageStateHandler.addToClineMessages({
						ts: sayTs,
						type: "say",
						say: type,
						text,
						images,
						files,
						partial,
					})
					await this.postStateToWebview()
				}
			} else {
				// partial=false means its a complete version of a previously partial message
				if (isUpdatingPreviousPartial) {
					// this is the complete version of a previously partial message, so replace the partial with the complete version
					this.taskState.lastMessageTs = lastMessage.ts
					// lastMessage.ts = sayTs
					lastMessage.text = text
					lastMessage.images = images
					lastMessage.files = files // Ensure files is updated
					lastMessage.partial = false

					// instead of streaming partialMessage events, we do a save and post like normal to persist to disk
					await this.messageStateHandler.saveClineMessagesAndUpdateHistory()
					// await this.postStateToWebview()
					const protoMessage = convertClineMessageToProto(lastMessage)
					await sendPartialMessageEvent(protoMessage) // more performant than an entire postStateToWebview
				} else {
					// this is a new partial=false message, so add it like normal
					const sayTs = Date.now()
					this.taskState.lastMessageTs = sayTs
					await this.messageStateHandler.addToClineMessages({
						ts: sayTs,
						type: "say",
						say: type,
						text,
						images,
						files,
					})
					await this.postStateToWebview()
				}
			}
		} else {
			// this is a new non-partial message, so add it like normal
			const sayTs = Date.now()
			this.taskState.lastMessageTs = sayTs
			await this.messageStateHandler.addToClineMessages({
				ts: sayTs,
				type: "say",
				say: type,
				text,
				images,
				files,
			})
			await this.postStateToWebview()
		}
	}

	async sayAndCreateMissingParamError(toolName: ToolUseName, paramName: string, relPath?: string) {
		await this.say(
			"error",
			`Cline tried to use ${toolName}${
				relPath ? ` for '${relPath.toPosix()}'` : ""
			} without value for required parameter '${paramName}'. Retrying...`,
		)
		return formatResponse.toolError(formatResponse.missingToolParameterError(paramName))
	}

	async removeLastPartialMessageIfExistsWithType(type: "ask" | "say", askOrSay: ClineAsk | ClineSay) {
		const clineMessages = this.messageStateHandler.getClineMessages()
		const lastMessage = clineMessages.at(-1)
		if (lastMessage?.partial && lastMessage.type === type && (lastMessage.ask === askOrSay || lastMessage.say === askOrSay)) {
			this.messageStateHandler.setClineMessages(clineMessages.slice(0, -1))
			await this.messageStateHandler.saveClineMessagesAndUpdateHistory()
		}
	}

	// Task lifecycle

	private async startTask(task?: string, images?: string[], files?: string[]): Promise<void> {
		try {
			await this.clineIgnoreController.initialize()
		} catch (error) {
			console.error("Failed to initialize ClineIgnoreController:", error)
			// Optionally, inform the user or handle the error appropriately
		}
		// conversationHistory (for API) and clineMessages (for webview) need to be in sync
		// if the extension process were killed, then on restart the clineMessages might not be empty, so we need to set it to [] when we create a new Cline client (otherwise webview would show stale messages from previous session)
		this.messageStateHandler.setClineMessages([])
		this.messageStateHandler.setApiConversationHistory([])

		await this.postStateToWebview()

		await this.say("text", task, images, files)

		this.taskState.isInitialized = true

		const imageBlocks: Anthropic.ImageBlockParam[] = formatResponse.imageBlocks(images)

		const userContent: UserContent = [
			{
				type: "text",
				text: `<task>\n${task}\n</task>`,
			},
			...imageBlocks,
		]

		if (files && files.length > 0) {
			const fileContentString = await processFilesIntoText(files)
			if (fileContentString) {
				userContent.push({
					type: "text",
					text: fileContentString,
				})
			}
		}

		await this.initiateTaskLoop(userContent)
	}

	private async resumeTaskFromHistory() {
		try {
			await this.clineIgnoreController.initialize()
		} catch (error) {
			console.error("Failed to initialize ClineIgnoreController:", error)
			// Optionally, inform the user or handle the error appropriately
		}
		// UPDATE: we don't need this anymore since most tasks are now created with checkpoints enabled
		// right now we let users init checkpoints for old tasks, assuming they're continuing them from the same workspace (which we never tied to tasks, so no way for us to know if it's opened in the right workspace)
		// const doesShadowGitExist = await CheckpointTracker.doesShadowGitExist(this.taskId, this.controllerRef.deref())
		// if (!doesShadowGitExist) {
		// 	this.checkpointTrackerErrorMessage = "Checkpoints are only available for new tasks"
		// }

		const savedClineMessages = await getSavedClineMessages(this.getContext(), this.taskId)

		// Remove any resume messages that may have been added before
		const lastRelevantMessageIndex = findLastIndex(
			savedClineMessages,
			(m) => !(m.ask === "resume_task" || m.ask === "resume_completed_task"),
		)
		if (lastRelevantMessageIndex !== -1) {
			savedClineMessages.splice(lastRelevantMessageIndex + 1)
		}

		// since we don't use api_req_finished anymore, we need to check if the last api_req_started has a cost value, if it doesn't and no cancellation reason to present, then we remove it since it indicates an api request without any partial content streamed
		const lastApiReqStartedIndex = findLastIndex(savedClineMessages, (m) => m.type === "say" && m.say === "api_req_started")
		if (lastApiReqStartedIndex !== -1) {
			const lastApiReqStarted = savedClineMessages[lastApiReqStartedIndex]
			const { cost, cancelReason }: ClineApiReqInfo = JSON.parse(lastApiReqStarted.text || "{}")
			if (cost === undefined && cancelReason === undefined) {
				savedClineMessages.splice(lastApiReqStartedIndex, 1)
			}
		}

		await this.messageStateHandler.overwriteClineMessages(savedClineMessages)
		this.messageStateHandler.setClineMessages(await getSavedClineMessages(this.getContext(), this.taskId))

		// Now present the cline messages to the user and ask if they want to resume (NOTE: we ran into a bug before where the apiconversationhistory wouldn't be initialized when opening a old task, and it was because we were waiting for resume)
		// This is important in case the user deletes messages without resuming the task first
		const context = this.getContext()
		const savedApiConversationHistory = await getSavedApiConversationHistory(context, this.taskId)
		this.messageStateHandler.setApiConversationHistory(savedApiConversationHistory)

		// load the context history state

		const taskDir = await ensureTaskDirectoryExists(context, this.taskId)
		await this.contextManager.initializeContextHistory(await ensureTaskDirectoryExists(this.getContext(), this.taskId))

		const lastClineMessage = this.messageStateHandler
			.getClineMessages()
			.slice()
			.reverse()
			.find((m) => !(m.ask === "resume_task" || m.ask === "resume_completed_task")) // could be multiple resume tasks

		let askType: ClineAsk
		if (lastClineMessage?.ask === "completion_result") {
			askType = "resume_completed_task"
		} else {
			askType = "resume_task"
		}

		this.taskState.isInitialized = true

		const { response, text, images, files } = await this.ask(askType) // calls poststatetowebview
		let responseText: string | undefined
		let responseImages: string[] | undefined
		let responseFiles: string[] | undefined
		if (response === "messageResponse") {
			await this.say("user_feedback", text, images, files)
			if (!this.taskState.checkpointTrackerErrorMessage?.includes("Checkpoints initialization timed out.")) {
				await this.saveCheckpoint()
			}
			responseText = text
			responseImages = images
			responseFiles = files
		}

		// need to make sure that the api conversation history can be resumed by the api, even if it goes out of sync with cline messages

		const existingApiConversationHistory: Anthropic.Messages.MessageParam[] = await getSavedApiConversationHistory(
			this.getContext(),
			this.taskId,
		)

		// Remove the last user message so we can update it with the resume message
		let modifiedOldUserContent: UserContent // either the last message if its user message, or the user message before the last (assistant) message
		let modifiedApiConversationHistory: Anthropic.Messages.MessageParam[] // need to remove the last user message to replace with new modified user message
		if (existingApiConversationHistory.length > 0) {
			const lastMessage = existingApiConversationHistory[existingApiConversationHistory.length - 1]
			if (lastMessage.role === "assistant") {
				modifiedApiConversationHistory = [...existingApiConversationHistory]
				modifiedOldUserContent = []
			} else if (lastMessage.role === "user") {
				const existingUserContent: UserContent = Array.isArray(lastMessage.content)
					? lastMessage.content
					: [{ type: "text", text: lastMessage.content }]
				modifiedApiConversationHistory = existingApiConversationHistory.slice(0, -1)
				modifiedOldUserContent = [...existingUserContent]
			} else {
				throw new Error("Unexpected: Last message is not a user or assistant message")
			}
		} else {
			throw new Error("Unexpected: No existing API conversation history")
		}

		const newUserContent: UserContent = [...modifiedOldUserContent]

		const agoText = (() => {
			const timestamp = lastClineMessage?.ts ?? Date.now()
			const now = Date.now()
			const diff = now - timestamp
			const minutes = Math.floor(diff / 60000)
			const hours = Math.floor(minutes / 60)
			const days = Math.floor(hours / 24)

			if (days > 0) {
				return `${days} day${days > 1 ? "s" : ""} ago`
			}
			if (hours > 0) {
				return `${hours} hour${hours > 1 ? "s" : ""} ago`
			}
			if (minutes > 0) {
				return `${minutes} minute${minutes > 1 ? "s" : ""} ago`
			}
			return "just now"
		})()

		const wasRecent = lastClineMessage?.ts && Date.now() - lastClineMessage.ts < 30_000

		// Check if there are pending file context warnings before calling taskResumption
		const pendingContextWarning = await this.fileContextTracker.retrieveAndClearPendingFileContextWarning()
		const hasPendingFileContextWarnings = pendingContextWarning && pendingContextWarning.length > 0

		const [taskResumptionMessage, userResponseMessage] = formatResponse.taskResumption(
			this.mode === "plan" ? "plan" : "act",
			agoText,
			this.cwd,
			wasRecent,
			responseText,
			hasPendingFileContextWarnings,
		)

		if (taskResumptionMessage !== "") {
			newUserContent.push({
				type: "text",
				text: taskResumptionMessage,
			})
		}

		if (userResponseMessage !== "") {
			newUserContent.push({
				type: "text",
				text: userResponseMessage,
			})
		}

		if (responseImages && responseImages.length > 0) {
			newUserContent.push(...formatResponse.imageBlocks(responseImages))
		}

		if (responseFiles && responseFiles.length > 0) {
			const fileContentString = await processFilesIntoText(responseFiles)
			if (fileContentString) {
				newUserContent.push({
					type: "text",
					text: fileContentString,
				})
			}
		}

		// Inject file context warning if there were pending warnings from message editing
		if (pendingContextWarning && pendingContextWarning.length > 0) {
			const fileContextWarning = formatResponse.fileContextWarning(pendingContextWarning)
			newUserContent.push({
				type: "text",
				text: fileContextWarning,
			})
		}

		await this.messageStateHandler.overwriteApiConversationHistory(modifiedApiConversationHistory)
		await this.initiateTaskLoop(newUserContent)
	}

	private async initiateTaskLoop(userContent: UserContent): Promise<void> {
		let nextUserContent = userContent
		let includeFileDetails = true
		while (!this.taskState.abort) {
			const didEndLoop = await this.recursivelyMakeClineRequests(nextUserContent, includeFileDetails)
			includeFileDetails = false // we only need file details the first time

			//  The way this agentic loop works is that cline will be given a task that he then calls tools to complete. unless there's an attempt_completion call, we keep responding back to him with his tool's responses until he either attempt_completion or does not use anymore tools. If he does not use anymore tools, we ask him to consider if he's completed the task and then call attempt_completion, otherwise proceed with completing the task.
			// There is a MAX_REQUESTS_PER_TASK limit to prevent infinite requests, but Cline is prompted to finish the task as efficiently as he can.

			//const totalCost = this.calculateApiCost(totalInputTokens, totalOutputTokens)
			if (didEndLoop) {
				// For now a task never 'completes'. This will only happen if the user hits max requests and denies resetting the count.
				//this.say("task_completed", `Task completed. Total API usage cost: ${totalCost}`)
				break
			} else {
				// this.say(
				// 	"tool",
				// 	"Cline responded with only text blocks but has not called attempt_completion yet. Forcing him to continue with task..."
				// )
				nextUserContent = [
					{
						type: "text",
						text: formatResponse.noToolsUsed(),
					},
				]
				this.taskState.consecutiveMistakeCount++
			}
		}
	}

	async abortTask() {
		this.taskState.abort = true // will stop any autonomously running promises
		this.terminalManager.disposeAll()
		this.urlContentFetcher.closeBrowser()
		await this.browserSession.dispose()
		this.clineIgnoreController.dispose()
		this.fileContextTracker.dispose()
		// need to await for when we want to make sure directories/files are reverted before
		// re-starting the task from a checkpoint
		await this.diffViewProvider.revertChanges()
		// Clear the notification callback when task is aborted
		this.mcpHub.clearNotificationCallback()
	}

	// Checkpoints

	async saveCheckpoint(isAttemptCompletionMessage: boolean = false) {
		if (
			!this.enableCheckpoints ||
			this.taskState.checkpointTrackerErrorMessage?.includes("Checkpoints initialization timed out.")
		) {
			// If checkpoints are disabled or previously encountered a timeout error, do nothing.
			return
		}
		// Set isCheckpointCheckedOut to false for all checkpoint_created messages
		this.messageStateHandler.getClineMessages().forEach((message) => {
			if (message.say === "checkpoint_created") {
				message.isCheckpointCheckedOut = false
			}
		})

		if (!isAttemptCompletionMessage) {
			// ensure we aren't creating a duplicate checkpoint
			const lastMessage = this.messageStateHandler.getClineMessages().at(-1)
			if (lastMessage?.say === "checkpoint_created") {
				return
			}

			// Initialize checkpoint tracker if it doesn't exist
			if (!this.checkpointTracker && !this.taskState.checkpointTrackerErrorMessage) {
				try {
					this.checkpointTracker = await CheckpointTracker.create(
						this.taskId,
						this.controller.context.globalStorageUri.fsPath,
						this.enableCheckpoints,
					)
				} catch (error) {
					const errorMessage = error instanceof Error ? error.message : "Unknown error"
					console.error("Failed to initialize checkpoint tracker:", errorMessage)
					this.taskState.checkpointTrackerErrorMessage = errorMessage
					await this.postStateToWebview()
					return
				}
			}

			// Create a checkpoint commit and update clineMessages with a commitHash
			if (this.checkpointTracker) {
				// We are letting this run in a non-blocking way so that the UI doesn't freeze when creating checkpoints.
				// We show that a checkpoint is created in the chatview, then in the background run the git operation (which can take multiple seconds for large shadow git repos), and once that's been completed update the previous checkpoint message with the newly created hash to be associated with.
				// NOTE: the attempt completion flow is different in that it requires the latest checkpoint hash to be present before determining if it can present the 'see new changes' button. In ToolExecutor, when we call saveCheckpoint(true), we must make sure that the checkpoint hash is present in the last completion_result message before returning, since it is always followed by a addNewChangesFlagToLastCompletionResultMessage(), which calls doesLatestTaskCompletionHaveNewChanges() that uses the latest message hash to determine if there any changes since the last attempt_completion checkpoint.
				await this.say("checkpoint_created")
				this.checkpointTracker.commit().then(async (commitHash) => {
					if (commitHash) {
						const lastCheckpointMessageIndex = findLastIndex(
							this.messageStateHandler.getClineMessages(),
							(m) => m.say === "checkpoint_created",
						)
						if (lastCheckpointMessageIndex !== -1) {
							await this.messageStateHandler.updateClineMessage(lastCheckpointMessageIndex, {
								lastCheckpointHash: commitHash,
							})
						}
					}
				})
			} // silently fails for now

			//
		} else {
			// attempt completion requires checkpoint to be sync so that we can present button after attempt_completion
			// Check if checkpoint tracker exists, if not, create it. Skip if there was a previous checkpoints initialization timeout error.
			if (
				!this.checkpointTracker &&
				!this.taskState.checkpointTrackerErrorMessage?.includes("Checkpoints initialization timed out.")
			) {
				try {
					this.checkpointTracker = await CheckpointTracker.create(
						this.taskId,
						this.controller.context.globalStorageUri.fsPath,
						this.enableCheckpoints,
					)
					this.messageStateHandler.setCheckpointTracker(this.checkpointTracker)
				} catch (error) {
					const errorMessage = error instanceof Error ? error.message : "Unknown error"
					console.error("Failed to initialize checkpoint tracker for attempt completion:", errorMessage)
					return
				}
			}

			if (
				this.checkpointTracker &&
				!this.taskState.checkpointTrackerErrorMessage?.includes("Checkpoints initialization timed out.")
			) {
				const commitHash = await this.checkpointTracker.commit()

				// For attempt_completion, find the last completion_result message and set its checkpoint hash. This will be used to present the 'see new changes' button
				const lastCompletionResultMessage = findLast(
					this.messageStateHandler.getClineMessages(),
					(m) => m.say === "completion_result" || m.ask === "completion_result",
				)
				if (lastCompletionResultMessage) {
					lastCompletionResultMessage.lastCheckpointHash = commitHash
					await this.messageStateHandler.saveClineMessagesAndUpdateHistory()
				}
			} else {
				console.error("Checkpoint tracker does not exist and could not be initialized for attempt completion")
			}
		}

		// if (commitHash) {

		// Previously we checkpointed every message, but this is excessive and unnecessary.
		// // Start from the end and work backwards until we find a tool use or another message with a hash
		// for (let i = this.clineMessages.length - 1; i >= 0; i--) {
		// 	const message = this.clineMessages[i]
		// 	if (message.lastCheckpointHash) {
		// 		// Found a message with a hash, so we can stop
		// 		break
		// 	}
		// 	// Update this message with a hash
		// 	message.lastCheckpointHash = commitHash

		// 	// We only care about adding the hash to the last tool use (we don't want to add this hash to every prior message ie for tasks pre-checkpoint)
		// 	const isToolUse =
		// 		message.say === "tool" ||
		// 		message.ask === "tool" ||
		// 		message.say === "command" ||
		// 		message.ask === "command" ||
		// 		message.say === "completion_result" ||
		// 		message.ask === "completion_result" ||
		// 		message.ask === "followup" ||
		// 		message.say === "use_mcp_server" ||
		// 		message.ask === "use_mcp_server" ||
		// 		message.say === "browser_action" ||
		// 		message.say === "browser_action_launch" ||
		// 		message.ask === "browser_action_launch"

		// 	if (isToolUse) {
		// 		break
		// 	}
		// }
		// // Save the updated messages
		// await this.saveClineMessagesAndUpdateHistory()
		// }
	}

	// Tools

	/**
	 * Executes a command directly in Node.js using execa
	 * This is used in test mode to capture the full output without using the VS Code terminal
	 * Commands are automatically terminated after 30 seconds using Promise.race
	 */
	private async executeCommandInNode(command: string): Promise<[boolean, ToolResponse]> {
		try {
			// Create a child process
			const childProcess = execa(command, {
				shell: true,
				cwd: this.cwd,
				reject: false,
				all: true, // Merge stdout and stderr
			})

			// Set up variables to collect output
			let output = ""

			// Collect output in real-time
			if (childProcess.all) {
				childProcess.all.on("data", (data) => {
					output += data.toString()
				})
			}

			// Create a timeout promise that rejects after 30 seconds
			const timeoutPromise = new Promise<never>((_, reject) => {
				setTimeout(() => {
					if (childProcess.pid) {
						childProcess.kill("SIGKILL") // Use SIGKILL for more forceful termination
					}
					reject(new Error("Command timeout after 30s"))
				}, 30000)
			})

			// Race between command completion and timeout
			const result = await Promise.race([childProcess, timeoutPromise]).catch((error) => {
				// If we get here due to timeout, return a partial result with timeout flag
				Logger.info(`Command timed out after 30s: ${command}`)
				return {
					stdout: "",
					stderr: "",
					exitCode: 124, // Standard timeout exit code
					timedOut: true,
				}
			})

			// Check if timeout occurred
			const wasTerminated = result.timedOut === true

			// Use collected output or result output
			if (!output) {
				output = result.stdout || result.stderr || ""
			}

			Logger.info(`Command executed in Node: ${command}\nOutput:\n${output}`)

			// Add termination message if the command was terminated
			if (wasTerminated) {
				output += "\nCommand was taking a while to run so it was auto terminated after 30s"
			}

			// Format the result similar to terminal output
			return [
				false,
				`Command executed${wasTerminated ? " (terminated after 30s)" : ""} with exit code ${
					result.exitCode
				}.${output.length > 0 ? `\nOutput:\n${output}` : ""}`,
			]
		} catch (error) {
			// Handle any errors that might occur
			const errorMessage = error instanceof Error ? error.message : String(error)
			return [false, `Error executing command: ${errorMessage}`]
		}
	}

	async executeCommandTool(command: string): Promise<[boolean, ToolResponse]> {
		Logger.info("IS_TEST: " + isInTestMode())

		// Check if we're in test mode
		if (isInTestMode()) {
			// In test mode, execute the command directly in Node
			Logger.info("Executing command in Node: " + command)
			return this.executeCommandInNode(command)
		}
		Logger.info("Executing command in terminal: " + command)

		const terminalInfo = await this.terminalManager.getOrCreateTerminal(this.cwd)
		terminalInfo.terminal.show() // weird visual bug when creating new terminals (even manually) where there's an empty space at the top.
		const process = this.terminalManager.runCommand(terminalInfo, command)

		let userFeedback: { text?: string; images?: string[]; files?: string[] } | undefined
		let didContinue = false

		// Chunked terminal output buffering
		const CHUNK_LINE_COUNT = 20
		const CHUNK_BYTE_SIZE = 2048 // 2KB
		const CHUNK_DEBOUNCE_MS = 100

		let outputBuffer: string[] = []
		let outputBufferSize: number = 0
		let chunkTimer: NodeJS.Timeout | null = null
		let chunkEnroute = false

		const flushBuffer = async (force = false) => {
			if (chunkEnroute || outputBuffer.length === 0) {
				if (force && !chunkEnroute && outputBuffer.length > 0) {
					// If force is true and no chunkEnroute, flush anyway
				} else {
					return
				}
			}
			const chunk = outputBuffer.join("\n")
			outputBuffer = []
			outputBufferSize = 0
			chunkEnroute = true
			try {
				const { response, text, images, files } = await this.ask("command_output", chunk)
				if (response === "yesButtonClicked") {
					// proceed while running - but still capture user feedback if provided
					if (text || (images && images.length > 0) || (files && files.length > 0)) {
						userFeedback = { text, images, files }
					}
				} else {
					userFeedback = { text, images, files }
				}
				didContinue = true
				process.continue()
			} catch {
				Logger.error("Error while asking for command output")
			} finally {
				chunkEnroute = false
				// If more output accumulated while chunkEnroute, flush again
				if (outputBuffer.length > 0) {
					await flushBuffer()
				}
			}
		}

		const scheduleFlush = () => {
			if (chunkTimer) {
				clearTimeout(chunkTimer)
			}
			chunkTimer = setTimeout(async () => await flushBuffer(), CHUNK_DEBOUNCE_MS)
		}

		const outputLines: string[] = []
		process.on("line", async (line) => {
			outputLines.push(line)

			if (!didContinue) {
				outputBuffer.push(line)
				outputBufferSize += Buffer.byteLength(line, "utf8")
				// Flush if buffer is large enough
				if (outputBuffer.length >= CHUNK_LINE_COUNT || outputBufferSize >= CHUNK_BYTE_SIZE) {
					await flushBuffer()
				} else {
					scheduleFlush()
				}
			} else {
				this.say("command_output", line)
			}
		})

		let completed = false
		process.once("completed", async () => {
			completed = true
			// Flush any remaining buffered output
			if (!didContinue && outputBuffer.length > 0) {
				if (chunkTimer) {
					clearTimeout(chunkTimer)
					chunkTimer = null
				}
				await flushBuffer(true)
			}
		})

		process.once("no_shell_integration", async () => {
			await this.say("shell_integration_warning")
		})

		await process

		// Wait for a short delay to ensure all messages are sent to the webview
		// This delay allows time for non-awaited promises to be created and
		// for their associated messages to be sent to the webview, maintaining
		// the correct order of messages (although the webview is smart about
		// grouping command_output messages despite any gaps anyways)
		await setTimeoutPromise(50)

		const result = this.terminalManager.processOutput(outputLines)

		if (userFeedback) {
			await this.say("user_feedback", userFeedback.text, userFeedback.images, userFeedback.files)
			await this.saveCheckpoint()

			let fileContentString = ""
			if (userFeedback.files && userFeedback.files.length > 0) {
				fileContentString = await processFilesIntoText(userFeedback.files)
			}

			return [
				true,
				formatResponse.toolResult(
					`Command is still running in the user's terminal.${
						result.length > 0 ? `\nHere's the output so far:\n${result}` : ""
					}\n\nThe user provided the following feedback:\n<feedback>\n${userFeedback.text}\n</feedback>`,
					userFeedback.images,
					fileContentString,
				),
			]
		}

		if (completed) {
			return [false, `Command executed.${result.length > 0 ? `\nOutput:\n${result}` : ""}`]
		} else {
			return [
				false,
				`Command is still running in the user's terminal.${
					result.length > 0 ? `\nHere's the output so far:\n${result}` : ""
				}\n\nYou will be updated on the terminal status and new output in the future.`,
			]
		}
	}

	/**
	 * Migrates the disableBrowserTool setting from VSCode configuration to browserSettings
	 */
	private async migrateDisableBrowserToolSetting(): Promise<void> {
		const config = vscode.workspace.getConfiguration("cline")
		const disableBrowserTool = config.get<boolean>("disableBrowserTool")

		if (disableBrowserTool !== undefined) {
			this.browserSettings.disableToolUse = disableBrowserTool
			// Remove from VSCode configuration
			await config.update("disableBrowserTool", undefined, true)
		}
	}

	private async getCurrentProviderInfo(): Promise<{
		modelId: string
		providerId: string
	}> {
		const modelId = this.api.getModel()?.id
		const apiConfig = this.cacheService.getApiConfiguration()
		const providerId = (this.mode === "plan" ? apiConfig.planModeApiProvider : apiConfig.actModeApiProvider) as string
		return { modelId, providerId }
	}

	private async handleContextWindowExceededError(): Promise<void> {
		this.taskState.conversationHistoryDeletedRange = this.contextManager.getNextTruncationRange(
			this.messageStateHandler.getApiConversationHistory(),
			this.taskState.conversationHistoryDeletedRange,
			"quarter", // Force aggressive truncation
		)
		await this.messageStateHandler.saveClineMessagesAndUpdateHistory()
		await this.contextManager.triggerApplyStandardContextTruncationNoticeChange(
			Date.now(),
			await ensureTaskDirectoryExists(this.getContext(), this.taskId),
		)

		this.taskState.didAutomaticallyRetryFailedApiRequest = true
	}

	async *attemptApiRequest(previousApiReqIndex: number): ApiStream {
		// Wait for MCP servers to be connected before generating system prompt
		await pWaitFor(() => this.mcpHub.isConnecting !== true, {
			timeout: 10_000,
		}).catch(() => {
			console.error("MCP servers failed to connect in time")
		})

		await this.migrateDisableBrowserToolSetting()
		const disableBrowserTool = this.browserSettings.disableToolUse ?? false
		const modelInfo = this.api.getModel()
		// cline browser tool uses image recognition for navigation (requires model image support).
		const modelSupportsBrowserUse = modelInfo.info.supportsImages ?? false

		const supportsBrowserUse = modelSupportsBrowserUse && !disableBrowserTool // only enable browser use if the model supports it and the user hasn't disabled it

		let systemPrompt = await buildSystemPrompt(
			this.cwd,
			supportsBrowserUse,
			this.mcpHub,
			this.browserSettings,
			this.api.getModel(),
		)

		const preferredLanguage = getLanguageKey(this.preferredLanguage as LanguageDisplay)
		const preferredLanguageInstructions =
			preferredLanguage && preferredLanguage !== DEFAULT_LANGUAGE_SETTINGS
				? `# Preferred Language\n\nSpeak in ${preferredLanguage}.`
				: ""

		const { globalToggles, localToggles } = await refreshClineRulesToggles(this.controller, this.cwd)
		const { windsurfLocalToggles, cursorLocalToggles } = await refreshExternalRulesToggles(this.controller, this.cwd)

		const globalClineRulesFilePath = await ensureRulesDirectoryExists()
		const globalClineRulesFileInstructions = await getGlobalClineRules(globalClineRulesFilePath, globalToggles)

		const localClineRulesFileInstructions = await getLocalClineRules(this.cwd, localToggles)
		const [localCursorRulesFileInstructions, localCursorRulesDirInstructions] = await getLocalCursorRules(
			this.cwd,
			cursorLocalToggles,
		)
		const localWindsurfRulesFileInstructions = await getLocalWindsurfRules(this.cwd, windsurfLocalToggles)

		const clineIgnoreContent = this.clineIgnoreController.clineIgnoreContent
		let clineIgnoreInstructions: string | undefined
		if (clineIgnoreContent) {
			clineIgnoreInstructions = formatResponse.clineIgnoreInstructions(clineIgnoreContent)
		}

		if (
			globalClineRulesFileInstructions ||
			localClineRulesFileInstructions ||
			localCursorRulesFileInstructions ||
			localCursorRulesDirInstructions ||
			localWindsurfRulesFileInstructions ||
			clineIgnoreInstructions ||
			preferredLanguageInstructions
		) {
			// altering the system prompt mid-task will break the prompt cache, but in the grand scheme this will not change often so it's better to not pollute user messages with it the way we have to with <potentially relevant details>
			const userInstructions = addUserInstructions(
				globalClineRulesFileInstructions,
				localClineRulesFileInstructions,
				localCursorRulesFileInstructions,
				localCursorRulesDirInstructions,
				localWindsurfRulesFileInstructions,
				clineIgnoreInstructions,
				preferredLanguageInstructions,
			)
			systemPrompt += userInstructions
		}
		const contextManagementMetadata = await this.contextManager.getNewContextMessagesAndMetadata(
			this.messageStateHandler.getApiConversationHistory(),
			this.messageStateHandler.getClineMessages(),
			this.api,
			this.taskState.conversationHistoryDeletedRange,
			previousApiReqIndex,
			await ensureTaskDirectoryExists(this.getContext(), this.taskId),
		)

		if (contextManagementMetadata.updatedConversationHistoryDeletedRange) {
			this.taskState.conversationHistoryDeletedRange = contextManagementMetadata.conversationHistoryDeletedRange
			await this.messageStateHandler.saveClineMessagesAndUpdateHistory()
			// saves task history item which we use to keep track of conversation history deleted range
		}

		const stream = this.api.createMessage(systemPrompt, contextManagementMetadata.truncatedConversationHistory)

		const iterator = stream[Symbol.asyncIterator]()

		try {
			// awaiting first chunk to see if it will throw an error
			this.taskState.isWaitingForFirstChunk = true
			const firstChunk = await iterator.next()
			yield firstChunk.value
			this.taskState.isWaitingForFirstChunk = false
		} catch (error) {
			const isContextWindowExceededError = checkContextWindowExceededError(error)
			const { modelId, providerId } = await this.getCurrentProviderInfo()
			const clineError = errorService.toClineError(error, modelId, providerId)

			// Capture provider failure telemetry using clineError
			// TODO: Move into errorService
			errorService.logMessage(clineError.message)
			errorService.logException(clineError)

			if (isContextWindowExceededError && !this.taskState.didAutomaticallyRetryFailedApiRequest) {
				await this.handleContextWindowExceededError()
			} else {
				// request failed after retrying automatically once, ask user if they want to retry again
				// note that this api_req_failed ask is unique in that we only present this option if the api hasn't streamed any content yet (ie it fails on the first chunk due), as it would allow them to hit a retry button. However if the api failed mid-stream, it could be in any arbitrary state where some tools may have executed, so that error is handled differently and requires cancelling the task entirely.

				if (isContextWindowExceededError) {
					const truncatedConversationHistory = this.contextManager.getTruncatedMessages(
						this.messageStateHandler.getApiConversationHistory(),
						this.taskState.conversationHistoryDeletedRange,
					)

					// If the conversation has more than 3 messages, we can truncate again. If not, then the conversation is bricked.
					// ToDo: Allow the user to change their input if this is the case.
					if (truncatedConversationHistory.length > 3) {
						clineError.message = "Context window exceeded. Click retry to truncate the conversation and try again."
						this.taskState.didAutomaticallyRetryFailedApiRequest = false
					}
				}

				const streamingFailedMessage = clineError.serialize()

				// Update the 'api_req_started' message to reflect final failure before asking user to manually retry
				const lastApiReqStartedIndex = findLastIndex(
					this.messageStateHandler.getClineMessages(),
					(m) => m.say === "api_req_started",
				)
				if (lastApiReqStartedIndex !== -1) {
					const clineMessages = this.messageStateHandler.getClineMessages()
					const currentApiReqInfo: ClineApiReqInfo = JSON.parse(clineMessages[lastApiReqStartedIndex].text || "{}")
					delete currentApiReqInfo.retryStatus

					await this.messageStateHandler.updateClineMessage(lastApiReqStartedIndex, {
						text: JSON.stringify({
							...currentApiReqInfo, // Spread the modified info (with retryStatus removed)
							// cancelReason: "retries_exhausted", // Indicate that automatic retries failed
							streamingFailedMessage,
						} satisfies ClineApiReqInfo),
					})
					// this.ask will trigger postStateToWebview, so this change should be picked up.
				}

				const { response } = await this.ask("api_req_failed", streamingFailedMessage)

				if (response !== "yesButtonClicked") {
					// this will never happen since if noButtonClicked, we will clear current task, aborting this instance
					throw new Error("API request failed")
				}

				// Clear streamingFailedMessage when user manually retries
				const manualRetryApiReqIndex = findLastIndex(
					this.messageStateHandler.getClineMessages(),
					(m) => m.say === "api_req_started",
				)
				if (manualRetryApiReqIndex !== -1) {
					const clineMessages = this.messageStateHandler.getClineMessages()
					const currentApiReqInfo: ClineApiReqInfo = JSON.parse(clineMessages[manualRetryApiReqIndex].text || "{}")
					delete currentApiReqInfo.streamingFailedMessage
					await this.messageStateHandler.updateClineMessage(manualRetryApiReqIndex, {
						text: JSON.stringify(currentApiReqInfo),
					})
				}

				await this.say("api_req_retried")

				// Reset the automatic retry flag so the request can proceed
				this.taskState.didAutomaticallyRetryFailedApiRequest = false
			}
			// delegate generator output from the recursive call
			yield* this.attemptApiRequest(previousApiReqIndex)
			return
		}

		// no error, so we can continue to yield all remaining chunks
		// (needs to be placed outside of try/catch since it we want caller to handle errors not with api_req_failed as that is reserved for first chunk failures only)
		// this delegates to another generator or iterable object. In this case, it's saying "yield all remaining values from this iterator". This effectively passes along all subsequent chunks from the original stream.
		yield* iterator
	}

	async presentAssistantMessage() {
		if (this.taskState.abort) {
			throw new Error("Cline instance aborted")
		}

		if (this.taskState.presentAssistantMessageLocked) {
			this.taskState.presentAssistantMessageHasPendingUpdates = true
			return
		}
		this.taskState.presentAssistantMessageLocked = true
		this.taskState.presentAssistantMessageHasPendingUpdates = false

		if (this.taskState.currentStreamingContentIndex >= this.taskState.assistantMessageContent.length) {
			// this may happen if the last content block was completed before streaming could finish. if streaming is finished, and we're out of bounds then this means we already presented/executed the last content block and are ready to continue to next request
			if (this.taskState.didCompleteReadingStream) {
				this.taskState.userMessageContentReady = true
			}
			this.taskState.presentAssistantMessageLocked = false
			return
			//throw new Error("No more content blocks to stream! This shouldn't happen...") // remove and just return after testing
		}

		const block = cloneDeep(this.taskState.assistantMessageContent[this.taskState.currentStreamingContentIndex]) // need to create copy bc while stream is updating the array, it could be updating the reference block properties too
		switch (block.type) {
			case "text": {
				if (this.taskState.didRejectTool || this.taskState.didAlreadyUseTool) {
					break
				}
				let content = block.content
				if (content) {
					// (have to do this for partial and complete since sending content in thinking tags to markdown renderer will automatically be removed)
					// Remove end substrings of <thinking or </thinking (below xml parsing is only for opening tags)
					// (this is done with the xml parsing below now, but keeping here for reference)
					// content = content.replace(/<\/?t(?:h(?:i(?:n(?:k(?:i(?:n(?:g)?)?)?)?)?)?)?$/, "")
					// Remove all instances of <thinking> (with optional line break after) and </thinking> (with optional line break before)
					// - Needs to be separate since we dont want to remove the line break before the first tag
					// - Needs to happen before the xml parsing below
					content = content.replace(/<thinking>\s?/g, "")
					content = content.replace(/\s?<\/thinking>/g, "")

					// Remove partial XML tag at the very end of the content (for tool use and thinking tags)
					// (prevents scrollview from jumping when tags are automatically removed)
					const lastOpenBracketIndex = content.lastIndexOf("<")
					if (lastOpenBracketIndex !== -1) {
						const possibleTag = content.slice(lastOpenBracketIndex)
						// Check if there's a '>' after the last '<' (i.e., if the tag is complete) (complete thinking and tool tags will have been removed by now)
						const hasCloseBracket = possibleTag.includes(">")
						if (!hasCloseBracket) {
							// Extract the potential tag name
							let tagContent: string
							if (possibleTag.startsWith("</")) {
								tagContent = possibleTag.slice(2).trim()
							} else {
								tagContent = possibleTag.slice(1).trim()
							}
							// Check if tagContent is likely an incomplete tag name (letters and underscores only)
							const isLikelyTagName = /^[a-zA-Z_]+$/.test(tagContent)
							// Preemptively remove < or </ to keep from these artifacts showing up in chat (also handles closing thinking tags)
							const isOpeningOrClosing = possibleTag === "<" || possibleTag === "</"
							// If the tag is incomplete and at the end, remove it from the content
							if (isOpeningOrClosing || isLikelyTagName) {
								content = content.slice(0, lastOpenBracketIndex).trim()
							}
						}
					}
				}

				if (!block.partial) {
					// Some models add code block artifacts (around the tool calls) which show up at the end of text content
					// matches ``` with at least one char after the last backtick, at the end of the string
					const match = content?.trimEnd().match(/```[a-zA-Z0-9_-]+$/)
					if (match) {
						const matchLength = match[0].length
						content = content.trimEnd().slice(0, -matchLength)
					}
				}

				await this.say("text", content, undefined, undefined, block.partial)
				break
			}
			case "tool_use":
				await this.toolExecutor.executeTool(block)
				break
		}

		/*
		Seeing out of bounds is fine, it means that the next too call is being built up and ready to add to assistantMessageContent to present. 
		When you see the UI inactive during this, it means that a tool is breaking without presenting any UI. For example the write_to_file tool was breaking when relpath was undefined, and for invalid relpath it never presented UI.
		*/
		this.taskState.presentAssistantMessageLocked = false // this needs to be placed here, if not then calling this.presentAssistantMessage below would fail (sometimes) since it's locked
		// NOTE: when tool is rejected, iterator stream is interrupted and it waits for userMessageContentReady to be true. Future calls to present will skip execution since didRejectTool and iterate until contentIndex is set to message length and it sets userMessageContentReady to true itself (instead of preemptively doing it in iterator)
		if (!block.partial || this.taskState.didRejectTool || this.taskState.didAlreadyUseTool) {
			// block is finished streaming and executing
			if (this.taskState.currentStreamingContentIndex === this.taskState.assistantMessageContent.length - 1) {
				// its okay that we increment if !didCompleteReadingStream, it'll just return bc out of bounds and as streaming continues it will call presentAssistantMessage if a new block is ready. if streaming is finished then we set userMessageContentReady to true when out of bounds. This gracefully allows the stream to continue on and all potential content blocks be presented.
				// last block is complete and it is finished executing
				this.taskState.userMessageContentReady = true // will allow pwaitfor to continue
			}

			// call next block if it exists (if not then read stream will call it when its ready)
			this.taskState.currentStreamingContentIndex++ // need to increment regardless, so when read stream calls this function again it will be streaming the next block

			if (this.taskState.currentStreamingContentIndex < this.taskState.assistantMessageContent.length) {
				// there are already more content blocks to stream, so we'll call this function ourselves
				// await this.presentAssistantContent()

				this.presentAssistantMessage()
				return
			}
		}
		// block is partial, but the read stream may have finished
		if (this.taskState.presentAssistantMessageHasPendingUpdates) {
			this.presentAssistantMessage()
		}
	}

	async recursivelyMakeClineRequests(userContent: UserContent, includeFileDetails: boolean = false): Promise<boolean> {
		if (this.taskState.abort) {
			throw new Error("Cline instance aborted")
		}

		// Used to know what models were used in the task if user wants to export metadata for error reporting purposes
		const { modelId, providerId } = await this.getCurrentProviderInfo()
		if (providerId && modelId) {
			try {
				await this.modelContextTracker.recordModelUsage(providerId, modelId, this.mode)
			} catch {}
		}

		if (this.taskState.consecutiveMistakeCount >= 3) {
			if (this.autoApprovalSettings.enabled && this.autoApprovalSettings.enableNotifications) {
				showSystemNotification({
					subtitle: "Error",
					message: "Cline is having trouble. Would you like to continue the task?",
				})
			}
			const { response, text, images, files } = await this.ask(
				"mistake_limit_reached",
				this.api.getModel().id.includes("claude")
					? `This may indicate a failure in his thought process or inability to use a tool properly, which can be mitigated with some user guidance (e.g. "Try breaking down the task into smaller steps").`
					: "Cline uses complex prompts and iterative task execution that may be challenging for less capable models. For best results, it's recommended to use Claude 4 Sonnet for its advanced agentic coding capabilities.",
			)
			if (response === "messageResponse") {
				// This userContent is for the *next* API call.
				const feedbackUserContent: UserContent = []
				feedbackUserContent.push({
					type: "text",
					text: formatResponse.tooManyMistakes(text),
				})
				if (images && images.length > 0) {
					feedbackUserContent.push(...formatResponse.imageBlocks(images))
				}

				let fileContentString = ""
				if (files && files.length > 0) {
					fileContentString = await processFilesIntoText(files)
				}

				if (fileContentString) {
					feedbackUserContent.push({
						type: "text",
						text: fileContentString,
					})
				}

				userContent = feedbackUserContent
			}
			this.taskState.consecutiveMistakeCount = 0
		}

		if (
			this.autoApprovalSettings.enabled &&
			this.taskState.consecutiveAutoApprovedRequestsCount >= this.autoApprovalSettings.maxRequests
		) {
			if (this.autoApprovalSettings.enableNotifications) {
				showSystemNotification({
					subtitle: "Max Requests Reached",
					message: `Cline has auto-approved ${this.autoApprovalSettings.maxRequests.toString()} API requests.`,
				})
			}
			const { response, text, images, files } = await this.ask(
				"auto_approval_max_req_reached",
				`Cline has auto-approved ${this.autoApprovalSettings.maxRequests.toString()} API requests. Would you like to reset the count and proceed with the task?`,
			)
			// if we get past the promise it means the user approved and did not start a new task
			this.taskState.consecutiveAutoApprovedRequestsCount = 0

			// Process user feedback if provided
			if (response === "messageResponse") {
				// Display the user's message in the chat UI
				await this.say("user_feedback", text, images, files)

				// This userContent is for the *next* API call.
				const feedbackUserContent: UserContent = []
				feedbackUserContent.push({
					type: "text",
					text: formatResponse.autoApprovalMaxReached(text),
				})
				if (images && images.length > 0) {
					feedbackUserContent.push(...formatResponse.imageBlocks(images))
				}

				let fileContentString = ""
				if (files && files.length > 0) {
					fileContentString = await processFilesIntoText(files)
				}

				if (fileContentString) {
					feedbackUserContent.push({
						type: "text",
						text: fileContentString,
					})
				}

				userContent = feedbackUserContent
			}
		}

		// get previous api req's index to check token usage and determine if we need to truncate conversation history
		const previousApiReqIndex = findLastIndex(this.messageStateHandler.getClineMessages(), (m) => m.say === "api_req_started")

		// Save checkpoint if this is the first API request
		const isFirstRequest = this.messageStateHandler.getClineMessages().filter((m) => m.say === "api_req_started").length === 0

		// getting verbose details is an expensive operation, it uses globby to top-down build file structure of project which for large projects can take a few seconds
		// for the best UX we show a placeholder api_req_started message with a loading spinner as this happens
		await this.say(
			"api_req_started",
			JSON.stringify({
				request: userContent.map((block) => formatContentBlockToMarkdown(block)).join("\n\n") + "\n\nLoading...",
			}),
		)

		// Initialize checkpoint tracker first if enabled and it's the first request
		if (
			isFirstRequest &&
			this.enableCheckpoints &&
			!this.checkpointTracker &&
			!this.taskState.checkpointTrackerErrorMessage
		) {
			try {
				// Warning Timer - If checkpoints take a while to to initialize, show a warning message
				let checkpointsWarningTimer: NodeJS.Timeout | null = null
				let checkpointsWarningShown = false

				checkpointsWarningTimer = setTimeout(async () => {
					if (!checkpointsWarningShown) {
						checkpointsWarningShown = true
						this.taskState.checkpointTrackerErrorMessage =
							"Checkpoints are taking longer than expected to initialize. Working in a large repository? Consider re-opening Cline in a project that uses git, or disabling checkpoints."
						await this.postStateToWebview()
					}
				}, 7_000)

				// Timeout - If checkpoints take too long to initialize, warn user and disable checkpoints for the task
				this.checkpointTracker = await pTimeout(
					CheckpointTracker.create(
						this.taskId,
						this.controller.context.globalStorageUri.fsPath,
						this.enableCheckpoints,
					),
					{
						milliseconds: 15_000,
						message:
							"Checkpoints taking too long to initialize. Consider re-opening Cline in a project that uses git, or disabling checkpoints.",
					},
				)
				if (checkpointsWarningTimer) {
					clearTimeout(checkpointsWarningTimer)
					checkpointsWarningTimer = null
				}
			} catch (error) {
				const errorMessage = error instanceof Error ? error.message : "Unknown error"
				console.error("Failed to initialize checkpoint tracker:", errorMessage)

				// If the error was a timeout, we disabled all checkpoint operations for the rest of the task
				if (errorMessage.includes("Checkpoints taking too long to initialize")) {
					this.taskState.checkpointTrackerErrorMessage =
						"Checkpoints initialization timed out. Consider re-opening Cline in a project that uses git, or disabling checkpoints."
					await this.postStateToWebview()
				} else {
					this.taskState.checkpointTrackerErrorMessage = errorMessage // will be displayed right away since we saveClineMessages next which posts state to webview
				}
			}
		}

		// Now, if it's the first request AND checkpoints are enabled AND tracker was successfully initialized,
		// then say "checkpoint_created" and perform the commit.
		if (isFirstRequest && this.enableCheckpoints && this.checkpointTracker) {
			const commitHash = await this.checkpointTracker.commit() // Actual commit
			await this.say("checkpoint_created") // Now this is conditional
			const lastCheckpointMessageIndex = findLastIndex(
				this.messageStateHandler.getClineMessages(),
				(m) => m.say === "checkpoint_created",
			)
			if (lastCheckpointMessageIndex !== -1) {
				await this.messageStateHandler.updateClineMessage(lastCheckpointMessageIndex, {
					lastCheckpointHash: commitHash,
				})
				// saveClineMessagesAndUpdateHistory will be called later after API response,
				// so no need to call it here unless this is the only modification to this message.
				// For now, assuming it's handled later.
			}
		} else if (
			isFirstRequest &&
			this.enableCheckpoints &&
			!this.checkpointTracker &&
			this.taskState.checkpointTrackerErrorMessage
		) {
			// Checkpoints are enabled, but tracker failed to initialize.
			// checkpointTrackerErrorMessage is already set and will be part of the state.
			// No explicit UI message here, error message will be in ExtensionState.
		}

		const [parsedUserContent, environmentDetails, clinerulesError] = await this.loadContext(userContent, includeFileDetails)

		// error handling if the user uses the /newrule command & their .clinerules is a file, for file read operations didnt work properly
		if (clinerulesError === true) {
			await this.say(
				"error",
				"Issue with processing the /newrule command. Double check that, if '.clinerules' already exists, it's a directory and not a file. Otherwise there was an issue referencing this file/directory.",
			)
		}

		userContent = parsedUserContent
		// add environment details as its own text block, separate from tool results
		userContent.push({ type: "text", text: environmentDetails })

		await this.messageStateHandler.addToApiConversationHistory({
			role: "user",
			content: userContent,
		})

		telemetryService.captureConversationTurnEvent(this.ulid, providerId, modelId, "user")

		// since we sent off a placeholder api_req_started message to update the webview while waiting to actually start the API request (to load potential details for example), we need to update the text of that message
		const lastApiReqIndex = findLastIndex(this.messageStateHandler.getClineMessages(), (m) => m.say === "api_req_started")
		await this.messageStateHandler.updateClineMessage(lastApiReqIndex, {
			text: JSON.stringify({
				request: userContent.map((block) => formatContentBlockToMarkdown(block)).join("\n\n"),
			} satisfies ClineApiReqInfo),
		})
		await this.postStateToWebview()

		try {
			let cacheWriteTokens = 0
			let cacheReadTokens = 0
			let inputTokens = 0
			let outputTokens = 0
			let totalCost: number | undefined

			const abortStream = async (cancelReason: ClineApiReqCancelReason, streamingFailedMessage?: string) => {
				if (this.diffViewProvider.isEditing) {
					await this.diffViewProvider.revertChanges() // closes diff view
				}

				// if last message is a partial we need to update and save it
				const lastMessage = this.messageStateHandler.getClineMessages().at(-1)
				if (lastMessage && lastMessage.partial) {
					// lastMessage.ts = Date.now() DO NOT update ts since it is used as a key for virtuoso list
					lastMessage.partial = false
					// instead of streaming partialMessage events, we do a save and post like normal to persist to disk
					console.log("updating partial message", lastMessage)
					// await this.saveClineMessagesAndUpdateHistory()
				}

				// Let assistant know their response was interrupted for when task is resumed
				await this.messageStateHandler.addToApiConversationHistory({
					role: "assistant",
					content: [
						{
							type: "text",
							text:
								assistantMessage +
								`\n\n[${
									cancelReason === "streaming_failed"
										? "Response interrupted by API Error"
										: "Response interrupted by user"
								}]`,
						},
					],
				})

				// update api_req_started to have cancelled and cost, so that we can display the cost of the partial stream
				await updateApiReqMsg({
					messageStateHandler: this.messageStateHandler,
					lastApiReqIndex,
					inputTokens,
					outputTokens,
					cacheWriteTokens,
					cacheReadTokens,
					totalCost,
					api: this.api,
					cancelReason,
					streamingFailedMessage,
				})
				await this.messageStateHandler.saveClineMessagesAndUpdateHistory()

				telemetryService.captureConversationTurnEvent(this.ulid, providerId, this.api.getModel().id, "assistant", {
					tokensIn: inputTokens,
					tokensOut: outputTokens,
					cacheWriteTokens,
					cacheReadTokens,
					totalCost,
				})

				// signals to provider that it can retrieve the saved messages from disk, as abortTask can not be awaited on in nature
				this.taskState.didFinishAbortingStream = true
			}

			// reset streaming state
			this.taskState.currentStreamingContentIndex = 0
			this.taskState.assistantMessageContent = []
			this.taskState.didCompleteReadingStream = false
			this.taskState.userMessageContent = []
			this.taskState.userMessageContentReady = false
			this.taskState.didRejectTool = false
			this.taskState.didAlreadyUseTool = false
			this.taskState.presentAssistantMessageLocked = false
			this.taskState.presentAssistantMessageHasPendingUpdates = false
			this.taskState.didAutomaticallyRetryFailedApiRequest = false
			await this.diffViewProvider.reset()

			const stream = this.attemptApiRequest(previousApiReqIndex) // yields only if the first chunk is successful, otherwise will allow the user to retry the request (most likely due to rate limit error, which gets thrown on the first chunk)
			let assistantMessage = ""
			let reasoningMessage = ""
			this.taskState.isStreaming = true
			let didReceiveUsageChunk = false
			try {
				for await (const chunk of stream) {
					if (!chunk) {
						continue
					}
					switch (chunk.type) {
						case "usage":
							didReceiveUsageChunk = true
							inputTokens += chunk.inputTokens
							outputTokens += chunk.outputTokens
							cacheWriteTokens += chunk.cacheWriteTokens ?? 0
							cacheReadTokens += chunk.cacheReadTokens ?? 0
							totalCost = chunk.totalCost
							break
						case "reasoning":
							// reasoning will always come before assistant message
							reasoningMessage += chunk.reasoning
							// fixes bug where cancelling task > aborts task > for loop may be in middle of streaming reasoning > say function throws error before we get a chance to properly clean up and cancel the task.
							if (!this.taskState.abort) {
								await this.say("reasoning", reasoningMessage, undefined, undefined, true)
							}
							break
						case "text": {
							if (reasoningMessage && assistantMessage.length === 0) {
								// complete reasoning message
								await this.say("reasoning", reasoningMessage, undefined, undefined, false)
							}
							assistantMessage += chunk.text
							// parse raw assistant message into content blocks
							const prevLength = this.taskState.assistantMessageContent.length
<<<<<<< HEAD
							const apiHandlerModel = this.api.getModel()
=======
>>>>>>> d0793e51

							this.taskState.assistantMessageContent = parseAssistantMessageV2(assistantMessage)

							if (this.taskState.assistantMessageContent.length > prevLength) {
								this.taskState.userMessageContentReady = false // new content we need to present, reset to false in case previous content set this to true
							}
							// present content to user
							this.presentAssistantMessage()
							break
						}
					}

					if (this.taskState.abort) {
						console.log("aborting stream...")
						if (!this.taskState.abandoned) {
							// only need to gracefully abort if this instance isn't abandoned (sometimes openrouter stream hangs, in which case this would affect future instances of cline)
							await abortStream("user_cancelled")
						}
						break // aborts the stream
					}

					if (this.taskState.didRejectTool) {
						// userContent has a tool rejection, so interrupt the assistant's response to present the user's feedback
						assistantMessage += "\n\n[Response interrupted by user feedback]"
						// this.userMessageContentReady = true // instead of setting this preemptively, we allow the present iterator to finish and set userMessageContentReady when its ready
						break
					}

					// PREV: we need to let the request finish for openrouter to get generation details
					// UPDATE: it's better UX to interrupt the request at the cost of the api cost not being retrieved
					if (this.taskState.didAlreadyUseTool) {
						assistantMessage +=
							"\n\n[Response interrupted by a tool use result. Only one tool may be used at a time and should be placed at the end of the message.]"
						break
					}
				}
			} catch (error) {
				// abandoned happens when extension is no longer waiting for the cline instance to finish aborting (error is thrown here when any function in the for loop throws due to this.abort)
				if (!this.taskState.abandoned) {
					this.abortTask() // if the stream failed, there's various states the task could be in (i.e. could have streamed some tools the user may have executed), so we just resort to replicating a cancel task
					const clineError = errorService.toClineError(error, this.api.getModel().id)
					const errorMessage = clineError.serialize()

					await abortStream("streaming_failed", errorMessage)
					await this.reinitExistingTaskFromId(this.taskId)
				}
			} finally {
				this.taskState.isStreaming = false
			}

			// OpenRouter/Cline may not return token usage as part of the stream (since it may abort early), so we fetch after the stream is finished
			// (updateApiReq below will update the api_req_started message with the usage details. we do this async so it updates the api_req_started message in the background)
			if (!didReceiveUsageChunk) {
				this.api.getApiStreamUsage?.().then(async (apiStreamUsage) => {
					if (apiStreamUsage) {
						inputTokens += apiStreamUsage.inputTokens
						outputTokens += apiStreamUsage.outputTokens
						cacheWriteTokens += apiStreamUsage.cacheWriteTokens ?? 0
						cacheReadTokens += apiStreamUsage.cacheReadTokens ?? 0
						totalCost = apiStreamUsage.totalCost
					}
					await updateApiReqMsg({
						messageStateHandler: this.messageStateHandler,
						lastApiReqIndex,
						inputTokens,
						outputTokens,
						cacheWriteTokens,
						cacheReadTokens,
						api: this.api,
						totalCost,
					})
					await this.messageStateHandler.saveClineMessagesAndUpdateHistory()
					await this.postStateToWebview()
				})
			}

			// need to call here in case the stream was aborted
			if (this.taskState.abort) {
				throw new Error("Cline instance aborted")
			}

			this.taskState.didCompleteReadingStream = true

			// set any blocks to be complete to allow presentAssistantMessage to finish and set userMessageContentReady to true
			// (could be a text block that had no subsequent tool uses, or a text block at the very end, or an invalid tool use, etc. whatever the case, presentAssistantMessage relies on these blocks either to be completed or the user to reject a block in order to proceed and eventually set userMessageContentReady to true)
			const partialBlocks = this.taskState.assistantMessageContent.filter((block) => block.partial)
			partialBlocks.forEach((block) => {
				block.partial = false
			})
			// this.assistantMessageContent.forEach((e) => (e.partial = false)) // can't just do this bc a tool could be in the middle of executing ()
			if (partialBlocks.length > 0) {
				this.presentAssistantMessage() // if there is content to update then it will complete and update this.userMessageContentReady to true, which we pwaitfor before making the next request. all this is really doing is presenting the last partial message that we just set to complete
			}

			await updateApiReqMsg({
				messageStateHandler: this.messageStateHandler,
				lastApiReqIndex,
				inputTokens,
				outputTokens,
				cacheWriteTokens,
				cacheReadTokens,
				api: this.api,
				totalCost,
			})
			await this.messageStateHandler.saveClineMessagesAndUpdateHistory()
			await this.postStateToWebview()

			// now add to apiconversationhistory
			// need to save assistant responses to file before proceeding to tool use since user can exit at any moment and we wouldn't be able to save the assistant's response
			let didEndLoop = false
			if (assistantMessage.length > 0) {
				telemetryService.captureConversationTurnEvent(this.ulid, providerId, modelId, "assistant", {
					tokensIn: inputTokens,
					tokensOut: outputTokens,
					cacheWriteTokens,
					cacheReadTokens,
					totalCost,
				})

				await this.messageStateHandler.addToApiConversationHistory({
					role: "assistant",
					content: [{ type: "text", text: assistantMessage }],
				})

				// NOTE: this comment is here for future reference - this was a workaround for userMessageContent not getting set to true. It was due to it not recursively calling for partial blocks when didRejectTool, so it would get stuck waiting for a partial block to complete before it could continue.
				// in case the content blocks finished
				// it may be the api stream finished after the last parsed content block was executed, so  we are able to detect out of bounds and set userMessageContentReady to true (note you should not call presentAssistantMessage since if the last block is completed it will be presented again)
				// const completeBlocks = this.assistantMessageContent.filter((block) => !block.partial) // if there are any partial blocks after the stream ended we can consider them invalid
				// if (this.currentStreamingContentIndex >= completeBlocks.length) {
				// 	this.userMessageContentReady = true
				// }

				await pWaitFor(() => this.taskState.userMessageContentReady)

				// if the model did not tool use, then we need to tell it to either use a tool or attempt_completion
				const didToolUse = this.taskState.assistantMessageContent.some((block) => block.type === "tool_use")

				if (!didToolUse) {
					// normal request where tool use is required
					this.taskState.userMessageContent.push({
						type: "text",
						text: formatResponse.noToolsUsed(),
					})
					this.taskState.consecutiveMistakeCount++
				}

				const recDidEndLoop = await this.recursivelyMakeClineRequests(this.taskState.userMessageContent)
				didEndLoop = recDidEndLoop
			} else {
				// if there's no assistant_responses, that means we got no text or tool_use content blocks from API which we should assume is an error
				await this.say(
					"error",
					"Unexpected API Response: The language model did not provide any assistant messages. This may indicate an issue with the API or the model's output.",
				)
				await this.messageStateHandler.addToApiConversationHistory({
					role: "assistant",
					content: [
						{
							type: "text",
							text: "Failure: I did not provide a response.",
						},
					],
				})
				// Returns early to avoid retry since no assistant message was received
				return true
			}

			return didEndLoop // will always be false for now
		} catch (error) {
			// this should never happen since the only thing that can throw an error is the attemptApiRequest, which is wrapped in a try catch that sends an ask where if noButtonClicked, will clear current task and destroy this instance. However to avoid unhandled promise rejection, we will end this loop which will end execution of this instance (see startTask)
			return true // needs to be true so parent loop knows to end task
		}
	}

	async loadContext(userContent: UserContent, includeFileDetails: boolean = false): Promise<[UserContent, string, boolean]> {
		// Track if we need to check clinerulesFile
		let needsClinerulesFileCheck = false

		const { localWorkflowToggles, globalWorkflowToggles } = await refreshWorkflowToggles(this.controller, this.cwd)

		const processUserContent = async () => {
			// This is a temporary solution to dynamically load context mentions from tool results. It checks for the presence of tags that indicate that the tool was rejected and feedback was provided (see formatToolDeniedFeedback, attemptCompletion, executeCommand, and consecutiveMistakeCount >= 3) or "<answer>" (see askFollowupQuestion), we place all user generated content in these tags so they can effectively be used as markers for when we should parse mentions). However if we allow multiple tools responses in the future, we will need to parse mentions specifically within the user content tags.
			// (Note: this caused the @/ import alias bug where file contents were being parsed as well, since v2 converted tool results to text blocks)
			return await Promise.all(
				userContent.map(async (block) => {
					if (block.type === "text") {
						// We need to ensure any user generated content is wrapped in one of these tags so that we know to parse mentions
						// FIXME: Only parse text in between these tags instead of the entire text block which may contain other tool results. This is part of a larger issue where we shouldn't be using regex to parse mentions in the first place (ie for cases where file paths have spaces)
						if (
							block.text.includes("<feedback>") ||
							block.text.includes("<answer>") ||
							block.text.includes("<task>") ||
							block.text.includes("<user_message>")
						) {
							const parsedText = await parseMentions(
								block.text,
								this.cwd,
								this.urlContentFetcher,
								this.fileContextTracker,
							)

							// when parsing slash commands, we still want to allow the user to provide their desired context
							const { processedText, needsClinerulesFileCheck: needsCheck } = await parseSlashCommands(
								parsedText,
								localWorkflowToggles,
								globalWorkflowToggles,
							)

							if (needsCheck) {
								needsClinerulesFileCheck = true
							}

							return {
								...block,
								text: processedText,
							}
						}
					}
					return block
				}),
			)
		}

		// Run initial promises in parallel
		const [processedUserContent, environmentDetails] = await Promise.all([
			processUserContent(),
			this.getEnvironmentDetails(includeFileDetails),
		])

		// After processing content, check clinerulesData if needed
		let clinerulesError = false
		if (needsClinerulesFileCheck) {
			clinerulesError = await ensureLocalClineDirExists(this.cwd, GlobalFileNames.clineRules)
		}

		// Return all results
		return [processedUserContent, environmentDetails, clinerulesError]
	}

	async getEnvironmentDetails(includeFileDetails: boolean = false) {
		let details = ""

		// It could be useful for cline to know if the user went from one or no file to another between messages, so we always include this context
		details += "\n\n# VSCode Visible Files"
		const visibleFilePaths = (await HostProvider.window.getVisibleTabs({})).paths.map((absolutePath) =>
			path.relative(this.cwd, absolutePath),
		)

		// Filter paths through clineIgnoreController
		const allowedVisibleFiles = this.clineIgnoreController
			.filterPaths(visibleFilePaths)
			.map((p) => p.toPosix())
			.join("\n")

		if (allowedVisibleFiles) {
			details += `\n${allowedVisibleFiles}`
		} else {
			details += "\n(No visible files)"
		}

		details += "\n\n# VSCode Open Tabs"
		const openTabPaths = (await HostProvider.window.getOpenTabs({})).paths.map((absolutePath) =>
			path.relative(this.cwd, absolutePath),
		)

		// Filter paths through clineIgnoreController
		const allowedOpenTabs = this.clineIgnoreController
			.filterPaths(openTabPaths)
			.map((p) => p.toPosix())
			.join("\n")

		if (allowedOpenTabs) {
			details += `\n${allowedOpenTabs}`
		} else {
			details += "\n(No open tabs)"
		}

		const busyTerminals = this.terminalManager.getTerminals(true)
		const inactiveTerminals = this.terminalManager.getTerminals(false)
		// const allTerminals = [...busyTerminals, ...inactiveTerminals]

		if (busyTerminals.length > 0 && this.taskState.didEditFile) {
			//  || this.didEditFile
			await setTimeoutPromise(300) // delay after saving file to let terminals catch up
		}

		// let terminalWasBusy = false
		if (busyTerminals.length > 0) {
			// wait for terminals to cool down
			// terminalWasBusy = allTerminals.some((t) => this.terminalManager.isProcessHot(t.id))
			await pWaitFor(() => busyTerminals.every((t) => !this.terminalManager.isProcessHot(t.id)), {
				interval: 100,
				timeout: 15_000,
			}).catch(() => {})
		}

		// we want to get diagnostics AFTER terminal cools down for a few reasons: terminal could be scaffolding a project, dev servers (compilers like webpack) will first re-compile and then send diagnostics, etc
		/*
		let diagnosticsDetails = ""
		const diagnostics = await this.diagnosticsMonitor.getCurrentDiagnostics(this.didEditFile || terminalWasBusy) // if cline ran a command (ie npm install) or edited the workspace then wait a bit for updated diagnostics
		for (const [uri, fileDiagnostics] of diagnostics) {
			const problems = fileDiagnostics.filter((d) => d.severity === vscode.DiagnosticSeverity.Error)
			if (problems.length > 0) {
				diagnosticsDetails += `\n## ${path.relative(cwd, uri.fsPath)}`
				for (const diagnostic of problems) {
					// let severity = diagnostic.severity === vscode.DiagnosticSeverity.Error ? "Error" : "Warning"
					const line = diagnostic.range.start.line + 1 // VSCode lines are 0-indexed
					const source = diagnostic.source ? `[${diagnostic.source}] ` : ""
					diagnosticsDetails += `\n- ${source}Line ${line}: ${diagnostic.message}`
				}
			}
		}
		*/
		this.taskState.didEditFile = false // reset, this lets us know when to wait for saved files to update terminals

		// waiting for updated diagnostics lets terminal output be the most up-to-date possible
		let terminalDetails = ""
		if (busyTerminals.length > 0) {
			// terminals are cool, let's retrieve their output
			terminalDetails += "\n\n# Actively Running Terminals"
			for (const busyTerminal of busyTerminals) {
				terminalDetails += `\n## Original command: \`${busyTerminal.lastCommand}\``
				const newOutput = this.terminalManager.getUnretrievedOutput(busyTerminal.id)
				if (newOutput) {
					terminalDetails += `\n### New Output\n${newOutput}`
				} else {
					// details += `\n(Still running, no new output)` // don't want to show this right after running the command
				}
			}
		}
		// only show inactive terminals if there's output to show
		if (inactiveTerminals.length > 0) {
			const inactiveTerminalOutputs = new Map<number, string>()
			for (const inactiveTerminal of inactiveTerminals) {
				const newOutput = this.terminalManager.getUnretrievedOutput(inactiveTerminal.id)
				if (newOutput) {
					inactiveTerminalOutputs.set(inactiveTerminal.id, newOutput)
				}
			}
			if (inactiveTerminalOutputs.size > 0) {
				terminalDetails += "\n\n# Inactive Terminals"
				for (const [terminalId, newOutput] of inactiveTerminalOutputs) {
					const inactiveTerminal = inactiveTerminals.find((t) => t.id === terminalId)
					if (inactiveTerminal) {
						terminalDetails += `\n## ${inactiveTerminal.lastCommand}`
						terminalDetails += `\n### New Output\n${newOutput}`
					}
				}
			}
		}

		// details += "\n\n# VSCode Workspace Errors"
		// if (diagnosticsDetails) {
		// 	details += diagnosticsDetails
		// } else {
		// 	details += "\n(No errors detected)"
		// }

		if (terminalDetails) {
			details += terminalDetails
		}

		// Add recently modified files section
		const recentlyModifiedFiles = this.fileContextTracker.getAndClearRecentlyModifiedFiles()
		if (recentlyModifiedFiles.length > 0) {
			details +=
				"\n\n# Recently Modified Files\nThese files have been modified since you last accessed them (file was just edited so you may need to re-read it before editing):"
			for (const filePath of recentlyModifiedFiles) {
				details += `\n${filePath}`
			}
		}

		// Add current time information with timezone
		const now = new Date()
		const formatter = new Intl.DateTimeFormat(undefined, {
			year: "numeric",
			month: "numeric",
			day: "numeric",
			hour: "numeric",
			minute: "numeric",
			second: "numeric",
			hour12: true,
		})
		const timeZone = formatter.resolvedOptions().timeZone
		const timeZoneOffset = -now.getTimezoneOffset() / 60 // Convert to hours and invert sign to match conventional notation
		const timeZoneOffsetStr = `${timeZoneOffset >= 0 ? "+" : ""}${timeZoneOffset}:00`
		details += `\n\n# Current Time\n${formatter.format(now)} (${timeZone}, UTC${timeZoneOffsetStr})`

		if (includeFileDetails) {
			details += `\n\n# Current Working Directory (${this.cwd.toPosix()}) Files\n`
			const isDesktop = arePathsEqual(this.cwd, getDesktopDir())
			if (isDesktop) {
				// don't want to immediately access desktop since it would show permission popup
				details += "(Desktop files not shown automatically. Use list_files to explore if needed.)"
			} else {
				const [files, didHitLimit] = await listFiles(this.cwd, true, 200)
				const result = formatResponse.formatFilesList(this.cwd, files, didHitLimit, this.clineIgnoreController)
				details += result
			}

			// Add git remote URLs section
			const gitRemotes = await getGitRemoteUrls(this.cwd)
			if (gitRemotes.length > 0) {
				details += `\n\n# Git Remote URLs\n${gitRemotes.join("\n")}`
			}

			const latestGitHash = await getLatestGitCommitHash(this.cwd)
			if (latestGitHash) {
				details += `\n\n# Latest Git Commit Hash\n${latestGitHash}`
			}
		}

		// Add context window usage information
		const { contextWindow, maxAllowedSize } = getContextWindowInfo(this.api)

		// Get the token count from the most recent API request to accurately reflect context management
		const getTotalTokensFromApiReqMessage = (msg: ClineMessage) => {
			if (!msg.text) {
				return 0
			}
			try {
				const { tokensIn, tokensOut, cacheWrites, cacheReads } = JSON.parse(msg.text)
				return (tokensIn || 0) + (tokensOut || 0) + (cacheWrites || 0) + (cacheReads || 0)
			} catch (e) {
				return 0
			}
		}

		const clineMessages = this.messageStateHandler.getClineMessages()
		const modifiedMessages = combineApiRequests(combineCommandSequences(clineMessages.slice(1)))
		const lastApiReqMessage = findLast(modifiedMessages, (msg) => {
			if (msg.say !== "api_req_started") {
				return false
			}
			return getTotalTokensFromApiReqMessage(msg) > 0
		})

		const lastApiReqTotalTokens = lastApiReqMessage ? getTotalTokensFromApiReqMessage(lastApiReqMessage) : 0
		const usagePercentage = Math.round((lastApiReqTotalTokens / contextWindow) * 100)

		details += "\n\n# Context Window Usage"
		details += `\n${lastApiReqTotalTokens.toLocaleString()} / ${(contextWindow / 1000).toLocaleString()}K tokens used (${usagePercentage}%)`

		details += "\n\n# Current Mode"
		if (this.mode === "plan") {
			details += "\nPLAN MODE\n" + formatResponse.planModeInstructions()
		} else {
			details += "\nACT MODE"
		}

		return `<environment_details>\n${details.trim()}\n</environment_details>`
	}
}<|MERGE_RESOLUTION|>--- conflicted
+++ resolved
@@ -59,12 +59,7 @@
 import { convertClineMessageToProto } from "@shared/proto-conversions/cline-message"
 import { Mode, OpenaiReasoningEffort } from "@shared/storage/types"
 import { ClineAskResponse, ClineCheckpointRestore } from "@shared/WebviewMessage"
-<<<<<<< HEAD
-import { getGitRemoteUrls } from "@utils/git"
-=======
 import { getGitRemoteUrls, getLatestGitCommitHash } from "@utils/git"
-import { isNextGenModelFamily } from "@utils/model-utils"
->>>>>>> d0793e51
 import { arePathsEqual, getDesktopDir } from "@utils/path"
 import cloneDeep from "clone-deep"
 import { execa } from "execa"
@@ -84,10 +79,7 @@
 import { TaskState } from "./TaskState"
 import { ToolExecutor } from "./ToolExecutor"
 import { updateApiReqMsg } from "./utils"
-<<<<<<< HEAD
 import { addUserInstructions } from "../prompts/system-prompt/user-instructions/addUserInstructions"
-=======
->>>>>>> d0793e51
 
 export type ToolResponse = string | Array<Anthropic.TextBlockParam | Anthropic.ImageBlockParam>
 type UserContent = Array<Anthropic.ContentBlockParam>
@@ -2241,10 +2233,7 @@
 							assistantMessage += chunk.text
 							// parse raw assistant message into content blocks
 							const prevLength = this.taskState.assistantMessageContent.length
-<<<<<<< HEAD
 							const apiHandlerModel = this.api.getModel()
-=======
->>>>>>> d0793e51
 
 							this.taskState.assistantMessageContent = parseAssistantMessageV2(assistantMessage)
 
