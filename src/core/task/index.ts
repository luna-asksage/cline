--- conflicted
+++ resolved
@@ -76,6 +76,7 @@
 import { loadMcpDocumentation } from "../prompts/loadMcpDocumentation"
 import {
 	ensureRulesDirectoryExists,
+	ensureRulesDirectoryExists,
 	ensureTaskDirectoryExists,
 	getSavedApiConversationHistory,
 	getSavedClineMessages,
@@ -83,7 +84,6 @@
 	saveApiConversationHistory,
 	saveClineMessages,
 } from "../storage/disk"
-<<<<<<< HEAD
 import { McpHub } from "../../services/mcp/McpHub"
 import WorkspaceTracker from "../../integrations/workspace/WorkspaceTracker"
 import {
@@ -93,10 +93,6 @@
 	synchronizeRuleToggles,
 } from "../context/instructions/user-instructions/cline-rules"
 import { getGlobalState, getWorkspaceState, updateGlobalState, updateWorkspaceState } from "../storage/state"
-=======
-import { getGlobalClineRules, getLocalClineRules } from "../context/instructions/user-instructions/cline-rules"
-import { getGlobalState } from "../storage/state"
->>>>>>> 75143a71
 
 const cwd = vscode.workspace.workspaceFolders?.map((folder) => folder.uri.fsPath).at(0) ?? path.join(os.homedir(), "Desktop") // may or may not exist but fs checking existence would immediately ask for permission which would be bad UX, need to come up with a better solution
 
@@ -1293,7 +1289,6 @@
 				? `# Preferred Language\n\nSpeak in ${preferredLanguage}.`
 				: ""
 
-<<<<<<< HEAD
 		const globalClineRulesToggles =
 			((await getGlobalState(this.getContext(), "globalClineRulesToggles")) as ClineRulesToggles) || {}
 		const globalClineRulesFilePath = await ensureRulesDirectoryExists()
@@ -1307,12 +1302,6 @@
 		const updatedLocalToggles = await synchronizeRuleToggles(localClineRulesFilePath, localClineRulesToggles)
 		await updateWorkspaceState(this.getContext(), "localClineRulesToggles", updatedLocalToggles)
 		const localClineRulesFileInstructions = await getLocalClineRules(cwd, updatedLocalToggles)
-=======
-		const localClineRulesFileInstructions = await getLocalClineRules(cwd)
-
-		const globalClineRulesFilePath = await ensureRulesDirectoryExists()
-		const globalClineRulesFileInstructions = await getGlobalClineRules(globalClineRulesFilePath)
->>>>>>> 75143a71
 
 		const clineIgnoreContent = this.clineIgnoreController.clineIgnoreContent
 		let clineIgnoreInstructions: string | undefined
