import { setTimeout as setTimeoutPromise } from "node:timers/promises"
import { Anthropic } from "@anthropic-ai/sdk"
import { ApiHandler, ApiProviderInfo, buildApiHandler } from "@core/api"
import { ApiStream } from "@core/api/transform/stream"
import { parseAssistantMessageV2, ToolUseName } from "@core/assistant-message"
import { ContextManager } from "@core/context/context-management/ContextManager"
import { checkContextWindowExceededError } from "@core/context/context-management/context-error-handling"
import { getContextWindowInfo } from "@core/context/context-management/context-window-utils"
import { FileContextTracker } from "@core/context/context-tracking/FileContextTracker"
import { ModelContextTracker } from "@core/context/context-tracking/ModelContextTracker"
import {
	getGlobalClineRules,
	getLocalClineRules,
	refreshClineRulesToggles,
} from "@core/context/instructions/user-instructions/cline-rules"
import {
	getLocalCursorRules,
	getLocalWindsurfRules,
	refreshExternalRulesToggles,
} from "@core/context/instructions/user-instructions/external-rules"
import { sendPartialMessageEvent } from "@core/controller/ui/subscribeToPartialMessage"
import { sendRelinquishControlEvent } from "@core/controller/ui/subscribeToRelinquishControl"
import { ClineIgnoreController } from "@core/ignore/ClineIgnoreController"
import { parseMentions } from "@core/mentions"
import { summarizeTask } from "@core/prompts/contextManagement"
import { formatResponse } from "@core/prompts/responses"
import { parseSlashCommands } from "@core/slash-commands"
import {
	ensureRulesDirectoryExists,
	ensureTaskDirectoryExists,
	GlobalFileNames,
	getSavedApiConversationHistory,
	getSavedClineMessages,
} from "@core/storage/disk"
import CheckpointTracker from "@integrations/checkpoints/CheckpointTracker"
import { DiffViewProvider } from "@integrations/editor/DiffViewProvider"
import { formatContentBlockToMarkdown } from "@integrations/misc/export-markdown"
import { processFilesIntoText } from "@integrations/misc/extract-text"
import { showSystemNotification } from "@integrations/notifications"
import { TerminalManager } from "@integrations/terminal/TerminalManager"
import { BrowserSession } from "@services/browser/BrowserSession"
import { UrlContentFetcher } from "@services/browser/UrlContentFetcher"
import { listFiles } from "@services/glob/list-files"
import { Logger } from "@services/logging/Logger"
import { McpHub } from "@services/mcp/McpHub"
import { telemetryService } from "@services/posthog/PostHogClientProvider"
import { AutoApprovalSettings } from "@shared/AutoApprovalSettings"
import { ApiConfiguration } from "@shared/api"
import { findLast, findLastIndex } from "@shared/array"
import { BrowserSettings } from "@shared/BrowserSettings"
import { combineApiRequests } from "@shared/combineApiRequests"
import { combineCommandSequences } from "@shared/combineCommandSequences"
import { ClineApiReqCancelReason, ClineApiReqInfo, ClineAsk, ClineMessage, ClineSay } from "@shared/ExtensionMessage"
import { FocusChainSettings } from "@shared/FocusChainSettings"
import { getApiMetrics } from "@shared/getApiMetrics"
import { HistoryItem } from "@shared/HistoryItem"
import { DEFAULT_LANGUAGE_SETTINGS, getLanguageKey, LanguageDisplay } from "@shared/Languages"
import { convertClineMessageToProto } from "@shared/proto-conversions/cline-message"
import { Mode, OpenaiReasoningEffort } from "@shared/storage/types"
import { ClineAskResponse, ClineCheckpointRestore } from "@shared/WebviewMessage"
import { getGitRemoteUrls, getLatestGitCommitHash } from "@utils/git"
import { arePathsEqual, getDesktopDir } from "@utils/path"
import cloneDeep from "clone-deep"
import { execa } from "execa"
import pTimeout from "p-timeout"
import pWaitFor from "p-wait-for"
import * as path from "path"
import { ulid } from "ulid"
import * as vscode from "vscode"
import type { SystemPromptContext } from "@/core/prompts/system-prompt"
import { getSystemPrompt } from "@/core/prompts/system-prompt"
import { HostProvider } from "@/hosts/host-provider"
import { errorService } from "@/services/posthog/PostHogClientProvider"
import { ShowMessageType } from "@/shared/proto/index.host"
import { isInTestMode } from "../../services/test/TestMode"
import { ensureLocalClineDirExists } from "../context/instructions/user-instructions/rule-helpers"
import { refreshWorkflowToggles } from "../context/instructions/user-instructions/workflows"
import { Controller } from "../controller"
import { isNextGenModelFamily } from "../prompts/system-prompt/utils"
import { StateManager } from "../storage/StateManager"
import { FocusChainManager } from "./focus-chain"
import { MessageStateHandler } from "./message-state"
import { showChangedFilesDiff } from "./multifile-diff"
import { TaskState } from "./TaskState"
import { ToolExecutor } from "./ToolExecutor"
import { updateApiReqMsg } from "./utils"

export type ToolResponse = string | Array<Anthropic.TextBlockParam | Anthropic.ImageBlockParam>
type UserContent = Array<Anthropic.ContentBlockParam>

export class Task {
	// Core task variables
	readonly taskId: string
	readonly ulid: string
	private taskIsFavorited?: boolean
	private cwd: string
	private taskInitializationStartTime: number

	taskState: TaskState

	// Task configuration
	private enableCheckpoints: boolean

	// Core dependencies
	private controller: Controller
	private mcpHub: McpHub

	// Service handlers
	api: ApiHandler
	terminalManager: TerminalManager
	private urlContentFetcher: UrlContentFetcher
	browserSession: BrowserSession
	contextManager: ContextManager
	private diffViewProvider: DiffViewProvider
	private checkpointTracker?: CheckpointTracker
	private clineIgnoreController: ClineIgnoreController
	private toolExecutor: ToolExecutor

	// Metadata tracking
	private fileContextTracker: FileContextTracker
	private modelContextTracker: ModelContextTracker

	// Focus Chain
	private FocusChainManager?: FocusChainManager

	// Context Management
	private useAutoCondense: boolean

	// Callbacks
	private updateTaskHistory: (historyItem: HistoryItem) => Promise<HistoryItem[]>
	private postStateToWebview: () => Promise<void>
	private reinitExistingTaskFromId: (taskId: string) => Promise<void>
	private cancelTask: () => Promise<void>

	// Cache service
	private stateManager: StateManager

	// User chat state
	autoApprovalSettings: AutoApprovalSettings
	browserSettings: BrowserSettings
	focusChainSettings: FocusChainSettings
	preferredLanguage: string
	openaiReasoningEffort: OpenaiReasoningEffort
	mode: Mode

	// Message and conversation state
	messageStateHandler: MessageStateHandler
	constructor(
		controller: Controller,
		mcpHub: McpHub,
		updateTaskHistory: (historyItem: HistoryItem) => Promise<HistoryItem[]>,
		postStateToWebview: () => Promise<void>,
		reinitExistingTaskFromId: (taskId: string) => Promise<void>,
		cancelTask: () => Promise<void>,
		apiConfiguration: ApiConfiguration,
		autoApprovalSettings: AutoApprovalSettings,
		browserSettings: BrowserSettings,
		focusChainSettings: FocusChainSettings,
		preferredLanguage: string,
		openaiReasoningEffort: OpenaiReasoningEffort,
		mode: Mode,
		strictPlanModeEnabled: boolean,
		useAutoCondense: boolean,
		shellIntegrationTimeout: number,
		terminalReuseEnabled: boolean,
		terminalOutputLineLimit: number,
		defaultTerminalProfile: string,
		enableCheckpointsSetting: boolean,
		cwd: string,
		stateManager: StateManager,
		task?: string,
		images?: string[],
		files?: string[],
		historyItem?: HistoryItem,
	) {
		this.taskInitializationStartTime = performance.now()
		this.taskState = new TaskState()
		this.controller = controller
		this.mcpHub = mcpHub
		this.updateTaskHistory = updateTaskHistory
		this.postStateToWebview = postStateToWebview
		this.reinitExistingTaskFromId = reinitExistingTaskFromId
		this.cancelTask = cancelTask
		this.clineIgnoreController = new ClineIgnoreController(cwd)

		// TODO(ae) this is a hack to replace the terminal manager for standalone,
		// until we have proper host bridge support for terminal execution. The
		// standaloneTerminalManager is defined in the vscode-impls and injected
		// during compilation of the standalone manager only, so this variable only
		// exists in that case
		if ((global as any).standaloneTerminalManager) {
			console.log("[DEBUG] Using vscode-impls.js terminal manager")
			this.terminalManager = (global as any).standaloneTerminalManager
		} else {
			console.log("[DEBUG] Using built in terminal manager")
			this.terminalManager = new TerminalManager()
		}
		this.terminalManager.setShellIntegrationTimeout(shellIntegrationTimeout)
		this.terminalManager.setTerminalReuseEnabled(terminalReuseEnabled ?? true)
		this.terminalManager.setTerminalOutputLineLimit(terminalOutputLineLimit)
		this.terminalManager.setDefaultTerminalProfile(defaultTerminalProfile)

		this.urlContentFetcher = new UrlContentFetcher(controller.context)
		this.browserSession = new BrowserSession(controller.context, browserSettings)
		this.contextManager = new ContextManager()
		this.diffViewProvider = HostProvider.get().createDiffViewProvider()
		this.autoApprovalSettings = autoApprovalSettings
		this.browserSettings = browserSettings
		this.focusChainSettings = focusChainSettings
		this.preferredLanguage = preferredLanguage
		this.openaiReasoningEffort = openaiReasoningEffort
		this.mode = mode
		this.enableCheckpoints = enableCheckpointsSetting
		this.cwd = cwd
		this.stateManager = stateManager
		this.useAutoCondense = useAutoCondense

		// Set up MCP notification callback for real-time notifications
		this.mcpHub.setNotificationCallback(async (serverName: string, _level: string, message: string) => {
			// Display notification in chat immediately
			await this.say("mcp_notification", `[${serverName}] ${message}`)
		})

		// Initialize taskId first
		if (historyItem) {
			this.taskId = historyItem.id
			this.ulid = historyItem.ulid ?? ulid()
			this.taskIsFavorited = historyItem.isFavorited
			this.taskState.conversationHistoryDeletedRange = historyItem.conversationHistoryDeletedRange
			if (historyItem.checkpointTrackerErrorMessage) {
				this.taskState.checkpointTrackerErrorMessage = historyItem.checkpointTrackerErrorMessage
			}
		} else if (task || images || files) {
			this.taskId = Date.now().toString()
			this.ulid = ulid()
		} else {
			throw new Error("Either historyItem or task/images must be provided")
		}

		this.messageStateHandler = new MessageStateHandler({
			context: controller.context,
			taskId: this.taskId,
			ulid: this.ulid,
			taskState: this.taskState,
			taskIsFavorited: this.taskIsFavorited,
			updateTaskHistory: this.updateTaskHistory,
		})

		// Initialize file context tracker
		this.fileContextTracker = new FileContextTracker(controller, this.taskId)
		this.modelContextTracker = new ModelContextTracker(controller.context, this.taskId)

		// Initialize focus chain manager only if enabled
		if (this.focusChainSettings.enabled) {
			this.FocusChainManager = new FocusChainManager({
				taskId: this.taskId,
				taskState: this.taskState,
				mode: this.mode,
				context: this.getContext(),
				stateManager: this.stateManager,
				postStateToWebview: this.postStateToWebview,
				say: this.say.bind(this),
				focusChainSettings: this.focusChainSettings,
			})
		}

		// Prepare effective API configuration
		const effectiveApiConfiguration: ApiConfiguration = {
			...apiConfiguration,
			ulid: this.ulid,
			onRetryAttempt: async (attempt: number, maxRetries: number, delay: number, error: any) => {
				const clineMessages = this.messageStateHandler.getClineMessages()
				const lastApiReqStartedIndex = findLastIndex(clineMessages, (m) => m.say === "api_req_started")
				if (lastApiReqStartedIndex !== -1) {
					try {
						const currentApiReqInfo: ClineApiReqInfo = JSON.parse(clineMessages[lastApiReqStartedIndex].text || "{}")
						currentApiReqInfo.retryStatus = {
							attempt: attempt, // attempt is already 1-indexed from retry.ts
							maxAttempts: maxRetries, // total attempts
							delaySec: Math.round(delay / 1000),
							errorSnippet: error?.message ? `${String(error.message).substring(0, 50)}...` : undefined,
						}
						// Clear previous cancelReason and streamingFailedMessage if we are retrying
						delete currentApiReqInfo.cancelReason
						delete currentApiReqInfo.streamingFailedMessage
						await this.messageStateHandler.updateClineMessage(lastApiReqStartedIndex, {
							text: JSON.stringify(currentApiReqInfo),
						})

						// Post the updated state to the webview so the UI reflects the retry attempt
						await this.postStateToWebview().catch((e) =>
							console.error("Error posting state to webview in onRetryAttempt:", e),
						)

						console.log(
							`[Task ${this.taskId}] API Auto-Retry Status Update: Attempt ${attempt}/${maxRetries}, Delay: ${delay}ms`,
						)
					} catch (e) {
						console.error(`[Task ${this.taskId}] Error updating api_req_started with retryStatus:`, e)
					}
				}
			},
		}

		const currentProvider = this.mode === "plan" ? apiConfiguration.planModeApiProvider : apiConfiguration.actModeApiProvider

		if (currentProvider === "openai" || currentProvider === "openai-native" || currentProvider === "sapaicore") {
			if (this.mode === "plan") {
				effectiveApiConfiguration.planModeReasoningEffort = this.openaiReasoningEffort
			} else {
				effectiveApiConfiguration.actModeReasoningEffort = this.openaiReasoningEffort
			}
		}

		// Now that ulid is initialized, we can build the API handler
		this.api = buildApiHandler(effectiveApiConfiguration, this.mode)

		// Set ulid on browserSession for telemetry tracking
		this.browserSession.setUlid(this.ulid)

		// Continue with task initialization
		if (historyItem) {
			this.resumeTaskFromHistory()
		} else if (task || images || files) {
			this.startTask(task, images, files)
		}

		// Set up focus chain file watcher (async, runs in background) only if focus chain is enabled
		if (this.FocusChainManager) {
			this.FocusChainManager.setupFocusChainFileWatcher().catch((error) => {
				console.error(`[Task ${this.taskId}] Failed to setup focus chain file watcher:`, error)
			})
		}

		// initialize telemetry
		if (historyItem) {
			// Open task from history
			telemetryService.captureTaskRestarted(this.ulid, currentProvider)
		} else {
			// New task started
			telemetryService.captureTaskCreated(this.ulid, currentProvider)
		}

		this.toolExecutor = new ToolExecutor(
			this.controller.context,
			this.taskState,
			this.messageStateHandler,
			this.api,
			this.urlContentFetcher,
			this.browserSession,
			this.diffViewProvider,
			this.mcpHub,
			this.fileContextTracker,
			this.clineIgnoreController,
			this.contextManager,
			this.stateManager,
			this.autoApprovalSettings,
			this.browserSettings,
			this.focusChainSettings,
			cwd,
			this.taskId,
			this.ulid,
			this.mode,
			strictPlanModeEnabled,
			this.say.bind(this),
			this.ask.bind(this),
			this.saveCheckpoint.bind(this),
			this.sayAndCreateMissingParamError.bind(this),
			this.removeLastPartialMessageIfExistsWithType.bind(this),
			this.executeCommandTool.bind(this),
			this.doesLatestTaskCompletionHaveNewChanges.bind(this),
			this.FocusChainManager?.updateFCListFromToolResponse.bind(this.FocusChainManager) || (async () => {}),
		)
	}

	public updateMode(mode: Mode): void {
		this.mode = mode
		this.toolExecutor.updateMode(mode)
		if (this.FocusChainManager) {
			this.FocusChainManager.updateMode(mode)
		}
	}

	public updateStrictPlanMode(strictPlanModeEnabled: boolean): void {
		this.toolExecutor.updateStrictPlanModeEnabled(strictPlanModeEnabled)
	}

	public updateUseAutoCondense(useAutoCondense: boolean): void {
		// Track the setting change with current task and model context
		telemetryService.captureAutoCondenseToggle(this.ulid, useAutoCondense, this.api.getModel().id)

		this.useAutoCondense = useAutoCondense
	}

	// While a task is ref'd by a controller, it will always have access to the extension context
	// This error is thrown if the controller derefs the task after e.g., aborting the task
	private getContext(): vscode.ExtensionContext {
		const context = this.controller.context
		if (!context) {
			throw new Error("Unable to access extension context")
		}
		return context
	}

	/**
	 * Updates the auto approval settings for this task
	 */
	public updateAutoApprovalSettings(settings: AutoApprovalSettings): void {
		// Check if maxRequests changed
		const maxRequestsChanged = this.autoApprovalSettings.maxRequests !== settings.maxRequests

		// Update the settings
		this.autoApprovalSettings = settings
		this.toolExecutor.updateAutoApprovalSettings(settings)

		// Reset counter if max requests limit changed
		if (maxRequestsChanged) {
			this.taskState.consecutiveAutoApprovedRequestsCount = 0
		}
	}

	async restoreCheckpoint(messageTs: number, restoreType: ClineCheckpointRestore, offset?: number) {
		const clineMessages = this.messageStateHandler.getClineMessages()
		const messageIndex = clineMessages.findIndex((m) => m.ts === messageTs) - (offset || 0)
		// Find the last message before messageIndex that has a lastCheckpointHash
		const lastHashIndex = findLastIndex(clineMessages.slice(0, messageIndex), (m) => m.lastCheckpointHash !== undefined)
		const message = clineMessages[messageIndex]
		const lastMessageWithHash = clineMessages[lastHashIndex]

		if (!message) {
			console.error("Message not found", clineMessages)
			return
		}

		let didWorkspaceRestoreFail = false

		switch (restoreType) {
			case "task":
				break
			case "taskAndWorkspace":
			case "workspace":
				if (!this.enableCheckpoints) {
					HostProvider.window.showMessage({
						type: ShowMessageType.ERROR,
						message: "Checkpoints are disabled in settings.",
					})
					didWorkspaceRestoreFail = true
					break
				}

				if (!this.checkpointTracker && !this.taskState.checkpointTrackerErrorMessage) {
					try {
						this.checkpointTracker = await CheckpointTracker.create(
							this.taskId,
							this.controller.context.globalStorageUri.fsPath,
							this.enableCheckpoints,
						)
						this.messageStateHandler.setCheckpointTracker(this.checkpointTracker)
					} catch (error) {
						const errorMessage = error instanceof Error ? error.message : "Unknown error"
						console.error("Failed to initialize checkpoint tracker:", errorMessage)
						this.taskState.checkpointTrackerErrorMessage = errorMessage
						await this.postStateToWebview()
						HostProvider.window.showMessage({
							type: ShowMessageType.ERROR,
							message: errorMessage,
						})
						didWorkspaceRestoreFail = true
					}
				}
				if (message.lastCheckpointHash && this.checkpointTracker) {
					try {
						await this.checkpointTracker.resetHead(message.lastCheckpointHash)
					} catch (error) {
						const errorMessage = error instanceof Error ? error.message : "Unknown error"
						HostProvider.window.showMessage({
							type: ShowMessageType.ERROR,
							message: "Failed to restore checkpoint: " + errorMessage,
						})
						didWorkspaceRestoreFail = true
					}
				} else if (offset && lastMessageWithHash.lastCheckpointHash && this.checkpointTracker) {
					try {
						await this.checkpointTracker.resetHead(lastMessageWithHash.lastCheckpointHash)
					} catch (error) {
						const errorMessage = error instanceof Error ? error.message : "Unknown error"
						HostProvider.window.showMessage({
							type: ShowMessageType.ERROR,
							message: "Failed to restore offsetcheckpoint: " + errorMessage,
						})
						didWorkspaceRestoreFail = true
					}
				} else if (!offset && lastMessageWithHash.lastCheckpointHash && this.checkpointTracker) {
					// Fallback: restore to most recent checkpoint when target message has no checkpoint hash
					console.warn(`Message ${messageTs} has no checkpoint hash, falling back to previous checkpoint`)
					try {
						await this.checkpointTracker.resetHead(lastMessageWithHash.lastCheckpointHash)
					} catch (error) {
						const errorMessage = error instanceof Error ? error.message : "Unknown error"
						HostProvider.window.showMessage({
							type: ShowMessageType.ERROR,
							message: "Failed to restore checkpoint: " + errorMessage,
						})
						didWorkspaceRestoreFail = true
					}
				} else {
					HostProvider.window.showMessage({
						type: ShowMessageType.ERROR,
						message: "Failed to restore checkpoint",
					})
				}
				break
		}

		if (!didWorkspaceRestoreFail) {
			switch (restoreType) {
				case "task":
				case "taskAndWorkspace": {
					this.taskState.conversationHistoryDeletedRange = message.conversationHistoryDeletedRange
					const apiConversationHistory = this.messageStateHandler.getApiConversationHistory()
					const newConversationHistory = apiConversationHistory.slice(0, (message.conversationHistoryIndex || 0) + 2) // +1 since this index corresponds to the last user message, and another +1 since slice end index is exclusive
					await this.messageStateHandler.overwriteApiConversationHistory(newConversationHistory)

					// update the context history state
					await this.contextManager.truncateContextHistory(
						message.ts,
						await ensureTaskDirectoryExists(this.getContext(), this.taskId),
					)

					// aggregate deleted api reqs info so we don't lose costs/tokens
					const clineMessages = this.messageStateHandler.getClineMessages()
					const deletedMessages = clineMessages.slice(messageIndex + 1)
					const deletedApiReqsMetrics = getApiMetrics(combineApiRequests(combineCommandSequences(deletedMessages)))

					// Detect files edited after this message timestamp for file context warning
					// Only needed for task-only restores when a user edits a message or restores the task context, but not the files.
					if (restoreType === "task") {
						const filesEditedAfterMessage = await this.fileContextTracker.detectFilesEditedAfterMessage(
							messageTs,
							deletedMessages,
						)
						if (filesEditedAfterMessage.length > 0) {
							await this.fileContextTracker.storePendingFileContextWarning(filesEditedAfterMessage)
						}
					}

					const newClineMessages = clineMessages.slice(0, messageIndex + 1)
					await this.messageStateHandler.overwriteClineMessages(newClineMessages) // calls saveClineMessages which saves historyItem

					await this.say(
						"deleted_api_reqs",
						JSON.stringify({
							tokensIn: deletedApiReqsMetrics.totalTokensIn,
							tokensOut: deletedApiReqsMetrics.totalTokensOut,
							cacheWrites: deletedApiReqsMetrics.totalCacheWrites,
							cacheReads: deletedApiReqsMetrics.totalCacheReads,
							cost: deletedApiReqsMetrics.totalCost,
						} satisfies ClineApiReqInfo),
					)
					break
				}
				case "workspace":
					break
			}

			switch (restoreType) {
				case "task":
					HostProvider.window.showMessage({
						type: ShowMessageType.INFORMATION,
						message: "Task messages have been restored to the checkpoint",
					})
					break
				case "workspace":
					HostProvider.window.showMessage({
						type: ShowMessageType.INFORMATION,
						message: "Workspace files have been restored to the checkpoint",
					})
					break
				case "taskAndWorkspace":
					HostProvider.window.showMessage({
						type: ShowMessageType.INFORMATION,
						message: "Task and workspace have been restored to the checkpoint",
					})
					break
			}

			if (restoreType !== "task") {
				// Set isCheckpointCheckedOut flag on the message
				// Find all checkpoint messages before this one
				const checkpointMessages = this.messageStateHandler
					.getClineMessages()
					.filter((m) => m.say === "checkpoint_created")
				const currentMessageIndex = checkpointMessages.findIndex((m) => m.ts === messageTs)

				// Set isCheckpointCheckedOut to false for all checkpoint messages
				checkpointMessages.forEach((m, i) => {
					m.isCheckpointCheckedOut = i === currentMessageIndex
				})
			}

			await this.messageStateHandler.saveClineMessagesAndUpdateHistory()

			this.cancelTask() // the task is already cancelled by the provider beforehand, but we need to re-init to get the updated messages
		} else {
			sendRelinquishControlEvent()
		}
	}

	async presentMultifileDiff(messageTs: number, seeNewChangesSinceLastTaskCompletion: boolean) {
		try {
			if (!this.enableCheckpoints) {
				HostProvider.window.showMessage({
					type: ShowMessageType.INFORMATION,
					message: "Checkpoints are disabled in settings. Cannot show diff.",
				})
				return
			}
			// TODO: handle if this is called from outside original workspace, in which case we need to
			// show user error message we can't show diff outside of workspace?
			if (!this.checkpointTracker && !this.taskState.checkpointTrackerErrorMessage) {
				try {
					this.checkpointTracker = await CheckpointTracker.create(
						this.taskId,
						this.controller.context.globalStorageUri.fsPath,
						this.enableCheckpoints,
					)
					this.messageStateHandler.setCheckpointTracker(this.checkpointTracker)
				} catch (error) {
					console.error("Failed to initialize checkpoint tracker:", error)
					const errorMessage = error instanceof Error ? error.message : "Unknown error"
					this.taskState.checkpointTrackerErrorMessage = errorMessage
					await this.postStateToWebview()
					HostProvider.window.showMessage({
						type: ShowMessageType.ERROR,
						message: errorMessage,
					})
					return
				}
			}
			if (!this.checkpointTracker) {
				return
			}

			showChangedFilesDiff(
				this.messageStateHandler,
				this.checkpointTracker,
				messageTs,
				seeNewChangesSinceLastTaskCompletion,
			)
		} finally {
			sendRelinquishControlEvent()
		}
	}

	async doesLatestTaskCompletionHaveNewChanges() {
		if (!this.enableCheckpoints) {
			return false
		}

		const clineMessages = this.messageStateHandler.getClineMessages()
		const messageIndex = findLastIndex(clineMessages, (m) => m.say === "completion_result")
		const message = clineMessages[messageIndex]
		if (!message) {
			console.error("Completion message not found")
			return false
		}
		const hash = message.lastCheckpointHash
		if (!hash) {
			console.error("No checkpoint hash found")
			return false
		}

		if (this.enableCheckpoints && !this.checkpointTracker && !this.taskState.checkpointTrackerErrorMessage) {
			try {
				this.checkpointTracker = await CheckpointTracker.create(
					this.taskId,
					this.controller.context.globalStorageUri.fsPath,
					this.enableCheckpoints,
				)
				this.messageStateHandler.setCheckpointTracker(this.checkpointTracker)
			} catch (error) {
				const errorMessage = error instanceof Error ? error.message : "Unknown error"
				console.error("Failed to initialize checkpoint tracker:", errorMessage)
				return false
			}
		}

		// Get last task completed
		const lastTaskCompletedMessage = findLast(
			this.messageStateHandler.getClineMessages().slice(0, messageIndex),
			(m) => m.say === "completion_result",
		)

		try {
			// Get last task completed
			const lastTaskCompletedMessageCheckpointHash = lastTaskCompletedMessage?.lastCheckpointHash // ask is only used to relinquish control, its the last say we care about
			// if undefined, then we get diff from beginning of git
			// if (!lastTaskCompletedMessage) {
			// 	console.error("No previous task completion message found")
			// 	return
			// }
			// This value *should* always exist
			const firstCheckpointMessageCheckpointHash = this.messageStateHandler
				.getClineMessages()
				.find((m) => m.say === "checkpoint_created")?.lastCheckpointHash

			const previousCheckpointHash = lastTaskCompletedMessageCheckpointHash || firstCheckpointMessageCheckpointHash // either use the diff between the first checkpoint and the task completion, or the diff between the latest two task completions

			if (!previousCheckpointHash) {
				return false
			}

			// Get count of changed files between current state and commit
			const changedFilesCount = (await this.checkpointTracker?.getDiffCount(previousCheckpointHash, hash)) || 0
			if (changedFilesCount > 0) {
				return true
			}
		} catch (error) {
			console.error("Failed to get diff set:", error)
			return false
		}

		return false
	}

	// Communicate with webview

	// partial has three valid states true (partial message), false (completion of partial message), undefined (individual complete message)
	async ask(
		type: ClineAsk,
		text?: string,
		partial?: boolean,
	): Promise<{
		response: ClineAskResponse
		text?: string
		images?: string[]
		files?: string[]
		askTs?: number
	}> {
		// If this Cline instance was aborted by the provider, then the only thing keeping us alive is a promise still running in the background, in which case we don't want to send its result to the webview as it is attached to a new instance of Cline now. So we can safely ignore the result of any active promises, and this class will be deallocated. (Although we set Cline = undefined in provider, that simply removes the reference to this instance, but the instance is still alive until this promise resolves or rejects.)
		if (this.taskState.abort) {
			throw new Error("Cline instance aborted")
		}
		let askTs: number
		if (partial !== undefined) {
			const clineMessages = this.messageStateHandler.getClineMessages()
			const lastMessage = clineMessages.at(-1)
			const lastMessageIndex = clineMessages.length - 1

			const isUpdatingPreviousPartial =
				lastMessage && lastMessage.partial && lastMessage.type === "ask" && lastMessage.ask === type
			if (partial) {
				if (isUpdatingPreviousPartial) {
					// existing partial message, so update it
					await this.messageStateHandler.updateClineMessage(lastMessageIndex, {
						text,
						partial,
					})
					// todo be more efficient about saving and posting only new data or one whole message at a time so ignore partial for saves, and only post parts of partial message instead of whole array in new listener
					// await this.saveClineMessagesAndUpdateHistory()
					// await this.postStateToWebview()
					const protoMessage = convertClineMessageToProto(lastMessage)
					await sendPartialMessageEvent(protoMessage)
					throw new Error("Current ask promise was ignored 1")
				} else {
					// this is a new partial message, so add it with partial state
					// this.askResponse = undefined
					// this.askResponseText = undefined
					// this.askResponseImages = undefined
					askTs = Date.now()
					this.taskState.lastMessageTs = askTs
					await this.messageStateHandler.addToClineMessages({
						ts: askTs,
						type: "ask",
						ask: type,
						text,
						partial,
					})
					await this.postStateToWebview()
					throw new Error("Current ask promise was ignored 2")
				}
			} else {
				// partial=false means its a complete version of a previously partial message
				if (isUpdatingPreviousPartial) {
					// this is the complete version of a previously partial message, so replace the partial with the complete version
					this.taskState.askResponse = undefined
					this.taskState.askResponseText = undefined
					this.taskState.askResponseImages = undefined
					this.taskState.askResponseFiles = undefined

					/*
					Bug for the history books:
					In the webview we use the ts as the chatrow key for the virtuoso list. Since we would update this ts right at the end of streaming, it would cause the view to flicker. The key prop has to be stable otherwise react has trouble reconciling items between renders, causing unmounting and remounting of components (flickering).
					The lesson here is if you see flickering when rendering lists, it's likely because the key prop is not stable.
					So in this case we must make sure that the message ts is never altered after first setting it.
					*/
					askTs = lastMessage.ts
					this.taskState.lastMessageTs = askTs
					// lastMessage.ts = askTs
					await this.messageStateHandler.updateClineMessage(lastMessageIndex, {
						text,
						partial: false,
					})
					// await this.postStateToWebview()
					const protoMessage = convertClineMessageToProto(lastMessage)
					await sendPartialMessageEvent(protoMessage)
				} else {
					// this is a new partial=false message, so add it like normal
					this.taskState.askResponse = undefined
					this.taskState.askResponseText = undefined
					this.taskState.askResponseImages = undefined
					this.taskState.askResponseFiles = undefined
					askTs = Date.now()
					this.taskState.lastMessageTs = askTs
					await this.messageStateHandler.addToClineMessages({
						ts: askTs,
						type: "ask",
						ask: type,
						text,
					})
					await this.postStateToWebview()
				}
			}
		} else {
			// this is a new non-partial message, so add it like normal
			// const lastMessage = this.clineMessages.at(-1)
			this.taskState.askResponse = undefined
			this.taskState.askResponseText = undefined
			this.taskState.askResponseImages = undefined
			this.taskState.askResponseFiles = undefined
			askTs = Date.now()
			this.taskState.lastMessageTs = askTs
			await this.messageStateHandler.addToClineMessages({
				ts: askTs,
				type: "ask",
				ask: type,
				text,
			})
			await this.postStateToWebview()
		}

		await pWaitFor(() => this.taskState.askResponse !== undefined || this.taskState.lastMessageTs !== askTs, {
			interval: 100,
		})
		if (this.taskState.lastMessageTs !== askTs) {
			throw new Error("Current ask promise was ignored") // could happen if we send multiple asks in a row i.e. with command_output. It's important that when we know an ask could fail, it is handled gracefully
		}
		const result = {
			response: this.taskState.askResponse!,
			text: this.taskState.askResponseText,
			images: this.taskState.askResponseImages,
			files: this.taskState.askResponseFiles,
		}
		this.taskState.askResponse = undefined
		this.taskState.askResponseText = undefined
		this.taskState.askResponseImages = undefined
		this.taskState.askResponseFiles = undefined
		return result
	}

	async handleWebviewAskResponse(askResponse: ClineAskResponse, text?: string, images?: string[], files?: string[]) {
		this.taskState.askResponse = askResponse
		this.taskState.askResponseText = text
		this.taskState.askResponseImages = images
		this.taskState.askResponseFiles = files
	}

	async say(type: ClineSay, text?: string, images?: string[], files?: string[], partial?: boolean): Promise<undefined> {
		if (this.taskState.abort) {
			throw new Error("Cline instance aborted")
		}

		if (partial !== undefined) {
			const lastMessage = this.messageStateHandler.getClineMessages().at(-1)
			const isUpdatingPreviousPartial =
				lastMessage && lastMessage.partial && lastMessage.type === "say" && lastMessage.say === type
			if (partial) {
				if (isUpdatingPreviousPartial) {
					// existing partial message, so update it
					lastMessage.text = text
					lastMessage.images = images
					lastMessage.files = files
					lastMessage.partial = partial
					const protoMessage = convertClineMessageToProto(lastMessage)
					await sendPartialMessageEvent(protoMessage)
				} else {
					// this is a new partial message, so add it with partial state
					const sayTs = Date.now()
					this.taskState.lastMessageTs = sayTs
					await this.messageStateHandler.addToClineMessages({
						ts: sayTs,
						type: "say",
						say: type,
						text,
						images,
						files,
						partial,
					})
					await this.postStateToWebview()
				}
			} else {
				// partial=false means its a complete version of a previously partial message
				if (isUpdatingPreviousPartial) {
					// this is the complete version of a previously partial message, so replace the partial with the complete version
					this.taskState.lastMessageTs = lastMessage.ts
					// lastMessage.ts = sayTs
					lastMessage.text = text
					lastMessage.images = images
					lastMessage.files = files // Ensure files is updated
					lastMessage.partial = false

					// instead of streaming partialMessage events, we do a save and post like normal to persist to disk
					await this.messageStateHandler.saveClineMessagesAndUpdateHistory()
					// await this.postStateToWebview()
					const protoMessage = convertClineMessageToProto(lastMessage)
					await sendPartialMessageEvent(protoMessage) // more performant than an entire postStateToWebview
				} else {
					// this is a new partial=false message, so add it like normal
					const sayTs = Date.now()
					this.taskState.lastMessageTs = sayTs
					await this.messageStateHandler.addToClineMessages({
						ts: sayTs,
						type: "say",
						say: type,
						text,
						images,
						files,
					})
					await this.postStateToWebview()
				}
			}
		} else {
			// this is a new non-partial message, so add it like normal
			const sayTs = Date.now()
			this.taskState.lastMessageTs = sayTs
			await this.messageStateHandler.addToClineMessages({
				ts: sayTs,
				type: "say",
				say: type,
				text,
				images,
				files,
			})
			await this.postStateToWebview()
		}
	}

	async sayAndCreateMissingParamError(toolName: ToolUseName, paramName: string, relPath?: string) {
		await this.say(
			"error",
			`Cline tried to use ${toolName}${
				relPath ? ` for '${relPath.toPosix()}'` : ""
			} without value for required parameter '${paramName}'. Retrying...`,
		)
		return formatResponse.toolError(formatResponse.missingToolParameterError(paramName))
	}

	async removeLastPartialMessageIfExistsWithType(type: "ask" | "say", askOrSay: ClineAsk | ClineSay) {
		const clineMessages = this.messageStateHandler.getClineMessages()
		const lastMessage = clineMessages.at(-1)
		if (lastMessage?.partial && lastMessage.type === type && (lastMessage.ask === askOrSay || lastMessage.say === askOrSay)) {
			this.messageStateHandler.setClineMessages(clineMessages.slice(0, -1))
			await this.messageStateHandler.saveClineMessagesAndUpdateHistory()
		}
	}

	// Task lifecycle

	private async startTask(task?: string, images?: string[], files?: string[]): Promise<void> {
		try {
			await this.clineIgnoreController.initialize()
		} catch (error) {
			console.error("Failed to initialize ClineIgnoreController:", error)
			// Optionally, inform the user or handle the error appropriately
		}
		// conversationHistory (for API) and clineMessages (for webview) need to be in sync
		// if the extension process were killed, then on restart the clineMessages might not be empty, so we need to set it to [] when we create a new Cline client (otherwise webview would show stale messages from previous session)
		this.messageStateHandler.setClineMessages([])
		this.messageStateHandler.setApiConversationHistory([])

		await this.postStateToWebview()

		await this.say("text", task, images, files)

		this.taskState.isInitialized = true

		const imageBlocks: Anthropic.ImageBlockParam[] = formatResponse.imageBlocks(images)

		const userContent: UserContent = [
			{
				type: "text",
				text: `<task>\n${task}\n</task>`,
			},
			...imageBlocks,
		]

		if (files && files.length > 0) {
			const fileContentString = await processFilesIntoText(files)
			if (fileContentString) {
				userContent.push({
					type: "text",
					text: fileContentString,
				})
			}
		}

		await this.initiateTaskLoop(userContent)
	}

	private async resumeTaskFromHistory() {
		try {
			await this.clineIgnoreController.initialize()
		} catch (error) {
			console.error("Failed to initialize ClineIgnoreController:", error)
			// Optionally, inform the user or handle the error appropriately
		}
		// UPDATE: we don't need this anymore since most tasks are now created with checkpoints enabled
		// right now we let users init checkpoints for old tasks, assuming they're continuing them from the same workspace (which we never tied to tasks, so no way for us to know if it's opened in the right workspace)
		// const doesShadowGitExist = await CheckpointTracker.doesShadowGitExist(this.taskId, this.controllerRef.deref())
		// if (!doesShadowGitExist) {
		// 	this.checkpointTrackerErrorMessage = "Checkpoints are only available for new tasks"
		// }

		const savedClineMessages = await getSavedClineMessages(this.getContext(), this.taskId)

		// Remove any resume messages that may have been added before
		const lastRelevantMessageIndex = findLastIndex(
			savedClineMessages,
			(m) => !(m.ask === "resume_task" || m.ask === "resume_completed_task"),
		)
		if (lastRelevantMessageIndex !== -1) {
			savedClineMessages.splice(lastRelevantMessageIndex + 1)
		}

		// since we don't use api_req_finished anymore, we need to check if the last api_req_started has a cost value, if it doesn't and no cancellation reason to present, then we remove it since it indicates an api request without any partial content streamed
		const lastApiReqStartedIndex = findLastIndex(savedClineMessages, (m) => m.type === "say" && m.say === "api_req_started")
		if (lastApiReqStartedIndex !== -1) {
			const lastApiReqStarted = savedClineMessages[lastApiReqStartedIndex]
			const { cost, cancelReason }: ClineApiReqInfo = JSON.parse(lastApiReqStarted.text || "{}")
			if (cost === undefined && cancelReason === undefined) {
				savedClineMessages.splice(lastApiReqStartedIndex, 1)
			}
		}

		await this.messageStateHandler.overwriteClineMessages(savedClineMessages)
		this.messageStateHandler.setClineMessages(await getSavedClineMessages(this.getContext(), this.taskId))

		// Now present the cline messages to the user and ask if they want to resume (NOTE: we ran into a bug before where the apiconversationhistory wouldn't be initialized when opening a old task, and it was because we were waiting for resume)
		// This is important in case the user deletes messages without resuming the task first
		const context = this.getContext()
		const savedApiConversationHistory = await getSavedApiConversationHistory(context, this.taskId)
		this.messageStateHandler.setApiConversationHistory(savedApiConversationHistory)

		// load the context history state

		const _taskDir = await ensureTaskDirectoryExists(context, this.taskId)
		await this.contextManager.initializeContextHistory(await ensureTaskDirectoryExists(this.getContext(), this.taskId))

		const lastClineMessage = this.messageStateHandler
			.getClineMessages()
			.slice()
			.reverse()
			.find((m) => !(m.ask === "resume_task" || m.ask === "resume_completed_task")) // could be multiple resume tasks

		let askType: ClineAsk
		if (lastClineMessage?.ask === "completion_result") {
			askType = "resume_completed_task"
		} else {
			askType = "resume_task"
		}

		this.taskState.isInitialized = true

		const { response, text, images, files } = await this.ask(askType) // calls poststatetowebview
		let responseText: string | undefined
		let responseImages: string[] | undefined
		let responseFiles: string[] | undefined
		if (response === "messageResponse") {
			await this.say("user_feedback", text, images, files)
			if (!this.taskState.checkpointTrackerErrorMessage?.includes("Checkpoints initialization timed out.")) {
				await this.saveCheckpoint()
			}
			responseText = text
			responseImages = images
			responseFiles = files
		}

		// need to make sure that the api conversation history can be resumed by the api, even if it goes out of sync with cline messages

		const existingApiConversationHistory: Anthropic.Messages.MessageParam[] = await getSavedApiConversationHistory(
			this.getContext(),
			this.taskId,
		)

		// Remove the last user message so we can update it with the resume message
		let modifiedOldUserContent: UserContent // either the last message if its user message, or the user message before the last (assistant) message
		let modifiedApiConversationHistory: Anthropic.Messages.MessageParam[] // need to remove the last user message to replace with new modified user message
		if (existingApiConversationHistory.length > 0) {
			const lastMessage = existingApiConversationHistory[existingApiConversationHistory.length - 1]
			if (lastMessage.role === "assistant") {
				modifiedApiConversationHistory = [...existingApiConversationHistory]
				modifiedOldUserContent = []
			} else if (lastMessage.role === "user") {
				const existingUserContent: UserContent = Array.isArray(lastMessage.content)
					? lastMessage.content
					: [{ type: "text", text: lastMessage.content }]
				modifiedApiConversationHistory = existingApiConversationHistory.slice(0, -1)
				modifiedOldUserContent = [...existingUserContent]
			} else {
				throw new Error("Unexpected: Last message is not a user or assistant message")
			}
		} else {
			throw new Error("Unexpected: No existing API conversation history")
		}

		const newUserContent: UserContent = [...modifiedOldUserContent]

		const agoText = (() => {
			const timestamp = lastClineMessage?.ts ?? Date.now()
			const now = Date.now()
			const diff = now - timestamp
			const minutes = Math.floor(diff / 60000)
			const hours = Math.floor(minutes / 60)
			const days = Math.floor(hours / 24)

			if (days > 0) {
				return `${days} day${days > 1 ? "s" : ""} ago`
			}
			if (hours > 0) {
				return `${hours} hour${hours > 1 ? "s" : ""} ago`
			}
			if (minutes > 0) {
				return `${minutes} minute${minutes > 1 ? "s" : ""} ago`
			}
			return "just now"
		})()

		const wasRecent = lastClineMessage?.ts && Date.now() - lastClineMessage.ts < 30_000

		// Check if there are pending file context warnings before calling taskResumption
		const pendingContextWarning = await this.fileContextTracker.retrieveAndClearPendingFileContextWarning()
		const hasPendingFileContextWarnings = pendingContextWarning && pendingContextWarning.length > 0

		const [taskResumptionMessage, userResponseMessage] = formatResponse.taskResumption(
			this.mode === "plan" ? "plan" : "act",
			agoText,
			this.cwd,
			wasRecent,
			responseText,
			hasPendingFileContextWarnings,
		)

		if (taskResumptionMessage !== "") {
			newUserContent.push({
				type: "text",
				text: taskResumptionMessage,
			})
		}

		if (userResponseMessage !== "") {
			newUserContent.push({
				type: "text",
				text: userResponseMessage,
			})
		}

		if (responseImages && responseImages.length > 0) {
			newUserContent.push(...formatResponse.imageBlocks(responseImages))
		}

		if (responseFiles && responseFiles.length > 0) {
			const fileContentString = await processFilesIntoText(responseFiles)
			if (fileContentString) {
				newUserContent.push({
					type: "text",
					text: fileContentString,
				})
			}
		}

		// Inject file context warning if there were pending warnings from message editing
		if (pendingContextWarning && pendingContextWarning.length > 0) {
			const fileContextWarning = formatResponse.fileContextWarning(pendingContextWarning)
			newUserContent.push({
				type: "text",
				text: fileContextWarning,
			})
		}

		await this.messageStateHandler.overwriteApiConversationHistory(modifiedApiConversationHistory)
		await this.initiateTaskLoop(newUserContent)
	}

	private async initiateTaskLoop(userContent: UserContent): Promise<void> {
		let nextUserContent = userContent
		let includeFileDetails = true
		while (!this.taskState.abort) {
			const didEndLoop = await this.recursivelyMakeClineRequests(nextUserContent, includeFileDetails)
			includeFileDetails = false // we only need file details the first time

			//  The way this agentic loop works is that cline will be given a task that he then calls tools to complete. unless there's an attempt_completion call, we keep responding back to him with his tool's responses until he either attempt_completion or does not use anymore tools. If he does not use anymore tools, we ask him to consider if he's completed the task and then call attempt_completion, otherwise proceed with completing the task.
			// There is a MAX_REQUESTS_PER_TASK limit to prevent infinite requests, but Cline is prompted to finish the task as efficiently as he can.

			//const totalCost = this.calculateApiCost(totalInputTokens, totalOutputTokens)
			if (didEndLoop) {
				// For now a task never 'completes'. This will only happen if the user hits max requests and denies resetting the count.
				//this.say("task_completed", `Task completed. Total API usage cost: ${totalCost}`)
				break
			} else {
				// this.say(
				// 	"tool",
				// 	"Cline responded with only text blocks but has not called attempt_completion yet. Forcing him to continue with task..."
				// )
				nextUserContent = [
					{
						type: "text",
						text: formatResponse.noToolsUsed(),
					},
				]
				this.taskState.consecutiveMistakeCount++
			}
		}
	}

	async abortTask() {
		// Check for incomplete progress before aborting
		if (this.FocusChainManager) {
			this.FocusChainManager.checkIncompleteProgressOnCompletion()
		}

		this.taskState.abort = true // will stop any autonomously running promises
		this.terminalManager.disposeAll()
		this.urlContentFetcher.closeBrowser()
		await this.browserSession.dispose()
		this.clineIgnoreController.dispose()
		this.fileContextTracker.dispose()
		// need to await for when we want to make sure directories/files are reverted before
		// re-starting the task from a checkpoint
		await this.diffViewProvider.revertChanges()
		// Clear the notification callback when task is aborted
		this.mcpHub.clearNotificationCallback()
		if (this.FocusChainManager) {
			this.FocusChainManager.dispose()
		}
	}

	// Checkpoints

	async saveCheckpoint(isAttemptCompletionMessage: boolean = false) {
		if (
			!this.enableCheckpoints ||
			this.taskState.checkpointTrackerErrorMessage?.includes("Checkpoints initialization timed out.")
		) {
			// If checkpoints are disabled or previously encountered a timeout error, do nothing.
			return
		}
		// Set isCheckpointCheckedOut to false for all checkpoint_created messages
		this.messageStateHandler.getClineMessages().forEach((message) => {
			if (message.say === "checkpoint_created") {
				message.isCheckpointCheckedOut = false
			}
		})

		if (!isAttemptCompletionMessage) {
			// ensure we aren't creating a duplicate checkpoint
			const lastMessage = this.messageStateHandler.getClineMessages().at(-1)
			if (lastMessage?.say === "checkpoint_created") {
				return
			}

			// Initialize checkpoint tracker if it doesn't exist
			if (!this.checkpointTracker && !this.taskState.checkpointTrackerErrorMessage) {
				try {
					this.checkpointTracker = await CheckpointTracker.create(
						this.taskId,
						this.controller.context.globalStorageUri.fsPath,
						this.enableCheckpoints,
					)
				} catch (error) {
					const errorMessage = error instanceof Error ? error.message : "Unknown error"
					console.error("Failed to initialize checkpoint tracker:", errorMessage)
					this.taskState.checkpointTrackerErrorMessage = errorMessage
					await this.postStateToWebview()
					return
				}
			}

			// Create a checkpoint commit and update clineMessages with a commitHash
			if (this.checkpointTracker) {
				// We are letting this run in a non-blocking way so that the UI doesn't freeze when creating checkpoints.
				// We show that a checkpoint is created in the chatview, then in the background run the git operation (which can take multiple seconds for large shadow git repos), and once that's been completed update the previous checkpoint message with the newly created hash to be associated with.
				// NOTE: the attempt completion flow is different in that it requires the latest checkpoint hash to be present before determining if it can present the 'see new changes' button. In ToolExecutor, when we call saveCheckpoint(true), we must make sure that the checkpoint hash is present in the last completion_result message before returning, since it is always followed by a addNewChangesFlagToLastCompletionResultMessage(), which calls doesLatestTaskCompletionHaveNewChanges() that uses the latest message hash to determine if there any changes since the last attempt_completion checkpoint.
				await this.say("checkpoint_created")
				this.checkpointTracker.commit().then(async (commitHash) => {
					if (commitHash) {
						const lastCheckpointMessageIndex = findLastIndex(
							this.messageStateHandler.getClineMessages(),
							(m) => m.say === "checkpoint_created",
						)
						if (lastCheckpointMessageIndex !== -1) {
							await this.messageStateHandler.updateClineMessage(lastCheckpointMessageIndex, {
								lastCheckpointHash: commitHash,
							})
						}
					}
				})
			} // silently fails for now

			//
		} else {
			// attempt completion requires checkpoint to be sync so that we can present button after attempt_completion
			// Check if checkpoint tracker exists, if not, create it. Skip if there was a previous checkpoints initialization timeout error.
			if (
				!this.checkpointTracker &&
				!this.taskState.checkpointTrackerErrorMessage?.includes("Checkpoints initialization timed out.")
			) {
				try {
					this.checkpointTracker = await CheckpointTracker.create(
						this.taskId,
						this.controller.context.globalStorageUri.fsPath,
						this.enableCheckpoints,
					)
					this.messageStateHandler.setCheckpointTracker(this.checkpointTracker)
				} catch (error) {
					const errorMessage = error instanceof Error ? error.message : "Unknown error"
					console.error("Failed to initialize checkpoint tracker for attempt completion:", errorMessage)
					return
				}
			}

			if (
				this.checkpointTracker &&
				!this.taskState.checkpointTrackerErrorMessage?.includes("Checkpoints initialization timed out.")
			) {
				const commitHash = await this.checkpointTracker.commit()

				// For attempt_completion, find the last completion_result message and set its checkpoint hash. This will be used to present the 'see new changes' button
				const lastCompletionResultMessage = findLast(
					this.messageStateHandler.getClineMessages(),
					(m) => m.say === "completion_result" || m.ask === "completion_result",
				)
				if (lastCompletionResultMessage) {
					lastCompletionResultMessage.lastCheckpointHash = commitHash
					await this.messageStateHandler.saveClineMessagesAndUpdateHistory()
				}
			} else {
				console.error("Checkpoint tracker does not exist and could not be initialized for attempt completion")
			}
		}

		// if (commitHash) {

		// Previously we checkpointed every message, but this is excessive and unnecessary.
		// // Start from the end and work backwards until we find a tool use or another message with a hash
		// for (let i = this.clineMessages.length - 1; i >= 0; i--) {
		// 	const message = this.clineMessages[i]
		// 	if (message.lastCheckpointHash) {
		// 		// Found a message with a hash, so we can stop
		// 		break
		// 	}
		// 	// Update this message with a hash
		// 	message.lastCheckpointHash = commitHash

		// 	// We only care about adding the hash to the last tool use (we don't want to add this hash to every prior message ie for tasks pre-checkpoint)
		// 	const isToolUse =
		// 		message.say === "tool" ||
		// 		message.ask === "tool" ||
		// 		message.say === "command" ||
		// 		message.ask === "command" ||
		// 		message.say === "completion_result" ||
		// 		message.ask === "completion_result" ||
		// 		message.ask === "followup" ||
		// 		message.say === "use_mcp_server" ||
		// 		message.ask === "use_mcp_server" ||
		// 		message.say === "browser_action" ||
		// 		message.say === "browser_action_launch" ||
		// 		message.ask === "browser_action_launch"

		// 	if (isToolUse) {
		// 		break
		// 	}
		// }
		// // Save the updated messages
		// await this.saveClineMessagesAndUpdateHistory()
		// }
	}

	// Tools

	/**
	 * Executes a command directly in Node.js using execa
	 * This is used in test mode to capture the full output without using the VS Code terminal
	 * Commands are automatically terminated after 30 seconds using Promise.race
	 */
	private async executeCommandInNode(command: string): Promise<[boolean, ToolResponse]> {
		try {
			// Create a child process
			const childProcess = execa(command, {
				shell: true,
				cwd: this.cwd,
				reject: false,
				all: true, // Merge stdout and stderr
			})

			// Set up variables to collect output
			let output = ""

			// Collect output in real-time
			if (childProcess.all) {
				childProcess.all.on("data", (data) => {
					output += data.toString()
				})
			}

			// Create a timeout promise that rejects after 30 seconds
			const timeoutPromise = new Promise<never>((_, reject) => {
				setTimeout(() => {
					if (childProcess.pid) {
						childProcess.kill("SIGKILL") // Use SIGKILL for more forceful termination
					}
					reject(new Error("Command timeout after 30s"))
				}, 30000)
			})

			// Race between command completion and timeout
			const result = await Promise.race([childProcess, timeoutPromise]).catch((_error) => {
				// If we get here due to timeout, return a partial result with timeout flag
				Logger.info(`Command timed out after 30s: ${command}`)
				return {
					stdout: "",
					stderr: "",
					exitCode: 124, // Standard timeout exit code
					timedOut: true,
				}
			})

			// Check if timeout occurred
			const wasTerminated = result.timedOut === true

			// Use collected output or result output
			if (!output) {
				output = result.stdout || result.stderr || ""
			}

			Logger.info(`Command executed in Node: ${command}\nOutput:\n${output}`)

			// Add termination message if the command was terminated
			if (wasTerminated) {
				output += "\nCommand was taking a while to run so it was auto terminated after 30s"
			}

			// Format the result similar to terminal output
			return [
				false,
				`Command executed${wasTerminated ? " (terminated after 30s)" : ""} with exit code ${
					result.exitCode
				}.${output.length > 0 ? `\nOutput:\n${output}` : ""}`,
			]
		} catch (error) {
			// Handle any errors that might occur
			const errorMessage = error instanceof Error ? error.message : String(error)
			return [false, `Error executing command: ${errorMessage}`]
		}
	}

	async executeCommandTool(command: string): Promise<[boolean, ToolResponse]> {
		Logger.info("IS_TEST: " + isInTestMode())

		// Check if we're in test mode
		if (isInTestMode()) {
			// In test mode, execute the command directly in Node
			Logger.info("Executing command in Node: " + command)
			return this.executeCommandInNode(command)
		}
		Logger.info("Executing command in terminal: " + command)

		const terminalInfo = await this.terminalManager.getOrCreateTerminal(this.cwd)
		terminalInfo.terminal.show() // weird visual bug when creating new terminals (even manually) where there's an empty space at the top.
		const process = this.terminalManager.runCommand(terminalInfo, command)

		let userFeedback: { text?: string; images?: string[]; files?: string[] } | undefined
		let didContinue = false

		// Chunked terminal output buffering
		const CHUNK_LINE_COUNT = 20
		const CHUNK_BYTE_SIZE = 2048 // 2KB
		const CHUNK_DEBOUNCE_MS = 100

		let outputBuffer: string[] = []
		let outputBufferSize: number = 0
		let chunkTimer: NodeJS.Timeout | null = null
		let chunkEnroute = false

		const flushBuffer = async (force = false) => {
			if (chunkEnroute || outputBuffer.length === 0) {
				if (force && !chunkEnroute && outputBuffer.length > 0) {
					// If force is true and no chunkEnroute, flush anyway
				} else {
					return
				}
			}
			const chunk = outputBuffer.join("\n")
			outputBuffer = []
			outputBufferSize = 0
			chunkEnroute = true
			try {
				const { response, text, images, files } = await this.ask("command_output", chunk)
				if (response === "yesButtonClicked") {
					// proceed while running - but still capture user feedback if provided
					if (text || (images && images.length > 0) || (files && files.length > 0)) {
						userFeedback = { text, images, files }
					}
				} else {
					userFeedback = { text, images, files }
				}
				didContinue = true
				process.continue()
			} catch {
				Logger.error("Error while asking for command output")
			} finally {
				chunkEnroute = false
				// If more output accumulated while chunkEnroute, flush again
				if (outputBuffer.length > 0) {
					await flushBuffer()
				}
			}
		}

		const scheduleFlush = () => {
			if (chunkTimer) {
				clearTimeout(chunkTimer)
			}
			chunkTimer = setTimeout(async () => await flushBuffer(), CHUNK_DEBOUNCE_MS)
		}

		const outputLines: string[] = []
		process.on("line", async (line) => {
			outputLines.push(line)

			if (!didContinue) {
				outputBuffer.push(line)
				outputBufferSize += Buffer.byteLength(line, "utf8")
				// Flush if buffer is large enough
				if (outputBuffer.length >= CHUNK_LINE_COUNT || outputBufferSize >= CHUNK_BYTE_SIZE) {
					await flushBuffer()
				} else {
					scheduleFlush()
				}
			} else {
				this.say("command_output", line)
			}
		})

		let completed = false
		process.once("completed", async () => {
			completed = true
			// Flush any remaining buffered output
			if (!didContinue && outputBuffer.length > 0) {
				if (chunkTimer) {
					clearTimeout(chunkTimer)
					chunkTimer = null
				}
				await flushBuffer(true)
			}
		})

		process.once("no_shell_integration", async () => {
			await this.say("shell_integration_warning")
		})

		await process

		// Wait for a short delay to ensure all messages are sent to the webview
		// This delay allows time for non-awaited promises to be created and
		// for their associated messages to be sent to the webview, maintaining
		// the correct order of messages (although the webview is smart about
		// grouping command_output messages despite any gaps anyways)
		await setTimeoutPromise(50)

		const result = this.terminalManager.processOutput(outputLines)

		if (userFeedback) {
			await this.say("user_feedback", userFeedback.text, userFeedback.images, userFeedback.files)
			await this.saveCheckpoint()

			let fileContentString = ""
			if (userFeedback.files && userFeedback.files.length > 0) {
				fileContentString = await processFilesIntoText(userFeedback.files)
			}

			return [
				true,
				formatResponse.toolResult(
					`Command is still running in the user's terminal.${
						result.length > 0 ? `\nHere's the output so far:\n${result}` : ""
					}\n\nThe user provided the following feedback:\n<feedback>\n${userFeedback.text}\n</feedback>`,
					userFeedback.images,
					fileContentString,
				),
			]
		}

		if (completed) {
			return [false, `Command executed.${result.length > 0 ? `\nOutput:\n${result}` : ""}`]
		} else {
			return [
				false,
				`Command is still running in the user's terminal.${
					result.length > 0 ? `\nHere's the output so far:\n${result}` : ""
				}\n\nYou will be updated on the terminal status and new output in the future.`,
			]
		}
	}

	/**
	 * Migrates the disableBrowserTool setting from VSCode configuration to browserSettings
	 */
	private async migrateDisableBrowserToolSetting(): Promise<void> {
		const config = vscode.workspace.getConfiguration("cline")
		const disableBrowserTool = config.get<boolean>("disableBrowserTool")

		if (disableBrowserTool !== undefined) {
			this.browserSettings.disableToolUse = disableBrowserTool
			// Remove from VSCode configuration
			await config.update("disableBrowserTool", undefined, true)
		}
	}

	private getCurrentProviderInfo(): ApiProviderInfo {
<<<<<<< HEAD
		const modelId = this.api.getModel()?.id
		const apiConfig = this.stateManager.getApiConfiguration()
		const providerId = (this.mode === "plan" ? apiConfig.planModeApiProvider : apiConfig.actModeApiProvider) as string
		const customPrompt = this.stateManager.getGlobalStateKey("customPrompt")
		return { modelId, providerId, customPrompt }
=======
		const model = this.api.getModel()
		const apiConfig = this.stateManager.getApiConfiguration()
		const providerId = (this.mode === "plan" ? apiConfig.planModeApiProvider : apiConfig.actModeApiProvider) as string
		const customPrompt = this.stateManager.getGlobalStateKey("customPrompt")
		return { model, providerId, customPrompt }
>>>>>>> 31161f89
	}

	private async handleContextWindowExceededError(): Promise<void> {
		const apiConversationHistory = this.messageStateHandler.getApiConversationHistory()

		this.taskState.conversationHistoryDeletedRange = this.contextManager.getNextTruncationRange(
			apiConversationHistory,
			this.taskState.conversationHistoryDeletedRange,
			"quarter", // Force aggressive truncation
		)
		await this.messageStateHandler.saveClineMessagesAndUpdateHistory()
		await this.contextManager.triggerApplyStandardContextTruncationNoticeChange(
			Date.now(),
			await ensureTaskDirectoryExists(this.getContext(), this.taskId),
			apiConversationHistory,
		)

		this.taskState.didAutomaticallyRetryFailedApiRequest = true
	}

	async *attemptApiRequest(previousApiReqIndex: number): ApiStream {
		// Wait for MCP servers to be connected before generating system prompt
		await pWaitFor(() => this.mcpHub.isConnecting !== true, {
			timeout: 10_000,
		}).catch(() => {
			console.error("MCP servers failed to connect in time")
		})

		const providerInfo = this.getCurrentProviderInfo()
		await this.migrateDisableBrowserToolSetting()
		const disableBrowserTool = this.browserSettings.disableToolUse ?? false
		// cline browser tool uses image recognition for navigation (requires model image support).
		const modelSupportsBrowserUse = providerInfo.model.info.supportsImages ?? false

		const supportsBrowserUse = modelSupportsBrowserUse && !disableBrowserTool // only enable browser use if the model supports it and the user hasn't disabled it

		const preferredLanguage = getLanguageKey(this.preferredLanguage as LanguageDisplay)
		const preferredLanguageInstructions =
			preferredLanguage && preferredLanguage !== DEFAULT_LANGUAGE_SETTINGS
				? `# Preferred Language\n\nSpeak in ${preferredLanguage}.`
				: ""

		const { globalToggles, localToggles } = await refreshClineRulesToggles(this.controller, this.cwd)
		const { windsurfLocalToggles, cursorLocalToggles } = await refreshExternalRulesToggles(this.controller, this.cwd)

		const globalClineRulesFilePath = await ensureRulesDirectoryExists()
		const globalClineRulesFileInstructions = await getGlobalClineRules(globalClineRulesFilePath, globalToggles)

		const localClineRulesFileInstructions = await getLocalClineRules(this.cwd, localToggles)
		const [localCursorRulesFileInstructions, localCursorRulesDirInstructions] = await getLocalCursorRules(
			this.cwd,
			cursorLocalToggles,
		)
		const localWindsurfRulesFileInstructions = await getLocalWindsurfRules(this.cwd, windsurfLocalToggles)

		const clineIgnoreContent = this.clineIgnoreController.clineIgnoreContent
		let clineIgnoreInstructions: string | undefined
		if (clineIgnoreContent) {
			clineIgnoreInstructions = formatResponse.clineIgnoreInstructions(clineIgnoreContent)
		}

		const promptContext: SystemPromptContext = {
			cwd: this.cwd,
			providerInfo,
			supportsBrowserUse,
			mcpHub: this.mcpHub,
			focusChainSettings: this.focusChainSettings,
			globalClineRulesFileInstructions,
			localClineRulesFileInstructions,
			localCursorRulesFileInstructions,
			localCursorRulesDirInstructions,
			localWindsurfRulesFileInstructions,
			clineIgnoreInstructions,
			preferredLanguageInstructions,
			browserSettings: this.browserSettings,
		}

		const systemPrompt = await getSystemPrompt(promptContext)

		const contextManagementMetadata = await this.contextManager.getNewContextMessagesAndMetadata(
			this.messageStateHandler.getApiConversationHistory(),
			this.messageStateHandler.getClineMessages(),
			this.api,
			this.taskState.conversationHistoryDeletedRange,
			previousApiReqIndex,
			await ensureTaskDirectoryExists(this.getContext(), this.taskId),
			this.useAutoCondense,
		)

		if (contextManagementMetadata.updatedConversationHistoryDeletedRange) {
			this.taskState.conversationHistoryDeletedRange = contextManagementMetadata.conversationHistoryDeletedRange
			await this.messageStateHandler.saveClineMessagesAndUpdateHistory()
			// saves task history item which we use to keep track of conversation history deleted range
		}

		const stream = this.api.createMessage(systemPrompt, contextManagementMetadata.truncatedConversationHistory)

		const iterator = stream[Symbol.asyncIterator]()

		try {
			// awaiting first chunk to see if it will throw an error
			this.taskState.isWaitingForFirstChunk = true
			const firstChunk = await iterator.next()
			yield firstChunk.value
			this.taskState.isWaitingForFirstChunk = false
		} catch (error) {
			const isContextWindowExceededError = checkContextWindowExceededError(error)
			const { model, providerId } = this.getCurrentProviderInfo()
			const clineError = errorService.toClineError(error, model.id, providerId)

			// Capture provider failure telemetry using clineError
			// TODO: Move into errorService
			errorService.logMessage(clineError.message)
			errorService.logException(clineError)

			if (isContextWindowExceededError && !this.taskState.didAutomaticallyRetryFailedApiRequest) {
				await this.handleContextWindowExceededError()
			} else {
				// request failed after retrying automatically once, ask user if they want to retry again
				// note that this api_req_failed ask is unique in that we only present this option if the api hasn't streamed any content yet (ie it fails on the first chunk due), as it would allow them to hit a retry button. However if the api failed mid-stream, it could be in any arbitrary state where some tools may have executed, so that error is handled differently and requires cancelling the task entirely.

				if (isContextWindowExceededError) {
					const truncatedConversationHistory = this.contextManager.getTruncatedMessages(
						this.messageStateHandler.getApiConversationHistory(),
						this.taskState.conversationHistoryDeletedRange,
					)

					// If the conversation has more than 3 messages, we can truncate again. If not, then the conversation is bricked.
					// ToDo: Allow the user to change their input if this is the case.
					if (truncatedConversationHistory.length > 3) {
						clineError.message = "Context window exceeded. Click retry to truncate the conversation and try again."
						this.taskState.didAutomaticallyRetryFailedApiRequest = false
					}
				}

				const streamingFailedMessage = clineError.serialize()

				// Update the 'api_req_started' message to reflect final failure before asking user to manually retry
				const lastApiReqStartedIndex = findLastIndex(
					this.messageStateHandler.getClineMessages(),
					(m) => m.say === "api_req_started",
				)
				if (lastApiReqStartedIndex !== -1) {
					const clineMessages = this.messageStateHandler.getClineMessages()
					const currentApiReqInfo: ClineApiReqInfo = JSON.parse(clineMessages[lastApiReqStartedIndex].text || "{}")
					delete currentApiReqInfo.retryStatus

					await this.messageStateHandler.updateClineMessage(lastApiReqStartedIndex, {
						text: JSON.stringify({
							...currentApiReqInfo, // Spread the modified info (with retryStatus removed)
							// cancelReason: "retries_exhausted", // Indicate that automatic retries failed
							streamingFailedMessage,
						} satisfies ClineApiReqInfo),
					})
					// this.ask will trigger postStateToWebview, so this change should be picked up.
				}

				const { response } = await this.ask("api_req_failed", streamingFailedMessage)

				if (response !== "yesButtonClicked") {
					// this will never happen since if noButtonClicked, we will clear current task, aborting this instance
					throw new Error("API request failed")
				}

				// Clear streamingFailedMessage when user manually retries
				const manualRetryApiReqIndex = findLastIndex(
					this.messageStateHandler.getClineMessages(),
					(m) => m.say === "api_req_started",
				)
				if (manualRetryApiReqIndex !== -1) {
					const clineMessages = this.messageStateHandler.getClineMessages()
					const currentApiReqInfo: ClineApiReqInfo = JSON.parse(clineMessages[manualRetryApiReqIndex].text || "{}")
					delete currentApiReqInfo.streamingFailedMessage
					await this.messageStateHandler.updateClineMessage(manualRetryApiReqIndex, {
						text: JSON.stringify(currentApiReqInfo),
					})
				}

				await this.say("api_req_retried")

				// Reset the automatic retry flag so the request can proceed
				this.taskState.didAutomaticallyRetryFailedApiRequest = false
			}
			// delegate generator output from the recursive call
			yield* this.attemptApiRequest(previousApiReqIndex)
			return
		}

		// no error, so we can continue to yield all remaining chunks
		// (needs to be placed outside of try/catch since it we want caller to handle errors not with api_req_failed as that is reserved for first chunk failures only)
		// this delegates to another generator or iterable object. In this case, it's saying "yield all remaining values from this iterator". This effectively passes along all subsequent chunks from the original stream.
		yield* iterator
	}

	async presentAssistantMessage() {
		if (this.taskState.abort) {
			throw new Error("Cline instance aborted")
		}

		if (this.taskState.presentAssistantMessageLocked) {
			this.taskState.presentAssistantMessageHasPendingUpdates = true
			return
		}
		this.taskState.presentAssistantMessageLocked = true
		this.taskState.presentAssistantMessageHasPendingUpdates = false

		if (this.taskState.currentStreamingContentIndex >= this.taskState.assistantMessageContent.length) {
			// this may happen if the last content block was completed before streaming could finish. if streaming is finished, and we're out of bounds then this means we already presented/executed the last content block and are ready to continue to next request
			if (this.taskState.didCompleteReadingStream) {
				this.taskState.userMessageContentReady = true
			}
			this.taskState.presentAssistantMessageLocked = false
			return
			//throw new Error("No more content blocks to stream! This shouldn't happen...") // remove and just return after testing
		}

		const block = cloneDeep(this.taskState.assistantMessageContent[this.taskState.currentStreamingContentIndex]) // need to create copy bc while stream is updating the array, it could be updating the reference block properties too
		switch (block.type) {
			case "text": {
				if (this.taskState.didRejectTool || this.taskState.didAlreadyUseTool) {
					break
				}
				let content = block.content
				if (content) {
					// (have to do this for partial and complete since sending content in thinking tags to markdown renderer will automatically be removed)
					// Remove end substrings of <thinking or </thinking (below xml parsing is only for opening tags)
					// (this is done with the xml parsing below now, but keeping here for reference)
					// content = content.replace(/<\/?t(?:h(?:i(?:n(?:k(?:i(?:n(?:g)?)?)?)?)?)?)?$/, "")
					// Remove all instances of <thinking> (with optional line break after) and </thinking> (with optional line break before)
					// - Needs to be separate since we dont want to remove the line break before the first tag
					// - Needs to happen before the xml parsing below
					content = content.replace(/<thinking>\s?/g, "")
					content = content.replace(/\s?<\/thinking>/g, "")

					// Remove partial XML tag at the very end of the content (for tool use and thinking tags)
					// (prevents scrollview from jumping when tags are automatically removed)
					const lastOpenBracketIndex = content.lastIndexOf("<")
					if (lastOpenBracketIndex !== -1) {
						const possibleTag = content.slice(lastOpenBracketIndex)
						// Check if there's a '>' after the last '<' (i.e., if the tag is complete) (complete thinking and tool tags will have been removed by now)
						const hasCloseBracket = possibleTag.includes(">")
						if (!hasCloseBracket) {
							// Extract the potential tag name
							let tagContent: string
							if (possibleTag.startsWith("</")) {
								tagContent = possibleTag.slice(2).trim()
							} else {
								tagContent = possibleTag.slice(1).trim()
							}
							// Check if tagContent is likely an incomplete tag name (letters and underscores only)
							const isLikelyTagName = /^[a-zA-Z_]+$/.test(tagContent)
							// Preemptively remove < or </ to keep from these artifacts showing up in chat (also handles closing thinking tags)
							const isOpeningOrClosing = possibleTag === "<" || possibleTag === "</"
							// If the tag is incomplete and at the end, remove it from the content
							if (isOpeningOrClosing || isLikelyTagName) {
								content = content.slice(0, lastOpenBracketIndex).trim()
							}
						}
					}
				}

				if (!block.partial) {
					// Some models add code block artifacts (around the tool calls) which show up at the end of text content
					// matches ``` with at least one char after the last backtick, at the end of the string
					const match = content?.trimEnd().match(/```[a-zA-Z0-9_-]+$/)
					if (match) {
						const matchLength = match[0].length
						content = content.trimEnd().slice(0, -matchLength)
					}
				}

				await this.say("text", content, undefined, undefined, block.partial)
				break
			}
			case "tool_use":
				await this.toolExecutor.executeTool(block)
				break
		}

		/*
		Seeing out of bounds is fine, it means that the next too call is being built up and ready to add to assistantMessageContent to present. 
		When you see the UI inactive during this, it means that a tool is breaking without presenting any UI. For example the write_to_file tool was breaking when relpath was undefined, and for invalid relpath it never presented UI.
		*/
		this.taskState.presentAssistantMessageLocked = false // this needs to be placed here, if not then calling this.presentAssistantMessage below would fail (sometimes) since it's locked
		// NOTE: when tool is rejected, iterator stream is interrupted and it waits for userMessageContentReady to be true. Future calls to present will skip execution since didRejectTool and iterate until contentIndex is set to message length and it sets userMessageContentReady to true itself (instead of preemptively doing it in iterator)
		if (!block.partial || this.taskState.didRejectTool || this.taskState.didAlreadyUseTool) {
			// block is finished streaming and executing
			if (this.taskState.currentStreamingContentIndex === this.taskState.assistantMessageContent.length - 1) {
				// its okay that we increment if !didCompleteReadingStream, it'll just return bc out of bounds and as streaming continues it will call presentAssistantMessage if a new block is ready. if streaming is finished then we set userMessageContentReady to true when out of bounds. This gracefully allows the stream to continue on and all potential content blocks be presented.
				// last block is complete and it is finished executing
				this.taskState.userMessageContentReady = true // will allow pwaitfor to continue
			}

			// call next block if it exists (if not then read stream will call it when its ready)
			this.taskState.currentStreamingContentIndex++ // need to increment regardless, so when read stream calls this function again it will be streaming the next block

			if (this.taskState.currentStreamingContentIndex < this.taskState.assistantMessageContent.length) {
				// there are already more content blocks to stream, so we'll call this function ourselves
				// await this.presentAssistantContent()

				this.presentAssistantMessage()
				return
			}
		}
		// block is partial, but the read stream may have finished
		if (this.taskState.presentAssistantMessageHasPendingUpdates) {
			this.presentAssistantMessage()
		}
	}

	async recursivelyMakeClineRequests(userContent: UserContent, includeFileDetails: boolean = false): Promise<boolean> {
		if (this.taskState.abort) {
			throw new Error("Cline instance aborted")
		}

		// Increment API request counter for focus chain list management
		this.taskState.apiRequestCount++
		this.taskState.apiRequestsSinceLastTodoUpdate++

		// Used to know what models were used in the task if user wants to export metadata for error reporting purposes
		const { model, providerId, customPrompt } = this.getCurrentProviderInfo()
		if (providerId && model.id) {
			try {
				await this.modelContextTracker.recordModelUsage(providerId, model.id, this.mode)
			} catch {}
		}

		if (this.taskState.consecutiveMistakeCount >= 3) {
			if (this.autoApprovalSettings.enabled && this.autoApprovalSettings.enableNotifications) {
				showSystemNotification({
					subtitle: "Error",
					message: "Cline is having trouble. Would you like to continue the task?",
				})
			}
			const { response, text, images, files } = await this.ask(
				"mistake_limit_reached",
				this.api.getModel().id.includes("claude")
					? `This may indicate a failure in his thought process or inability to use a tool properly, which can be mitigated with some user guidance (e.g. "Try breaking down the task into smaller steps").`
					: "Cline uses complex prompts and iterative task execution that may be challenging for less capable models. For best results, it's recommended to use Claude 4 Sonnet for its advanced agentic coding capabilities.",
			)
			if (response === "messageResponse") {
				// This userContent is for the *next* API call.
				const feedbackUserContent: UserContent = []
				feedbackUserContent.push({
					type: "text",
					text: formatResponse.tooManyMistakes(text),
				})
				if (images && images.length > 0) {
					feedbackUserContent.push(...formatResponse.imageBlocks(images))
				}

				let fileContentString = ""
				if (files && files.length > 0) {
					fileContentString = await processFilesIntoText(files)
				}

				if (fileContentString) {
					feedbackUserContent.push({
						type: "text",
						text: fileContentString,
					})
				}

				userContent = feedbackUserContent
			}
			this.taskState.consecutiveMistakeCount = 0
		}

		if (
			this.autoApprovalSettings.enabled &&
			this.taskState.consecutiveAutoApprovedRequestsCount >= this.autoApprovalSettings.maxRequests
		) {
			if (this.autoApprovalSettings.enableNotifications) {
				showSystemNotification({
					subtitle: "Max Requests Reached",
					message: `Cline has auto-approved ${this.autoApprovalSettings.maxRequests.toString()} API requests.`,
				})
			}
			const { response, text, images, files } = await this.ask(
				"auto_approval_max_req_reached",
				`Cline has auto-approved ${this.autoApprovalSettings.maxRequests.toString()} API requests. Would you like to reset the count and proceed with the task?`,
			)
			// if we get past the promise it means the user approved and did not start a new task
			this.taskState.consecutiveAutoApprovedRequestsCount = 0

			// Process user feedback if provided
			if (response === "messageResponse") {
				// Display the user's message in the chat UI
				await this.say("user_feedback", text, images, files)

				// This userContent is for the *next* API call.
				const feedbackUserContent: UserContent = []
				feedbackUserContent.push({
					type: "text",
					text: formatResponse.autoApprovalMaxReached(text),
				})
				if (images && images.length > 0) {
					feedbackUserContent.push(...formatResponse.imageBlocks(images))
				}

				let fileContentString = ""
				if (files && files.length > 0) {
					fileContentString = await processFilesIntoText(files)
				}

				if (fileContentString) {
					feedbackUserContent.push({
						type: "text",
						text: fileContentString,
					})
				}

				userContent = feedbackUserContent
			}
		}

		// get previous api req's index to check token usage and determine if we need to truncate conversation history
		const previousApiReqIndex = findLastIndex(this.messageStateHandler.getClineMessages(), (m) => m.say === "api_req_started")

		// Save checkpoint if this is the first API request
		const isFirstRequest = this.messageStateHandler.getClineMessages().filter((m) => m.say === "api_req_started").length === 0

		// getting verbose details is an expensive operation, it uses globby to top-down build file structure of project which for large projects can take a few seconds
		// for the best UX we show a placeholder api_req_started message with a loading spinner as this happens
		await this.say(
			"api_req_started",
			JSON.stringify({
				request: userContent.map((block) => formatContentBlockToMarkdown(block)).join("\n\n") + "\n\nLoading...",
			}),
		)

		// Initialize checkpoint tracker first if enabled and it's the first request
		if (
			isFirstRequest &&
			this.enableCheckpoints &&
			!this.checkpointTracker &&
			!this.taskState.checkpointTrackerErrorMessage
		) {
			try {
				// Warning Timer - If checkpoints take a while to to initialize, show a warning message
				let checkpointsWarningTimer: NodeJS.Timeout | null = null
				let checkpointsWarningShown = false

				checkpointsWarningTimer = setTimeout(async () => {
					if (!checkpointsWarningShown) {
						checkpointsWarningShown = true
						this.taskState.checkpointTrackerErrorMessage =
							"Checkpoints are taking longer than expected to initialize. Working in a large repository? Consider re-opening Cline in a project that uses git, or disabling checkpoints."
						await this.postStateToWebview()
					}
				}, 7_000)

				// Timeout - If checkpoints take too long to initialize, warn user and disable checkpoints for the task
				this.checkpointTracker = await pTimeout(
					CheckpointTracker.create(
						this.taskId,
						this.controller.context.globalStorageUri.fsPath,
						this.enableCheckpoints,
					),
					{
						milliseconds: 15_000,
						message:
							"Checkpoints taking too long to initialize. Consider re-opening Cline in a project that uses git, or disabling checkpoints.",
					},
				)
				if (checkpointsWarningTimer) {
					clearTimeout(checkpointsWarningTimer)
					checkpointsWarningTimer = null
				}
			} catch (error) {
				const errorMessage = error instanceof Error ? error.message : "Unknown error"
				console.error("Failed to initialize checkpoint tracker:", errorMessage)

				// If the error was a timeout, we disabled all checkpoint operations for the rest of the task
				if (errorMessage.includes("Checkpoints taking too long to initialize")) {
					this.taskState.checkpointTrackerErrorMessage =
						"Checkpoints initialization timed out. Consider re-opening Cline in a project that uses git, or disabling checkpoints."
					await this.postStateToWebview()
				} else {
					this.taskState.checkpointTrackerErrorMessage = errorMessage // will be displayed right away since we saveClineMessages next which posts state to webview
				}
			}
		}

		// Now, if it's the first request AND checkpoints are enabled AND tracker was successfully initialized,
		// then say "checkpoint_created" and perform the commit.
		if (isFirstRequest && this.enableCheckpoints && this.checkpointTracker) {
			const commitHash = await this.checkpointTracker.commit() // Actual commit
			await this.say("checkpoint_created") // Now this is conditional
			const lastCheckpointMessageIndex = findLastIndex(
				this.messageStateHandler.getClineMessages(),
				(m) => m.say === "checkpoint_created",
			)
			if (lastCheckpointMessageIndex !== -1) {
				await this.messageStateHandler.updateClineMessage(lastCheckpointMessageIndex, {
					lastCheckpointHash: commitHash,
				})
				// saveClineMessagesAndUpdateHistory will be called later after API response,
				// so no need to call it here unless this is the only modification to this message.
				// For now, assuming it's handled later.
			}
		} else if (
			isFirstRequest &&
			this.enableCheckpoints &&
			!this.checkpointTracker &&
			this.taskState.checkpointTrackerErrorMessage
		) {
			// Checkpoints are enabled, but tracker failed to initialize.
			// checkpointTrackerErrorMessage is already set and will be part of the state.
			// No explicit UI message here, error message will be in ExtensionState.
		}

		// Separate logic when using the auto-condense context management vs the original context management methods
		if (this.useAutoCondense && isNextGenModelFamily(this.api.getModel().id)) {
			// when we initially trigger the context cleanup, we will be increasing the context window size, so we need some state `currentlySummarizing`
			// to store whether we have already started the context summarization flow, so we don't attempt to summarize again. additionally, immediately
			// post summarizing we need to increment the conversationHistoryDeletedRange to mask out the summarization-trigger user & assistant response messaages
			let shouldCompact = false
			if (this.taskState.currentlySummarizing) {
				this.taskState.currentlySummarizing = false

				if (this.taskState.conversationHistoryDeletedRange) {
					const [start, end] = this.taskState.conversationHistoryDeletedRange
					const apiHistory = this.messageStateHandler.getApiConversationHistory()

					// we want to increment the deleted range to remove the pre-summarization tool call output, with additional safety check
					const safeEnd = Math.min(end + 2, apiHistory.length - 1)
					if (end + 2 <= safeEnd) {
						this.taskState.conversationHistoryDeletedRange = [start, end + 2]
						await this.messageStateHandler.saveClineMessagesAndUpdateHistory()
					}
				}
			} else {
				shouldCompact = this.contextManager.shouldCompactContextWindow(
					this.messageStateHandler.getClineMessages(),
					this.api,
					previousApiReqIndex,
				)

				// There is an edge case where the summarize_task tool call completes but the user cancels the next request before it finishes
				// this will result in this.taskState.currentlySummarizing being false, and we also failed to update the context window token
				// estimate, which require a full new message to be completed along with gathering the latest usage block. A proxy for whether
				// we just summarized would be to check the number of in-range messages, which itself has some extreme edge case (e.g. what if
				// first+second user messages take up entire context-window, but in this case there's already an issue). TODO: Examine other
				// approaches such as storing this.taskState.currentlySummarizing on disk in the clineMessages. This was intentionally not done
				// for now to prevent additional disk from needing to be used.
				// The worse case scenario is effectively cline summarizing a summary, which is bad UX, but doesn't break other logic.
				if (shouldCompact && this.taskState.conversationHistoryDeletedRange) {
					const apiHistory = this.messageStateHandler.getApiConversationHistory()
					const activeMessageCount = apiHistory.length - this.taskState.conversationHistoryDeletedRange[1] - 1

					// IMPORTANT - we didn't append this next user message yet so the last message in this array is an assistant message
					// that's why we are comparing to an even number of messages (0, 2) rather than odd (1, 3)
					if (activeMessageCount <= 2) {
						shouldCompact = false
					}
				}
			}

			let parsedUserContent: UserContent
			let environmentDetails: string
			let clinerulesError: boolean

			// when summarizing the context window, we do not want to inject updated to the context
			if (shouldCompact) {
				parsedUserContent = userContent
				environmentDetails = ""
				clinerulesError = false
				this.taskState.lastAutoCompactTriggerIndex = previousApiReqIndex
			} else {
				;[parsedUserContent, environmentDetails, clinerulesError] = await this.loadContext(
					userContent,
					includeFileDetails,
				)
			}

			// error handling if the user uses the /newrule command & their .clinerules is a file, for file read operations didnt work properly
			if (clinerulesError === true) {
				await this.say(
					"error",
					"Issue with processing the /newrule command. Double check that, if '.clinerules' already exists, it's a directory and not a file. Otherwise there was an issue referencing this file/directory.",
				)
			}
			// Compact prompt is tailored for models with small context window where environment details would often
			// overflow the context window
			const useCompactPrompt = customPrompt === "compact"

			userContent = parsedUserContent
			// add environment details as its own text block, separate from tool results
			// do not add environment details to the message which we are compacting the context window
			if (!shouldCompact && !useCompactPrompt) {
				userContent.push({ type: "text", text: environmentDetails })
			}

			if (shouldCompact) {
				userContent.push({ type: "text", text: summarizeTask(this.focusChainSettings) })
			}
		} else {
			const [parsedUserContent, environmentDetails, clinerulesError] = await this.loadContext(
				userContent,
				includeFileDetails,
				customPrompt === "compact",
			)

			if (clinerulesError === true) {
				await this.say(
					"error",
					"Issue with processing the /newrule command. Double check that, if '.clinerules' already exists, it's a directory and not a file. Otherwise there was an issue referencing this file/directory.",
				)
			}

			userContent = parsedUserContent

			userContent.push({ type: "text", text: environmentDetails })
		}

		await this.messageStateHandler.addToApiConversationHistory({
			role: "user",
			content: userContent,
		})

		telemetryService.captureConversationTurnEvent(this.ulid, providerId, model.id, "user")

		// Capture task initialization timing telemetry for the first API request
		if (isFirstRequest) {
			const durationMs = Math.round(performance.now() - this.taskInitializationStartTime)
			telemetryService.captureTaskInitialization(this.ulid, this.taskId, durationMs, this.enableCheckpoints)
		}

		// Capture task initialization timing telemetry for the first API request
		if (isFirstRequest) {
			const durationMs = Math.round(performance.now() - this.taskInitializationStartTime)
			telemetryService.captureTaskInitialization(this.ulid, this.taskId, durationMs, this.enableCheckpoints)
		}

		// since we sent off a placeholder api_req_started message to update the webview while waiting to actually start the API request (to load potential details for example), we need to update the text of that message
		const lastApiReqIndex = findLastIndex(this.messageStateHandler.getClineMessages(), (m) => m.say === "api_req_started")
		await this.messageStateHandler.updateClineMessage(lastApiReqIndex, {
			text: JSON.stringify({
				request: userContent.map((block) => formatContentBlockToMarkdown(block)).join("\n\n"),
			} satisfies ClineApiReqInfo),
		})
		await this.postStateToWebview()

		try {
			let cacheWriteTokens = 0
			let cacheReadTokens = 0
			let inputTokens = 0
			let outputTokens = 0
			let totalCost: number | undefined

			const abortStream = async (cancelReason: ClineApiReqCancelReason, streamingFailedMessage?: string) => {
				if (this.diffViewProvider.isEditing) {
					await this.diffViewProvider.revertChanges() // closes diff view
				}

				// if last message is a partial we need to update and save it
				const lastMessage = this.messageStateHandler.getClineMessages().at(-1)
				if (lastMessage && lastMessage.partial) {
					// lastMessage.ts = Date.now() DO NOT update ts since it is used as a key for virtuoso list
					lastMessage.partial = false
					// instead of streaming partialMessage events, we do a save and post like normal to persist to disk
					console.log("updating partial message", lastMessage)
					// await this.saveClineMessagesAndUpdateHistory()
				}

				// Let assistant know their response was interrupted for when task is resumed
				await this.messageStateHandler.addToApiConversationHistory({
					role: "assistant",
					content: [
						{
							type: "text",
							text:
								assistantMessage +
								`\n\n[${
									cancelReason === "streaming_failed"
										? "Response interrupted by API Error"
										: "Response interrupted by user"
								}]`,
						},
					],
				})

				// update api_req_started to have cancelled and cost, so that we can display the cost of the partial stream
				await updateApiReqMsg({
					messageStateHandler: this.messageStateHandler,
					lastApiReqIndex,
					inputTokens,
					outputTokens,
					cacheWriteTokens,
					cacheReadTokens,
					totalCost,
					api: this.api,
					cancelReason,
					streamingFailedMessage,
				})
				await this.messageStateHandler.saveClineMessagesAndUpdateHistory()

				telemetryService.captureConversationTurnEvent(this.ulid, providerId, this.api.getModel().id, "assistant", {
					tokensIn: inputTokens,
					tokensOut: outputTokens,
					cacheWriteTokens,
					cacheReadTokens,
					totalCost,
				})

				// signals to provider that it can retrieve the saved messages from disk, as abortTask can not be awaited on in nature
				this.taskState.didFinishAbortingStream = true
			}

			// reset streaming state
			this.taskState.currentStreamingContentIndex = 0
			this.taskState.assistantMessageContent = []
			this.taskState.didCompleteReadingStream = false
			this.taskState.userMessageContent = []
			this.taskState.userMessageContentReady = false
			this.taskState.didRejectTool = false
			this.taskState.didAlreadyUseTool = false
			this.taskState.presentAssistantMessageLocked = false
			this.taskState.presentAssistantMessageHasPendingUpdates = false
			this.taskState.didAutomaticallyRetryFailedApiRequest = false
			await this.diffViewProvider.reset()

			const stream = this.attemptApiRequest(previousApiReqIndex) // yields only if the first chunk is successful, otherwise will allow the user to retry the request (most likely due to rate limit error, which gets thrown on the first chunk)
			let assistantMessage = ""
			let reasoningMessage = ""
			this.taskState.isStreaming = true
			let didReceiveUsageChunk = false
			try {
				for await (const chunk of stream) {
					if (!chunk) {
						continue
					}
					switch (chunk.type) {
						case "usage":
							didReceiveUsageChunk = true
							inputTokens += chunk.inputTokens
							outputTokens += chunk.outputTokens
							cacheWriteTokens += chunk.cacheWriteTokens ?? 0
							cacheReadTokens += chunk.cacheReadTokens ?? 0
							totalCost = chunk.totalCost
							break
						case "reasoning":
							// reasoning will always come before assistant message
							reasoningMessage += chunk.reasoning
							// fixes bug where cancelling task > aborts task > for loop may be in middle of streaming reasoning > say function throws error before we get a chance to properly clean up and cancel the task.
							if (!this.taskState.abort) {
								await this.say("reasoning", reasoningMessage, undefined, undefined, true)
							}
							break
						case "text": {
							if (reasoningMessage && assistantMessage.length === 0) {
								// complete reasoning message
								await this.say("reasoning", reasoningMessage, undefined, undefined, false)
							}
							assistantMessage += chunk.text
							// parse raw assistant message into content blocks
							const prevLength = this.taskState.assistantMessageContent.length

							this.taskState.assistantMessageContent = parseAssistantMessageV2(assistantMessage)

							if (this.taskState.assistantMessageContent.length > prevLength) {
								this.taskState.userMessageContentReady = false // new content we need to present, reset to false in case previous content set this to true
							}
							// present content to user
							this.presentAssistantMessage()
							break
						}
					}

					if (this.taskState.abort) {
						console.log("aborting stream...")
						if (!this.taskState.abandoned) {
							// only need to gracefully abort if this instance isn't abandoned (sometimes openrouter stream hangs, in which case this would affect future instances of cline)
							await abortStream("user_cancelled")
						}
						break // aborts the stream
					}

					if (this.taskState.didRejectTool) {
						// userContent has a tool rejection, so interrupt the assistant's response to present the user's feedback
						assistantMessage += "\n\n[Response interrupted by user feedback]"
						// this.userMessageContentReady = true // instead of setting this preemptively, we allow the present iterator to finish and set userMessageContentReady when its ready
						break
					}

					// PREV: we need to let the request finish for openrouter to get generation details
					// UPDATE: it's better UX to interrupt the request at the cost of the api cost not being retrieved
					if (this.taskState.didAlreadyUseTool) {
						assistantMessage +=
							"\n\n[Response interrupted by a tool use result. Only one tool may be used at a time and should be placed at the end of the message.]"
						break
					}
				}
			} catch (error) {
				// abandoned happens when extension is no longer waiting for the cline instance to finish aborting (error is thrown here when any function in the for loop throws due to this.abort)
				if (!this.taskState.abandoned) {
					this.abortTask() // if the stream failed, there's various states the task could be in (i.e. could have streamed some tools the user may have executed), so we just resort to replicating a cancel task
					const clineError = errorService.toClineError(error, this.api.getModel().id)
					const errorMessage = clineError.serialize()

					await abortStream("streaming_failed", errorMessage)
					await this.reinitExistingTaskFromId(this.taskId)
				}
			} finally {
				this.taskState.isStreaming = false
			}

			// OpenRouter/Cline may not return token usage as part of the stream (since it may abort early), so we fetch after the stream is finished
			// (updateApiReq below will update the api_req_started message with the usage details. we do this async so it updates the api_req_started message in the background)
			if (!didReceiveUsageChunk) {
				this.api.getApiStreamUsage?.().then(async (apiStreamUsage) => {
					if (apiStreamUsage) {
						inputTokens += apiStreamUsage.inputTokens
						outputTokens += apiStreamUsage.outputTokens
						cacheWriteTokens += apiStreamUsage.cacheWriteTokens ?? 0
						cacheReadTokens += apiStreamUsage.cacheReadTokens ?? 0
						totalCost = apiStreamUsage.totalCost
					}
					await updateApiReqMsg({
						messageStateHandler: this.messageStateHandler,
						lastApiReqIndex,
						inputTokens,
						outputTokens,
						cacheWriteTokens,
						cacheReadTokens,
						api: this.api,
						totalCost,
					})
					await this.messageStateHandler.saveClineMessagesAndUpdateHistory()
					await this.postStateToWebview()
				})
			}

			// need to call here in case the stream was aborted
			if (this.taskState.abort) {
				throw new Error("Cline instance aborted")
			}

			this.taskState.didCompleteReadingStream = true

			// set any blocks to be complete to allow presentAssistantMessage to finish and set userMessageContentReady to true
			// (could be a text block that had no subsequent tool uses, or a text block at the very end, or an invalid tool use, etc. whatever the case, presentAssistantMessage relies on these blocks either to be completed or the user to reject a block in order to proceed and eventually set userMessageContentReady to true)
			const partialBlocks = this.taskState.assistantMessageContent.filter((block) => block.partial)
			partialBlocks.forEach((block) => {
				block.partial = false
			})
			// this.assistantMessageContent.forEach((e) => (e.partial = false)) // can't just do this bc a tool could be in the middle of executing ()
			if (partialBlocks.length > 0) {
				this.presentAssistantMessage() // if there is content to update then it will complete and update this.userMessageContentReady to true, which we pwaitfor before making the next request. all this is really doing is presenting the last partial message that we just set to complete
			}

			await updateApiReqMsg({
				messageStateHandler: this.messageStateHandler,
				lastApiReqIndex,
				inputTokens,
				outputTokens,
				cacheWriteTokens,
				cacheReadTokens,
				api: this.api,
				totalCost,
			})
			await this.messageStateHandler.saveClineMessagesAndUpdateHistory()
			await this.postStateToWebview()

			// now add to apiconversationhistory
			// need to save assistant responses to file before proceeding to tool use since user can exit at any moment and we wouldn't be able to save the assistant's response
			let didEndLoop = false
			if (assistantMessage.length > 0) {
				telemetryService.captureConversationTurnEvent(this.ulid, providerId, model.id, "assistant", {
					tokensIn: inputTokens,
					tokensOut: outputTokens,
					cacheWriteTokens,
					cacheReadTokens,
					totalCost,
				})

				await this.messageStateHandler.addToApiConversationHistory({
					role: "assistant",
					content: [{ type: "text", text: assistantMessage }],
				})

				// NOTE: this comment is here for future reference - this was a workaround for userMessageContent not getting set to true. It was due to it not recursively calling for partial blocks when didRejectTool, so it would get stuck waiting for a partial block to complete before it could continue.
				// in case the content blocks finished
				// it may be the api stream finished after the last parsed content block was executed, so  we are able to detect out of bounds and set userMessageContentReady to true (note you should not call presentAssistantMessage since if the last block is completed it will be presented again)
				// const completeBlocks = this.assistantMessageContent.filter((block) => !block.partial) // if there are any partial blocks after the stream ended we can consider them invalid
				// if (this.currentStreamingContentIndex >= completeBlocks.length) {
				// 	this.userMessageContentReady = true
				// }

				await pWaitFor(() => this.taskState.userMessageContentReady)

				// if the model did not tool use, then we need to tell it to either use a tool or attempt_completion
				const didToolUse = this.taskState.assistantMessageContent.some((block) => block.type === "tool_use")

				if (!didToolUse) {
					// normal request where tool use is required
					this.taskState.userMessageContent.push({
						type: "text",
						text: formatResponse.noToolsUsed(),
					})
					this.taskState.consecutiveMistakeCount++
				}

				const recDidEndLoop = await this.recursivelyMakeClineRequests(this.taskState.userMessageContent)
				didEndLoop = recDidEndLoop
			} else {
				// if there's no assistant_responses, that means we got no text or tool_use content blocks from API which we should assume is an error
				await this.say(
					"error",
					"Unexpected API Response: The language model did not provide any assistant messages. This may indicate an issue with the API or the model's output.",
				)
				await this.messageStateHandler.addToApiConversationHistory({
					role: "assistant",
					content: [
						{
							type: "text",
							text: "Failure: I did not provide a response.",
						},
					],
				})

				// Offer the user a chance to retry this API request
				const { response } = await this.ask(
					"api_req_failed",
					"No assistant message was received. Would you like to retry the request?",
				)

				if (response === "yesButtonClicked") {
					// Signal the loop to continue (i.e., do not end), so it will attempt again
					return false
				}

				// Returns early to avoid retry since user dismissed
				return true
			}

			return didEndLoop // will always be false for now
		} catch (_error) {
			// this should never happen since the only thing that can throw an error is the attemptApiRequest, which is wrapped in a try catch that sends an ask where if noButtonClicked, will clear current task and destroy this instance. However to avoid unhandled promise rejection, we will end this loop which will end execution of this instance (see startTask)
			return true // needs to be true so parent loop knows to end task
		}
	}

	async loadContext(
		userContent: UserContent,
		includeFileDetails: boolean = false,
		useCompactPrompt = false,
	): Promise<[UserContent, string, boolean]> {
		// Track if we need to check clinerulesFile
		let needsClinerulesFileCheck = false

		const { localWorkflowToggles, globalWorkflowToggles } = await refreshWorkflowToggles(this.controller, this.cwd)

		const processUserContent = async () => {
			// This is a temporary solution to dynamically load context mentions from tool results. It checks for the presence of tags that indicate that the tool was rejected and feedback was provided (see formatToolDeniedFeedback, attemptCompletion, executeCommand, and consecutiveMistakeCount >= 3) or "<answer>" (see askFollowupQuestion), we place all user generated content in these tags so they can effectively be used as markers for when we should parse mentions). However if we allow multiple tools responses in the future, we will need to parse mentions specifically within the user content tags.
			// (Note: this caused the @/ import alias bug where file contents were being parsed as well, since v2 converted tool results to text blocks)
			return await Promise.all(
				userContent.map(async (block) => {
					if (block.type === "text") {
						// We need to ensure any user generated content is wrapped in one of these tags so that we know to parse mentions
						// FIXME: Only parse text in between these tags instead of the entire text block which may contain other tool results. This is part of a larger issue where we shouldn't be using regex to parse mentions in the first place (ie for cases where file paths have spaces)
						if (
							block.text.includes("<feedback>") ||
							block.text.includes("<answer>") ||
							block.text.includes("<task>") ||
							block.text.includes("<user_message>")
						) {
							const parsedText = await parseMentions(
								block.text,
								this.cwd,
								this.urlContentFetcher,
								this.fileContextTracker,
							)

							// when parsing slash commands, we still want to allow the user to provide their desired context
							const { processedText, needsClinerulesFileCheck: needsCheck } = await parseSlashCommands(
								parsedText,
								localWorkflowToggles,
								globalWorkflowToggles,
								this.ulid,
								this.focusChainSettings,
							)

							if (needsCheck) {
								needsClinerulesFileCheck = true
							}

							return {
								...block,
								text: processedText,
							}
						}
					}
					return block
				}),
			)
		}

		// Run initial promises in parallel
		const [processedUserContent, environmentDetails] = await Promise.all([
			processUserContent(),
			this.getEnvironmentDetails(includeFileDetails),
		])

		// After processing content, check clinerulesData if needed
		let clinerulesError = false
		if (needsClinerulesFileCheck) {
			clinerulesError = await ensureLocalClineDirExists(this.cwd, GlobalFileNames.clineRules)
		}

		// Add focu chain list instructions if needed
		if (!useCompactPrompt && this.FocusChainManager?.shouldIncludeFocusChainInstructions()) {
			const focusChainInstructions = this.FocusChainManager.generateFocusChainInstructions()
			processedUserContent.push({
				type: "text",
				text: focusChainInstructions,
			})

			this.taskState.apiRequestsSinceLastTodoUpdate = 0
			this.taskState.todoListWasUpdatedByUser = false
		}

		// Return all results
		return [processedUserContent, environmentDetails, clinerulesError]
	}

	async getEnvironmentDetails(includeFileDetails: boolean = false) {
		let details = ""

		// It could be useful for cline to know if the user went from one or no file to another between messages, so we always include this context
		details += "\n\n# VSCode Visible Files"
		const visibleFilePaths = (await HostProvider.window.getVisibleTabs({})).paths.map((absolutePath) =>
			path.relative(this.cwd, absolutePath),
		)

		// Filter paths through clineIgnoreController
		const allowedVisibleFiles = this.clineIgnoreController
			.filterPaths(visibleFilePaths)
			.map((p) => p.toPosix())
			.join("\n")

		if (allowedVisibleFiles) {
			details += `\n${allowedVisibleFiles}`
		} else {
			details += "\n(No visible files)"
		}

		details += "\n\n# VSCode Open Tabs"
		const openTabPaths = (await HostProvider.window.getOpenTabs({})).paths.map((absolutePath) =>
			path.relative(this.cwd, absolutePath),
		)

		// Filter paths through clineIgnoreController
		const allowedOpenTabs = this.clineIgnoreController
			.filterPaths(openTabPaths)
			.map((p) => p.toPosix())
			.join("\n")

		if (allowedOpenTabs) {
			details += `\n${allowedOpenTabs}`
		} else {
			details += "\n(No open tabs)"
		}

		const busyTerminals = this.terminalManager.getTerminals(true)
		const inactiveTerminals = this.terminalManager.getTerminals(false)
		// const allTerminals = [...busyTerminals, ...inactiveTerminals]

		if (busyTerminals.length > 0 && this.taskState.didEditFile) {
			//  || this.didEditFile
			await setTimeoutPromise(300) // delay after saving file to let terminals catch up
		}

		// let terminalWasBusy = false
		if (busyTerminals.length > 0) {
			// wait for terminals to cool down
			// terminalWasBusy = allTerminals.some((t) => this.terminalManager.isProcessHot(t.id))
			await pWaitFor(() => busyTerminals.every((t) => !this.terminalManager.isProcessHot(t.id)), {
				interval: 100,
				timeout: 15_000,
			}).catch(() => {})
		}

		this.taskState.didEditFile = false // reset, this lets us know when to wait for saved files to update terminals

		// waiting for updated diagnostics lets terminal output be the most up-to-date possible
		let terminalDetails = ""
		if (busyTerminals.length > 0) {
			// terminals are cool, let's retrieve their output
			terminalDetails += "\n\n# Actively Running Terminals"
			for (const busyTerminal of busyTerminals) {
				terminalDetails += `\n## Original command: \`${busyTerminal.lastCommand}\``
				const newOutput = this.terminalManager.getUnretrievedOutput(busyTerminal.id)
				if (newOutput) {
					terminalDetails += `\n### New Output\n${newOutput}`
				} else {
					// details += `\n(Still running, no new output)` // don't want to show this right after running the command
				}
			}
		}
		// only show inactive terminals if there's output to show
		if (inactiveTerminals.length > 0) {
			const inactiveTerminalOutputs = new Map<number, string>()
			for (const inactiveTerminal of inactiveTerminals) {
				const newOutput = this.terminalManager.getUnretrievedOutput(inactiveTerminal.id)
				if (newOutput) {
					inactiveTerminalOutputs.set(inactiveTerminal.id, newOutput)
				}
			}
			if (inactiveTerminalOutputs.size > 0) {
				terminalDetails += "\n\n# Inactive Terminals"
				for (const [terminalId, newOutput] of inactiveTerminalOutputs) {
					const inactiveTerminal = inactiveTerminals.find((t) => t.id === terminalId)
					if (inactiveTerminal) {
						terminalDetails += `\n## ${inactiveTerminal.lastCommand}`
						terminalDetails += `\n### New Output\n${newOutput}`
					}
				}
			}
		}

		// details += "\n\n# VSCode Workspace Errors"
		// if (diagnosticsDetails) {
		// 	details += diagnosticsDetails
		// } else {
		// 	details += "\n(No errors detected)"
		// }

		if (terminalDetails) {
			details += terminalDetails
		}

		// Add recently modified files section
		const recentlyModifiedFiles = this.fileContextTracker.getAndClearRecentlyModifiedFiles()
		if (recentlyModifiedFiles.length > 0) {
			details +=
				"\n\n# Recently Modified Files\nThese files have been modified since you last accessed them (file was just edited so you may need to re-read it before editing):"
			for (const filePath of recentlyModifiedFiles) {
				details += `\n${filePath}`
			}
		}

		// Add current time information with timezone
		const now = new Date()
		const formatter = new Intl.DateTimeFormat(undefined, {
			year: "numeric",
			month: "numeric",
			day: "numeric",
			hour: "numeric",
			minute: "numeric",
			second: "numeric",
			hour12: true,
		})
		const timeZone = formatter.resolvedOptions().timeZone
		const timeZoneOffset = -now.getTimezoneOffset() / 60 // Convert to hours and invert sign to match conventional notation
		const timeZoneOffsetStr = `${timeZoneOffset >= 0 ? "+" : ""}${timeZoneOffset}:00`
		details += `\n\n# Current Time\n${formatter.format(now)} (${timeZone}, UTC${timeZoneOffsetStr})`

		if (includeFileDetails) {
			details += `\n\n# Current Working Directory (${this.cwd.toPosix()}) Files\n`
			const isDesktop = arePathsEqual(this.cwd, getDesktopDir())
			if (isDesktop) {
				// don't want to immediately access desktop since it would show permission popup
				details += "(Desktop files not shown automatically. Use list_files to explore if needed.)"
			} else {
				const [files, didHitLimit] = await listFiles(this.cwd, true, 200)
				const result = formatResponse.formatFilesList(this.cwd, files, didHitLimit, this.clineIgnoreController)
				details += result
			}

			// Add git remote URLs section
			const gitRemotes = await getGitRemoteUrls(this.cwd)
			if (gitRemotes.length > 0) {
				details += `\n\n# Git Remote URLs\n${gitRemotes.join("\n")}`
			}

			const latestGitHash = await getLatestGitCommitHash(this.cwd)
			if (latestGitHash) {
				details += `\n\n# Latest Git Commit Hash\n${latestGitHash}`
			}
		}

		// Add context window usage information
		const { contextWindow } = getContextWindowInfo(this.api)

		// Get the token count from the most recent API request to accurately reflect context management
		const getTotalTokensFromApiReqMessage = (msg: ClineMessage) => {
			if (!msg.text) {
				return 0
			}
			try {
				const { tokensIn, tokensOut, cacheWrites, cacheReads } = JSON.parse(msg.text)
				return (tokensIn || 0) + (tokensOut || 0) + (cacheWrites || 0) + (cacheReads || 0)
			} catch (_e) {
				return 0
			}
		}

		const clineMessages = this.messageStateHandler.getClineMessages()
		const modifiedMessages = combineApiRequests(combineCommandSequences(clineMessages.slice(1)))
		const lastApiReqMessage = findLast(modifiedMessages, (msg) => {
			if (msg.say !== "api_req_started") {
				return false
			}
			return getTotalTokensFromApiReqMessage(msg) > 0
		})

		const lastApiReqTotalTokens = lastApiReqMessage ? getTotalTokensFromApiReqMessage(lastApiReqMessage) : 0
		const usagePercentage = Math.round((lastApiReqTotalTokens / contextWindow) * 100)

		details += "\n\n# Context Window Usage"
		details += `\n${lastApiReqTotalTokens.toLocaleString()} / ${(contextWindow / 1000).toLocaleString()}K tokens used (${usagePercentage}%)`

		details += "\n\n# Current Mode"
		if (this.mode === "plan") {
			details += "\nPLAN MODE\n" + formatResponse.planModeInstructions()
		} else {
			details += "\nACT MODE"
		}

		return `<environment_details>\n${details.trim()}\n</environment_details>`
	}
}<|MERGE_RESOLUTION|>--- conflicted
+++ resolved
@@ -1627,19 +1627,11 @@
 	}
 
 	private getCurrentProviderInfo(): ApiProviderInfo {
-<<<<<<< HEAD
-		const modelId = this.api.getModel()?.id
-		const apiConfig = this.stateManager.getApiConfiguration()
-		const providerId = (this.mode === "plan" ? apiConfig.planModeApiProvider : apiConfig.actModeApiProvider) as string
-		const customPrompt = this.stateManager.getGlobalStateKey("customPrompt")
-		return { modelId, providerId, customPrompt }
-=======
 		const model = this.api.getModel()
 		const apiConfig = this.stateManager.getApiConfiguration()
 		const providerId = (this.mode === "plan" ? apiConfig.planModeApiProvider : apiConfig.actModeApiProvider) as string
 		const customPrompt = this.stateManager.getGlobalStateKey("customPrompt")
 		return { model, providerId, customPrompt }
->>>>>>> 31161f89
 	}
 
 	private async handleContextWindowExceededError(): Promise<void> {
