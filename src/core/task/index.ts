import { setTimeout as setTimeoutPromise } from "node:timers/promises"
import type { Anthropic } from "@anthropic-ai/sdk"
import { type ApiHandler, buildApiHandler } from "@api/index"
import { AnthropicHandler } from "@api/providers/anthropic"
import { ClineHandler } from "@api/providers/cline"
import { OpenRouterHandler } from "@api/providers/openrouter"
<<<<<<< HEAD
import type { ApiStream } from "@api/transform/stream"
import { parseAssistantMessageV2, parseAssistantMessageV3, type ToolUseName } from "@core/assistant-message"
import { ContextManager } from "@core/context/context-management/ContextManager"
=======
import { ApiStream } from "@api/transform/stream"
import { DIFF_VIEW_URI_SCHEME } from "@hosts/vscode/VscodeDiffViewProvider"
import CheckpointTracker from "@integrations/checkpoints/CheckpointTracker"
import { DiffViewProvider } from "@integrations/editor/DiffViewProvider"
import { formatContentBlockToMarkdown } from "@integrations/misc/export-markdown"
import { showSystemNotification } from "@integrations/notifications"
import { TerminalManager } from "@integrations/terminal/TerminalManager"
import { BrowserSession } from "@services/browser/BrowserSession"
import { UrlContentFetcher } from "@services/browser/UrlContentFetcher"
import { listFiles } from "@services/glob/list-files"
import { Logger } from "@services/logging/Logger"
import { telemetryService } from "@services/posthog/telemetry/TelemetryService"
import { ApiConfiguration } from "@shared/api"
import { findLast, findLastIndex } from "@shared/array"
import { AutoApprovalSettings } from "@shared/AutoApprovalSettings"
import { BrowserSettings } from "@shared/BrowserSettings"
import { combineApiRequests } from "@shared/combineApiRequests"
import { combineCommandSequences } from "@shared/combineCommandSequences"
import { ClineApiReqCancelReason, ClineApiReqInfo, ClineAsk, ClineMessage, ClineSay } from "@shared/ExtensionMessage"
import { getApiMetrics } from "@shared/getApiMetrics"
import { HistoryItem } from "@shared/HistoryItem"
import { DEFAULT_LANGUAGE_SETTINGS, getLanguageKey, LanguageDisplay } from "@shared/Languages"
import { ClineAskResponse, ClineCheckpointRestore } from "@shared/WebviewMessage"
import { getGitRemoteUrls } from "@utils/git"
import { arePathsEqual, getDesktopDir } from "@utils/path"
import cloneDeep from "clone-deep"
import { execa } from "execa"
import { setTimeout as setTimeoutPromise } from "node:timers/promises"
import pTimeout from "p-timeout"
import pWaitFor from "p-wait-for"
import * as path from "path"
import * as vscode from "vscode"

import { HostProvider } from "@/hosts/host-provider"
import { ClineErrorType } from "@/services/error/ClineError"
import { ErrorService } from "@/services/error/ErrorService"
import { parseAssistantMessageV2, parseAssistantMessageV3, ToolUseName } from "@core/assistant-message"
>>>>>>> c3a97c3e
import {
	checkIsAnthropicContextWindowError,
	checkIsOpenRouterContextWindowError,
} from "@core/context/context-management/context-error-handling"
import { getContextWindowInfo } from "@core/context/context-management/context-window-utils"
import { FileContextTracker } from "@core/context/context-tracking/FileContextTracker"
import { ModelContextTracker } from "@core/context/context-tracking/ModelContextTracker"
import {
	getGlobalClineRules,
	getLocalClineRules,
	refreshClineRulesToggles,
} from "@core/context/instructions/user-instructions/cline-rules"
import {
	getLocalCursorRules,
	getLocalWindsurfRules,
	refreshExternalRulesToggles,
} from "@core/context/instructions/user-instructions/external-rules"
import { sendPartialMessageEvent } from "@core/controller/ui/subscribeToPartialMessage"
import { sendRelinquishControlEvent } from "@core/controller/ui/subscribeToRelinquishControl"
import { ClineIgnoreController } from "@core/ignore/ClineIgnoreController"
import { parseMentions } from "@core/mentions"
import { formatResponse } from "@core/prompts/responses"
import { addUserInstructions, SYSTEM_PROMPT } from "@core/prompts/system"
import { parseSlashCommands } from "@core/slash-commands"
import {
	ensureRulesDirectoryExists,
	ensureTaskDirectoryExists,
	GlobalFileNames,
	getSavedApiConversationHistory,
	getSavedClineMessages,
} from "@core/storage/disk"
import { getGlobalState } from "@core/storage/state"
import { DIFF_VIEW_URI_SCHEME } from "@hosts/vscode/VscodeDiffViewProvider"
import CheckpointTracker from "@integrations/checkpoints/CheckpointTracker"
import type { DiffViewProvider } from "@integrations/editor/DiffViewProvider"
import { formatContentBlockToMarkdown } from "@integrations/misc/export-markdown"
import { processFilesIntoText } from "@integrations/misc/extract-text"
import { showSystemNotification } from "@integrations/notifications"
import { TerminalManager } from "@integrations/terminal/TerminalManager"
import type WorkspaceTracker from "@integrations/workspace/WorkspaceTracker"
import { BrowserSession } from "@services/browser/BrowserSession"
import { UrlContentFetcher } from "@services/browser/UrlContentFetcher"
import { listFiles } from "@services/glob/list-files"
import { Logger } from "@services/logging/Logger"
import type { McpHub } from "@services/mcp/McpHub"
import { telemetryService } from "@services/posthog/telemetry/TelemetryService"
import type { AutoApprovalSettings } from "@shared/AutoApprovalSettings"
import type { ApiConfiguration } from "@shared/api"
import { findLast, findLastIndex } from "@shared/array"
import type { BrowserSettings } from "@shared/BrowserSettings"
import type { ChatSettings } from "@shared/ChatSettings"
import { combineApiRequests } from "@shared/combineApiRequests"
import { combineCommandSequences } from "@shared/combineCommandSequences"
import type { ClineApiReqCancelReason, ClineApiReqInfo, ClineAsk, ClineMessage, ClineSay } from "@shared/ExtensionMessage"
import { getApiMetrics } from "@shared/getApiMetrics"
import type { HistoryItem } from "@shared/HistoryItem"
import { DEFAULT_LANGUAGE_SETTINGS, getLanguageKey, type LanguageDisplay } from "@shared/Languages"
import { convertClineMessageToProto } from "@shared/proto-conversions/cline-message"
import type { ClineAskResponse, ClineCheckpointRestore } from "@shared/WebviewMessage"
import { getGitRemoteUrls } from "@utils/git"
import { isClaude4ModelFamily, isGemini2dot5ModelFamily } from "@utils/model-utils"
import { arePathsEqual, getDesktopDir } from "@utils/path"
import cloneDeep from "clone-deep"
import { execa } from "execa"
import pTimeout from "p-timeout"
import pWaitFor from "p-wait-for"
import * as path from "path"
import * as vscode from "vscode"
import { HostProvider } from "@/hosts/host-provider"
import { ClineErrorType } from "@/services/error/ClineError"
import { ErrorService } from "@/services/error/ErrorService"
import { ShowMessageType } from "@/shared/proto/index.host"
import { isInTestMode } from "../../services/test/TestMode"
import { ensureLocalClineDirExists } from "../context/instructions/user-instructions/rule-helpers"
import { refreshWorkflowToggles } from "../context/instructions/user-instructions/workflows"
import { MessageStateHandler } from "./message-state"
import { TaskState } from "./TaskState"
import { ToolExecutor } from "./ToolExecutor"
import { updateApiReqMsg } from "./utils"
<<<<<<< HEAD
=======
import { Mode, OpenaiReasoningEffort } from "@shared/storage/types"
import { ShowMessageType } from "@/shared/proto/index.host"
>>>>>>> c3a97c3e

export const USE_EXPERIMENTAL_CLAUDE4_FEATURES = false

export type ToolResponse = string | Array<Anthropic.TextBlockParam | Anthropic.ImageBlockParam>
type UserContent = Array<Anthropic.ContentBlockParam>

export class Task {
	// Core task variables
	readonly taskId: string
	private taskIsFavorited?: boolean
	private cwd: string

	taskState: TaskState

	// Task configuration
	private enableCheckpoints: boolean

	// Core dependencies
	private context: vscode.ExtensionContext
	private mcpHub: McpHub
	private workspaceTracker: WorkspaceTracker

	// Service handlers
	api: ApiHandler
	terminalManager: TerminalManager
	private urlContentFetcher: UrlContentFetcher
	browserSession: BrowserSession
	contextManager: ContextManager
	private diffViewProvider: DiffViewProvider
	private checkpointTracker?: CheckpointTracker
	private clineIgnoreController: ClineIgnoreController
	private toolExecutor: ToolExecutor

	// Metadata tracking
	private fileContextTracker: FileContextTracker
	private modelContextTracker: ModelContextTracker

	// Callbacks
	private updateTaskHistory: (historyItem: HistoryItem) => Promise<HistoryItem[]>
	private postStateToWebview: () => Promise<void>
	private reinitExistingTaskFromId: (taskId: string) => Promise<void>
	private cancelTask: () => Promise<void>

	// User chat state
	autoApprovalSettings: AutoApprovalSettings
	browserSettings: BrowserSettings
	preferredLanguage: string
	openaiReasoningEffort: OpenaiReasoningEffort
	mode: Mode

	// Message and conversation state
	messageStateHandler: MessageStateHandler
	constructor(
		context: vscode.ExtensionContext,
		mcpHub: McpHub,
		workspaceTracker: WorkspaceTracker,
		updateTaskHistory: (historyItem: HistoryItem) => Promise<HistoryItem[]>,
		postStateToWebview: () => Promise<void>,
		reinitExistingTaskFromId: (taskId: string) => Promise<void>,
		cancelTask: () => Promise<void>,
		apiConfiguration: ApiConfiguration,
		autoApprovalSettings: AutoApprovalSettings,
		browserSettings: BrowserSettings,
		preferredLanguage: string,
		openaiReasoningEffort: OpenaiReasoningEffort,
		mode: Mode,
		shellIntegrationTimeout: number,
		terminalReuseEnabled: boolean,
		terminalOutputLineLimit: number,
		defaultTerminalProfile: string,
		enableCheckpointsSetting: boolean,
		cwd: string,
		task?: string,
		images?: string[],
		files?: string[],
		historyItem?: HistoryItem,
	) {
		this.taskState = new TaskState()
		this.context = context
		this.mcpHub = mcpHub
		this.workspaceTracker = workspaceTracker
		this.updateTaskHistory = updateTaskHistory
		this.postStateToWebview = postStateToWebview
		this.reinitExistingTaskFromId = reinitExistingTaskFromId
		this.cancelTask = cancelTask
		this.clineIgnoreController = new ClineIgnoreController(cwd)

		// TODO(ae) this is a hack to replace the terminal manager for standalone,
		// until we have proper host bridge support for terminal execution. The
		// standaloneTerminalManager is defined in the vscode-impls and injected
		// during compilation of the standalone manager only, so this variable only
		// exists in that case
		if ((global as any).standaloneTerminalManager) {
			console.log("[DEBUG] Using vscode-impls.js terminal manager")
			this.terminalManager = (global as any).standaloneTerminalManager
		} else {
			console.log("[DEBUG] Using built in terminal manager")
			this.terminalManager = new TerminalManager()
		}
		this.terminalManager.setShellIntegrationTimeout(shellIntegrationTimeout)
		this.terminalManager.setTerminalReuseEnabled(terminalReuseEnabled ?? true)
		this.terminalManager.setTerminalOutputLineLimit(terminalOutputLineLimit)
		this.terminalManager.setDefaultTerminalProfile(defaultTerminalProfile)

		this.urlContentFetcher = new UrlContentFetcher(context)
		this.browserSession = new BrowserSession(context, browserSettings)
		this.contextManager = new ContextManager()
		this.diffViewProvider = HostProvider.get().createDiffViewProvider()
		this.autoApprovalSettings = autoApprovalSettings
		this.browserSettings = browserSettings
		this.preferredLanguage = preferredLanguage
		this.openaiReasoningEffort = openaiReasoningEffort
		this.mode = mode
		this.enableCheckpoints = enableCheckpointsSetting
		this.cwd = cwd

		// Set up MCP notification callback for real-time notifications
		this.mcpHub.setNotificationCallback(async (serverName: string, level: string, message: string) => {
			// Display notification in chat immediately
			await this.say("mcp_notification", `[${serverName}] ${message}`)
		})

		// Initialize taskId first
		if (historyItem) {
			this.taskId = historyItem.id
			this.taskIsFavorited = historyItem.isFavorited
			this.taskState.conversationHistoryDeletedRange = historyItem.conversationHistoryDeletedRange
			if (historyItem.checkpointTrackerErrorMessage) {
				this.taskState.checkpointTrackerErrorMessage = historyItem.checkpointTrackerErrorMessage
			}
		} else if (task || images || files) {
			this.taskId = Date.now().toString()
		} else {
			throw new Error("Either historyItem or task/images must be provided")
		}

		this.messageStateHandler = new MessageStateHandler({
			context,
			taskId: this.taskId,
			taskState: this.taskState,
			taskIsFavorited: this.taskIsFavorited,
			updateTaskHistory: this.updateTaskHistory,
		})

		// Initialize file context tracker
		this.fileContextTracker = new FileContextTracker(context, this.taskId)
		this.modelContextTracker = new ModelContextTracker(context, this.taskId)

		// Prepare effective API configuration
		const effectiveApiConfiguration: ApiConfiguration = {
			...apiConfiguration,
			taskId: this.taskId,
			onRetryAttempt: async (attempt: number, maxRetries: number, delay: number, error: any) => {
				const clineMessages = this.messageStateHandler.getClineMessages()
				const lastApiReqStartedIndex = findLastIndex(clineMessages, (m) => m.say === "api_req_started")
				if (lastApiReqStartedIndex !== -1) {
					try {
						const currentApiReqInfo: ClineApiReqInfo = JSON.parse(clineMessages[lastApiReqStartedIndex].text || "{}")
						currentApiReqInfo.retryStatus = {
							attempt: attempt, // attempt is already 1-indexed from retry.ts
							maxAttempts: maxRetries, // total attempts
							delaySec: Math.round(delay / 1000),
							errorSnippet: error?.message ? `${String(error.message).substring(0, 50)}...` : undefined,
						}
						// Clear previous cancelReason and streamingFailedMessage if we are retrying
						delete currentApiReqInfo.cancelReason
						delete currentApiReqInfo.streamingFailedMessage
						await this.messageStateHandler.updateClineMessage(lastApiReqStartedIndex, {
							text: JSON.stringify(currentApiReqInfo),
						})

						// Post the updated state to the webview so the UI reflects the retry attempt
						await this.postStateToWebview().catch((e) =>
							console.error("Error posting state to webview in onRetryAttempt:", e),
						)

						console.log(
							`[Task ${this.taskId}] API Auto-Retry Status Update: Attempt ${attempt}/${maxRetries}, Delay: ${delay}ms`,
						)
					} catch (e) {
						console.error(`[Task ${this.taskId}] Error updating api_req_started with retryStatus:`, e)
					}
				}
			},
		}

		const currentProvider = this.mode === "plan" ? apiConfiguration.planModeApiProvider : apiConfiguration.actModeApiProvider

		if (currentProvider === "openai" || currentProvider === "openai-native") {
			if (this.mode === "plan") {
				effectiveApiConfiguration.planModeReasoningEffort = this.openaiReasoningEffort
			} else {
				effectiveApiConfiguration.actModeReasoningEffort = this.openaiReasoningEffort
			}
		}

		// Now that taskId is initialized, we can build the API handler
		this.api = buildApiHandler(effectiveApiConfiguration, this.mode)

		// Set taskId on browserSession for telemetry tracking
		this.browserSession.setTaskId(this.taskId)

		// Continue with task initialization
		if (historyItem) {
			this.resumeTaskFromHistory()
		} else if (task || images || files) {
			this.startTask(task, images, files)
		}

		// initialize telemetry
		if (historyItem) {
			// Open task from history
			telemetryService.captureTaskRestarted(this.taskId, currentProvider)
		} else {
			// New task started
			telemetryService.captureTaskCreated(this.taskId, currentProvider)
		}

		this.toolExecutor = new ToolExecutor(
			this.context,
			this.taskState,
			this.messageStateHandler,
			this.api,
			this.urlContentFetcher,
			this.browserSession,
			this.diffViewProvider,
			this.mcpHub,
			this.fileContextTracker,
			this.clineIgnoreController,
			this.workspaceTracker,
			this.contextManager,
			this.autoApprovalSettings,
			this.browserSettings,
			cwd,
			this.taskId,
			this.mode,
			this.say.bind(this),
			this.ask.bind(this),
			this.saveCheckpoint.bind(this),
			this.sayAndCreateMissingParamError.bind(this),
			this.removeLastPartialMessageIfExistsWithType.bind(this),
			this.executeCommandTool.bind(this),
			this.doesLatestTaskCompletionHaveNewChanges.bind(this),
		)
	}

	// While a task is ref'd by a controller, it will always have access to the extension context
	// This error is thrown if the controller derefs the task after e.g., aborting the task
	private getContext(): vscode.ExtensionContext {
		const context = this.context
		if (!context) {
			throw new Error("Unable to access extension context")
		}
		return context
	}

	/**
	 * Updates the auto approval settings for this task
	 */
	public updateAutoApprovalSettings(settings: AutoApprovalSettings): void {
		// Check if maxRequests changed
		const maxRequestsChanged = this.autoApprovalSettings.maxRequests !== settings.maxRequests

		// Update the settings
		this.autoApprovalSettings = settings
		this.toolExecutor.updateAutoApprovalSettings(settings)

		// Reset counter if max requests limit changed
		if (maxRequestsChanged) {
			this.taskState.consecutiveAutoApprovedRequestsCount = 0
		}
	}

	async restoreCheckpoint(messageTs: number, restoreType: ClineCheckpointRestore, offset?: number) {
		const clineMessages = this.messageStateHandler.getClineMessages()
		const messageIndex = clineMessages.findIndex((m) => m.ts === messageTs) - (offset || 0)
		// Find the last message before messageIndex that has a lastCheckpointHash
		const lastHashIndex = findLastIndex(clineMessages.slice(0, messageIndex), (m) => m.lastCheckpointHash !== undefined)
		const message = clineMessages[messageIndex]
		const lastMessageWithHash = clineMessages[lastHashIndex]

		if (!message) {
			console.error("Message not found", clineMessages)
			return
		}

		let didWorkspaceRestoreFail = false

		switch (restoreType) {
			case "task":
				break
			case "taskAndWorkspace":
			case "workspace":
				if (!this.enableCheckpoints) {
					HostProvider.window.showMessage({
						type: ShowMessageType.ERROR,
						message: "Checkpoints are disabled in settings.",
					})
					didWorkspaceRestoreFail = true
					break
				}

				if (!this.checkpointTracker && !this.taskState.checkpointTrackerErrorMessage) {
					try {
						this.checkpointTracker = await CheckpointTracker.create(
							this.taskId,
							this.context.globalStorageUri.fsPath,
							this.enableCheckpoints,
						)
						this.messageStateHandler.setCheckpointTracker(this.checkpointTracker)
					} catch (error) {
						const errorMessage = error instanceof Error ? error.message : "Unknown error"
						console.error("Failed to initialize checkpoint tracker:", errorMessage)
						this.taskState.checkpointTrackerErrorMessage = errorMessage
						await this.postStateToWebview()
						HostProvider.window.showMessage({
							type: ShowMessageType.ERROR,
							message: errorMessage,
						})
						didWorkspaceRestoreFail = true
					}
				}
				if (message.lastCheckpointHash && this.checkpointTracker) {
					try {
						await this.checkpointTracker.resetHead(message.lastCheckpointHash)
					} catch (error) {
						const errorMessage = error instanceof Error ? error.message : "Unknown error"
						HostProvider.window.showMessage({
							type: ShowMessageType.ERROR,
							message: "Failed to restore checkpoint: " + errorMessage,
						})
						didWorkspaceRestoreFail = true
					}
				} else if (offset && lastMessageWithHash.lastCheckpointHash && this.checkpointTracker) {
					try {
						await this.checkpointTracker.resetHead(lastMessageWithHash.lastCheckpointHash)
					} catch (error) {
						const errorMessage = error instanceof Error ? error.message : "Unknown error"
						HostProvider.window.showMessage({
							type: ShowMessageType.ERROR,
							message: "Failed to restore offsetcheckpoint: " + errorMessage,
						})
						didWorkspaceRestoreFail = true
					}
				} else if (!offset && lastMessageWithHash.lastCheckpointHash && this.checkpointTracker) {
					// Fallback: restore to most recent checkpoint when target message has no checkpoint hash
					console.warn(`Message ${messageTs} has no checkpoint hash, falling back to previous checkpoint`)
					try {
						await this.checkpointTracker.resetHead(lastMessageWithHash.lastCheckpointHash)
					} catch (error) {
						const errorMessage = error instanceof Error ? error.message : "Unknown error"
						HostProvider.window.showMessage({
							type: ShowMessageType.ERROR,
							message: "Failed to restore checkpoint: " + errorMessage,
						})
						didWorkspaceRestoreFail = true
					}
				} else {
					HostProvider.window.showMessage({
						type: ShowMessageType.ERROR,
						message: "Failed to restore checkpoint",
					})
				}
				break
		}

		if (!didWorkspaceRestoreFail) {
			switch (restoreType) {
				case "task":
				case "taskAndWorkspace": {
					this.taskState.conversationHistoryDeletedRange = message.conversationHistoryDeletedRange
					const apiConversationHistory = this.messageStateHandler.getApiConversationHistory()
					const newConversationHistory = apiConversationHistory.slice(0, (message.conversationHistoryIndex || 0) + 2) // +1 since this index corresponds to the last user message, and another +1 since slice end index is exclusive
					await this.messageStateHandler.overwriteApiConversationHistory(newConversationHistory)

					// update the context history state
					await this.contextManager.truncateContextHistory(
						message.ts,
						await ensureTaskDirectoryExists(this.getContext(), this.taskId),
					)

					// aggregate deleted api reqs info so we don't lose costs/tokens
					const clineMessages = this.messageStateHandler.getClineMessages()
					const deletedMessages = clineMessages.slice(messageIndex + 1)
					const deletedApiReqsMetrics = getApiMetrics(combineApiRequests(combineCommandSequences(deletedMessages)))

					// Detect files edited after this message timestamp for file context warning
					// Only needed for task-only restores when a user edits a message or restores the task context, but not the files.
					if (restoreType === "task") {
						const filesEditedAfterMessage = await this.fileContextTracker.detectFilesEditedAfterMessage(
							messageTs,
							deletedMessages,
						)
						if (filesEditedAfterMessage.length > 0) {
							await this.fileContextTracker.storePendingFileContextWarning(filesEditedAfterMessage)
						}
					}

					const newClineMessages = clineMessages.slice(0, messageIndex + 1)
					await this.messageStateHandler.overwriteClineMessages(newClineMessages) // calls saveClineMessages which saves historyItem

					await this.say(
						"deleted_api_reqs",
						JSON.stringify({
							tokensIn: deletedApiReqsMetrics.totalTokensIn,
							tokensOut: deletedApiReqsMetrics.totalTokensOut,
							cacheWrites: deletedApiReqsMetrics.totalCacheWrites,
							cacheReads: deletedApiReqsMetrics.totalCacheReads,
							cost: deletedApiReqsMetrics.totalCost,
						} satisfies ClineApiReqInfo),
					)
					break
				}
				case "workspace":
					break
			}

			switch (restoreType) {
				case "task":
					HostProvider.window.showMessage({
						type: ShowMessageType.INFORMATION,
						message: "Task messages have been restored to the checkpoint",
					})
					break
				case "workspace":
					HostProvider.window.showMessage({
						type: ShowMessageType.INFORMATION,
						message: "Workspace files have been restored to the checkpoint",
					})
					break
				case "taskAndWorkspace":
					HostProvider.window.showMessage({
						type: ShowMessageType.INFORMATION,
						message: "Task and workspace have been restored to the checkpoint",
					})
					break
			}

			if (restoreType !== "task") {
				// Set isCheckpointCheckedOut flag on the message
				// Find all checkpoint messages before this one
				const checkpointMessages = this.messageStateHandler
					.getClineMessages()
					.filter((m) => m.say === "checkpoint_created")
				const currentMessageIndex = checkpointMessages.findIndex((m) => m.ts === messageTs)

				// Set isCheckpointCheckedOut to false for all checkpoint messages
				checkpointMessages.forEach((m, i) => {
					m.isCheckpointCheckedOut = i === currentMessageIndex
				})
			}

			await this.messageStateHandler.saveClineMessagesAndUpdateHistory()

			this.cancelTask() // the task is already cancelled by the provider beforehand, but we need to re-init to get the updated messages
		} else {
			sendRelinquishControlEvent()
		}
	}

	async presentMultifileDiff(messageTs: number, seeNewChangesSinceLastTaskCompletion: boolean) {
		const relinquishButton = () => {
			sendRelinquishControlEvent()
		}
		if (!this.enableCheckpoints) {
			HostProvider.window.showMessage({
				type: ShowMessageType.INFORMATION,
				message: "Checkpoints are disabled in settings. Cannot show diff.",
			})
			relinquishButton()
			return
		}

		console.log("presentMultifileDiff", messageTs)
		const clineMessages = this.messageStateHandler.getClineMessages()
		const messageIndex = clineMessages.findIndex((m) => m.ts === messageTs)
		const message = clineMessages[messageIndex]
		if (!message) {
			console.error("Message not found")
			relinquishButton()
			return
		}
		const hash = message.lastCheckpointHash
		if (!hash) {
			console.error("No checkpoint hash found")
			relinquishButton()
			return
		}

		// TODO: handle if this is called from outside original workspace, in which case we need to show user error message we can't show diff outside of workspace?
		if (!this.checkpointTracker && this.enableCheckpoints && !this.taskState.checkpointTrackerErrorMessage) {
			try {
				this.checkpointTracker = await CheckpointTracker.create(
					this.taskId,
					this.context.globalStorageUri.fsPath,
					this.enableCheckpoints,
				)
				this.messageStateHandler.setCheckpointTracker(this.checkpointTracker)
			} catch (error) {
				const errorMessage = error instanceof Error ? error.message : "Unknown error"
				console.error("Failed to initialize checkpoint tracker:", errorMessage)
				this.taskState.checkpointTrackerErrorMessage = errorMessage
				await this.postStateToWebview()
				HostProvider.window.showMessage({
					type: ShowMessageType.ERROR,
					message: errorMessage,
				})
				relinquishButton()
				return
			}
		}

		let changedFiles:
			| {
					relativePath: string
					absolutePath: string
					before: string
					after: string
			  }[]
			| undefined

		try {
			if (seeNewChangesSinceLastTaskCompletion) {
				// Get last task completed
				const lastTaskCompletedMessageCheckpointHash = findLast(
					this.messageStateHandler.getClineMessages().slice(0, messageIndex),
					(m) => m.say === "completion_result",
				)?.lastCheckpointHash // ask is only used to relinquish control, its the last say we care about
				// if undefined, then we get diff from beginning of git
				// if (!lastTaskCompletedMessage) {
				// 	console.error("No previous task completion message found")
				// 	return
				// }
				// This value *should* always exist
				const firstCheckpointMessageCheckpointHash = this.messageStateHandler
					.getClineMessages()
					.find((m) => m.say === "checkpoint_created")?.lastCheckpointHash

				const previousCheckpointHash = lastTaskCompletedMessageCheckpointHash || firstCheckpointMessageCheckpointHash // either use the diff between the first checkpoint and the task completion, or the diff between the latest two task completions

				if (!previousCheckpointHash) {
					HostProvider.window.showMessage({
						type: ShowMessageType.ERROR,
						message: "Unexpected error: No checkpoint hash found",
					})
					relinquishButton()
					return
				}

				// Get changed files between current state and commit
				changedFiles = await this.checkpointTracker?.getDiffSet(previousCheckpointHash, hash)
				if (!changedFiles?.length) {
					HostProvider.window.showMessage({
						type: ShowMessageType.INFORMATION,
						message: "No changes found",
					})
					relinquishButton()
					return
				}
			} else {
				// Get changed files between current state and commit
				changedFiles = await this.checkpointTracker?.getDiffSet(hash)
				if (!changedFiles?.length) {
					HostProvider.window.showMessage({
						type: ShowMessageType.INFORMATION,
						message: "No changes found",
					})
					relinquishButton()
					return
				}
			}
		} catch (error) {
			const errorMessage = error instanceof Error ? error.message : "Unknown error"
			HostProvider.window.showMessage({
				type: ShowMessageType.ERROR,
				message: "Failed to retrieve diff set: " + errorMessage,
			})
			relinquishButton()
			return
		}

		// Check if multi-diff editor is enabled in VS Code settings
		// const config = vscode.workspace.getConfiguration()
		// const isMultiDiffEnabled = config.get("multiDiffEditor.experimental.enabled")

		// if (!isMultiDiffEnabled) {
		// 	vscode.window.showErrorMessage(
		// 		"Please enable 'multiDiffEditor.experimental.enabled' in your VS Code settings to use this feature.",
		// 	)
		// 	relinquishButton()
		// 	return
		// }
		// Open multi-diff editor
		await vscode.commands.executeCommand(
			"vscode.changes",
			seeNewChangesSinceLastTaskCompletion ? "New changes" : "Changes since snapshot",
			changedFiles.map((file) => [
				vscode.Uri.file(file.absolutePath),
				vscode.Uri.parse(`${DIFF_VIEW_URI_SCHEME}:${file.relativePath}`).with({
					query: Buffer.from(file.before ?? "").toString("base64"),
				}),
				vscode.Uri.parse(`${DIFF_VIEW_URI_SCHEME}:${file.relativePath}`).with({
					query: Buffer.from(file.after ?? "").toString("base64"),
				}),
			]),
		)
		relinquishButton()
	}

	async doesLatestTaskCompletionHaveNewChanges() {
		if (!this.enableCheckpoints) {
			return false
		}

		const clineMessages = this.messageStateHandler.getClineMessages()
		const messageIndex = findLastIndex(clineMessages, (m) => m.say === "completion_result")
		const message = clineMessages[messageIndex]
		if (!message) {
			console.error("Completion message not found")
			return false
		}
		const hash = message.lastCheckpointHash
		if (!hash) {
			console.error("No checkpoint hash found")
			return false
		}

		if (this.enableCheckpoints && !this.checkpointTracker && !this.taskState.checkpointTrackerErrorMessage) {
			try {
				this.checkpointTracker = await CheckpointTracker.create(
					this.taskId,
					this.context.globalStorageUri.fsPath,
					this.enableCheckpoints,
				)
				this.messageStateHandler.setCheckpointTracker(this.checkpointTracker)
			} catch (error) {
				const errorMessage = error instanceof Error ? error.message : "Unknown error"
				console.error("Failed to initialize checkpoint tracker:", errorMessage)
				return false
			}
		}

		// Get last task completed
		const lastTaskCompletedMessage = findLast(
			this.messageStateHandler.getClineMessages().slice(0, messageIndex),
			(m) => m.say === "completion_result",
		)

		try {
			// Get last task completed
			const lastTaskCompletedMessageCheckpointHash = lastTaskCompletedMessage?.lastCheckpointHash // ask is only used to relinquish control, its the last say we care about
			// if undefined, then we get diff from beginning of git
			// if (!lastTaskCompletedMessage) {
			// 	console.error("No previous task completion message found")
			// 	return
			// }
			// This value *should* always exist
			const firstCheckpointMessageCheckpointHash = this.messageStateHandler
				.getClineMessages()
				.find((m) => m.say === "checkpoint_created")?.lastCheckpointHash

			const previousCheckpointHash = lastTaskCompletedMessageCheckpointHash || firstCheckpointMessageCheckpointHash // either use the diff between the first checkpoint and the task completion, or the diff between the latest two task completions

			if (!previousCheckpointHash) {
				return false
			}

			// Get count of changed files between current state and commit
			const changedFilesCount = (await this.checkpointTracker?.getDiffCount(previousCheckpointHash, hash)) || 0
			if (changedFilesCount > 0) {
				return true
			}
		} catch (error) {
			console.error("Failed to get diff set:", error)
			return false
		}

		return false
	}

	// Communicate with webview

	// partial has three valid states true (partial message), false (completion of partial message), undefined (individual complete message)
	async ask(
		type: ClineAsk,
		text?: string,
		partial?: boolean,
	): Promise<{
		response: ClineAskResponse
		text?: string
		images?: string[]
		files?: string[]
	}> {
		// If this Cline instance was aborted by the provider, then the only thing keeping us alive is a promise still running in the background, in which case we don't want to send its result to the webview as it is attached to a new instance of Cline now. So we can safely ignore the result of any active promises, and this class will be deallocated. (Although we set Cline = undefined in provider, that simply removes the reference to this instance, but the instance is still alive until this promise resolves or rejects.)
		if (this.taskState.abort) {
			throw new Error("Cline instance aborted")
		}
		let askTs: number
		if (partial !== undefined) {
			const clineMessages = this.messageStateHandler.getClineMessages()
			const lastMessage = clineMessages.at(-1)
			const lastMessageIndex = clineMessages.length - 1
			const isUpdatingPreviousPartial =
				lastMessage && lastMessage.partial && lastMessage.type === "ask" && lastMessage.ask === type
			if (partial) {
				if (isUpdatingPreviousPartial) {
					// existing partial message, so update it
					await this.messageStateHandler.updateClineMessage(lastMessageIndex, {
						text,
						partial,
					})
					// todo be more efficient about saving and posting only new data or one whole message at a time so ignore partial for saves, and only post parts of partial message instead of whole array in new listener
					// await this.saveClineMessagesAndUpdateHistory()
					// await this.postStateToWebview()
					const protoMessage = convertClineMessageToProto(lastMessage)
					await sendPartialMessageEvent(protoMessage)
					throw new Error("Current ask promise was ignored 1")
				} else {
					// this is a new partial message, so add it with partial state
					// this.askResponse = undefined
					// this.askResponseText = undefined
					// this.askResponseImages = undefined
					askTs = Date.now()
					this.taskState.lastMessageTs = askTs
					await this.messageStateHandler.addToClineMessages({
						ts: askTs,
						type: "ask",
						ask: type,
						text,
						partial,
					})
					await this.postStateToWebview()
					throw new Error("Current ask promise was ignored 2")
				}
			} else {
				// partial=false means its a complete version of a previously partial message
				if (isUpdatingPreviousPartial) {
					// this is the complete version of a previously partial message, so replace the partial with the complete version
					this.taskState.askResponse = undefined
					this.taskState.askResponseText = undefined
					this.taskState.askResponseImages = undefined
					this.taskState.askResponseFiles = undefined

					/*
					Bug for the history books:
					In the webview we use the ts as the chatrow key for the virtuoso list. Since we would update this ts right at the end of streaming, it would cause the view to flicker. The key prop has to be stable otherwise react has trouble reconciling items between renders, causing unmounting and remounting of components (flickering).
					The lesson here is if you see flickering when rendering lists, it's likely because the key prop is not stable.
					So in this case we must make sure that the message ts is never altered after first setting it.
					*/
					askTs = lastMessage.ts
					this.taskState.lastMessageTs = askTs
					// lastMessage.ts = askTs
					await this.messageStateHandler.updateClineMessage(lastMessageIndex, {
						text,
						partial: false,
					})
					// await this.postStateToWebview()
					const protoMessage = convertClineMessageToProto(lastMessage)
					await sendPartialMessageEvent(protoMessage)
				} else {
					// this is a new partial=false message, so add it like normal
					this.taskState.askResponse = undefined
					this.taskState.askResponseText = undefined
					this.taskState.askResponseImages = undefined
					this.taskState.askResponseFiles = undefined
					askTs = Date.now()
					this.taskState.lastMessageTs = askTs
					await this.messageStateHandler.addToClineMessages({
						ts: askTs,
						type: "ask",
						ask: type,
						text,
					})
					await this.postStateToWebview()
				}
			}
		} else {
			// this is a new non-partial message, so add it like normal
			// const lastMessage = this.clineMessages.at(-1)
			this.taskState.askResponse = undefined
			this.taskState.askResponseText = undefined
			this.taskState.askResponseImages = undefined
			this.taskState.askResponseFiles = undefined
			askTs = Date.now()
			this.taskState.lastMessageTs = askTs
			await this.messageStateHandler.addToClineMessages({
				ts: askTs,
				type: "ask",
				ask: type,
				text,
			})
			await this.postStateToWebview()
		}

		await pWaitFor(() => this.taskState.askResponse !== undefined || this.taskState.lastMessageTs !== askTs, {
			interval: 100,
		})
		if (this.taskState.lastMessageTs !== askTs) {
			throw new Error("Current ask promise was ignored") // could happen if we send multiple asks in a row i.e. with command_output. It's important that when we know an ask could fail, it is handled gracefully
		}
		const result = {
			response: this.taskState.askResponse!,
			text: this.taskState.askResponseText,
			images: this.taskState.askResponseImages,
			files: this.taskState.askResponseFiles,
		}
		this.taskState.askResponse = undefined
		this.taskState.askResponseText = undefined
		this.taskState.askResponseImages = undefined
		this.taskState.askResponseFiles = undefined
		return result
	}

	async handleWebviewAskResponse(askResponse: ClineAskResponse, text?: string, images?: string[], files?: string[]) {
		this.taskState.askResponse = askResponse
		this.taskState.askResponseText = text
		this.taskState.askResponseImages = images
		this.taskState.askResponseFiles = files
	}

	async say(type: ClineSay, text?: string, images?: string[], files?: string[], partial?: boolean): Promise<undefined> {
		if (this.taskState.abort) {
			throw new Error("Cline instance aborted")
		}

		if (partial !== undefined) {
			const lastMessage = this.messageStateHandler.getClineMessages().at(-1)
			const isUpdatingPreviousPartial =
				lastMessage && lastMessage.partial && lastMessage.type === "say" && lastMessage.say === type
			if (partial) {
				if (isUpdatingPreviousPartial) {
					// existing partial message, so update it
					lastMessage.text = text
					lastMessage.images = images
					lastMessage.files = files
					lastMessage.partial = partial
					const protoMessage = convertClineMessageToProto(lastMessage)
					await sendPartialMessageEvent(protoMessage)
				} else {
					// this is a new partial message, so add it with partial state
					const sayTs = Date.now()
					this.taskState.lastMessageTs = sayTs
					await this.messageStateHandler.addToClineMessages({
						ts: sayTs,
						type: "say",
						say: type,
						text,
						images,
						files,
						partial,
					})
					await this.postStateToWebview()
				}
			} else {
				// partial=false means its a complete version of a previously partial message
				if (isUpdatingPreviousPartial) {
					// this is the complete version of a previously partial message, so replace the partial with the complete version
					this.taskState.lastMessageTs = lastMessage.ts
					// lastMessage.ts = sayTs
					lastMessage.text = text
					lastMessage.images = images
					lastMessage.files = files // Ensure files is updated
					lastMessage.partial = false

					// instead of streaming partialMessage events, we do a save and post like normal to persist to disk
					await this.messageStateHandler.saveClineMessagesAndUpdateHistory()
					// await this.postStateToWebview()
					const protoMessage = convertClineMessageToProto(lastMessage)
					await sendPartialMessageEvent(protoMessage) // more performant than an entire postStateToWebview
				} else {
					// this is a new partial=false message, so add it like normal
					const sayTs = Date.now()
					this.taskState.lastMessageTs = sayTs
					await this.messageStateHandler.addToClineMessages({
						ts: sayTs,
						type: "say",
						say: type,
						text,
						images,
						files,
					})
					await this.postStateToWebview()
				}
			}
		} else {
			// this is a new non-partial message, so add it like normal
			const sayTs = Date.now()
			this.taskState.lastMessageTs = sayTs
			await this.messageStateHandler.addToClineMessages({
				ts: sayTs,
				type: "say",
				say: type,
				text,
				images,
				files,
			})
			await this.postStateToWebview()
		}
	}

	async sayAndCreateMissingParamError(toolName: ToolUseName, paramName: string, relPath?: string) {
		await this.say(
			"error",
			`Cline tried to use ${toolName}${
				relPath ? ` for '${relPath.toPosix()}'` : ""
			} without value for required parameter '${paramName}'. Retrying...`,
		)
		return formatResponse.toolError(formatResponse.missingToolParameterError(paramName))
	}

	async removeLastPartialMessageIfExistsWithType(type: "ask" | "say", askOrSay: ClineAsk | ClineSay) {
		const clineMessages = this.messageStateHandler.getClineMessages()
		const lastMessage = clineMessages.at(-1)
		if (lastMessage?.partial && lastMessage.type === type && (lastMessage.ask === askOrSay || lastMessage.say === askOrSay)) {
			this.messageStateHandler.setClineMessages(clineMessages.slice(0, -1))
			await this.messageStateHandler.saveClineMessagesAndUpdateHistory()
		}
	}

	// Task lifecycle

	private async startTask(task?: string, images?: string[], files?: string[]): Promise<void> {
		try {
			await this.clineIgnoreController.initialize()
		} catch (error) {
			console.error("Failed to initialize ClineIgnoreController:", error)
			// Optionally, inform the user or handle the error appropriately
		}
		// conversationHistory (for API) and clineMessages (for webview) need to be in sync
		// if the extension process were killed, then on restart the clineMessages might not be empty, so we need to set it to [] when we create a new Cline client (otherwise webview would show stale messages from previous session)
		this.messageStateHandler.setClineMessages([])
		this.messageStateHandler.setApiConversationHistory([])

		await this.postStateToWebview()

		await this.say("text", task, images, files)

		this.taskState.isInitialized = true

		const imageBlocks: Anthropic.ImageBlockParam[] = formatResponse.imageBlocks(images)

		const userContent: UserContent = [
			{
				type: "text",
				text: `<task>\n${task}\n</task>`,
			},
			...imageBlocks,
		]

		if (files && files.length > 0) {
			const fileContentString = await processFilesIntoText(files)
			if (fileContentString) {
				userContent.push({
					type: "text",
					text: fileContentString,
				})
			}
		}

		await this.initiateTaskLoop(userContent)
	}

	private async resumeTaskFromHistory() {
		try {
			await this.clineIgnoreController.initialize()
		} catch (error) {
			console.error("Failed to initialize ClineIgnoreController:", error)
			// Optionally, inform the user or handle the error appropriately
		}
		// UPDATE: we don't need this anymore since most tasks are now created with checkpoints enabled
		// right now we let users init checkpoints for old tasks, assuming they're continuing them from the same workspace (which we never tied to tasks, so no way for us to know if it's opened in the right workspace)
		// const doesShadowGitExist = await CheckpointTracker.doesShadowGitExist(this.taskId, this.controllerRef.deref())
		// if (!doesShadowGitExist) {
		// 	this.checkpointTrackerErrorMessage = "Checkpoints are only available for new tasks"
		// }

		const savedClineMessages = await getSavedClineMessages(this.getContext(), this.taskId)

		// Remove any resume messages that may have been added before
		const lastRelevantMessageIndex = findLastIndex(
			savedClineMessages,
			(m) => !(m.ask === "resume_task" || m.ask === "resume_completed_task"),
		)
		if (lastRelevantMessageIndex !== -1) {
			savedClineMessages.splice(lastRelevantMessageIndex + 1)
		}

		// since we don't use api_req_finished anymore, we need to check if the last api_req_started has a cost value, if it doesn't and no cancellation reason to present, then we remove it since it indicates an api request without any partial content streamed
		const lastApiReqStartedIndex = findLastIndex(savedClineMessages, (m) => m.type === "say" && m.say === "api_req_started")
		if (lastApiReqStartedIndex !== -1) {
			const lastApiReqStarted = savedClineMessages[lastApiReqStartedIndex]
			const { cost, cancelReason }: ClineApiReqInfo = JSON.parse(lastApiReqStarted.text || "{}")
			if (cost === undefined && cancelReason === undefined) {
				savedClineMessages.splice(lastApiReqStartedIndex, 1)
			}
		}

		await this.messageStateHandler.overwriteClineMessages(savedClineMessages)
		this.messageStateHandler.setClineMessages(await getSavedClineMessages(this.getContext(), this.taskId))

		// Now present the cline messages to the user and ask if they want to resume (NOTE: we ran into a bug before where the apiconversationhistory wouldn't be initialized when opening a old task, and it was because we were waiting for resume)
		// This is important in case the user deletes messages without resuming the task first
		const context = this.getContext()
		const savedApiConversationHistory = await getSavedApiConversationHistory(context, this.taskId)
		this.messageStateHandler.setApiConversationHistory(savedApiConversationHistory)

		// load the context history state

		const taskDir = await ensureTaskDirectoryExists(context, this.taskId)
		await this.contextManager.initializeContextHistory(await ensureTaskDirectoryExists(this.getContext(), this.taskId))

		const lastClineMessage = this.messageStateHandler
			.getClineMessages()
			.slice()
			.reverse()
			.find((m) => !(m.ask === "resume_task" || m.ask === "resume_completed_task")) // could be multiple resume tasks

		let askType: ClineAsk
		if (lastClineMessage?.ask === "completion_result") {
			askType = "resume_completed_task"
		} else {
			askType = "resume_task"
		}

		this.taskState.isInitialized = true

		const { response, text, images, files } = await this.ask(askType) // calls poststatetowebview
		let responseText: string | undefined
		let responseImages: string[] | undefined
		let responseFiles: string[] | undefined
		if (response === "messageResponse") {
			await this.say("user_feedback", text, images, files)
			if (!this.taskState.checkpointTrackerErrorMessage?.includes("Checkpoints initialization timed out.")) {
				await this.saveCheckpoint()
			}
			responseText = text
			responseImages = images
			responseFiles = files
		}

		// need to make sure that the api conversation history can be resumed by the api, even if it goes out of sync with cline messages

		const existingApiConversationHistory: Anthropic.Messages.MessageParam[] = await getSavedApiConversationHistory(
			this.getContext(),
			this.taskId,
		)

		// Remove the last user message so we can update it with the resume message
		let modifiedOldUserContent: UserContent // either the last message if its user message, or the user message before the last (assistant) message
		let modifiedApiConversationHistory: Anthropic.Messages.MessageParam[] // need to remove the last user message to replace with new modified user message
		if (existingApiConversationHistory.length > 0) {
			const lastMessage = existingApiConversationHistory[existingApiConversationHistory.length - 1]
			if (lastMessage.role === "assistant") {
				modifiedApiConversationHistory = [...existingApiConversationHistory]
				modifiedOldUserContent = []
			} else if (lastMessage.role === "user") {
				const existingUserContent: UserContent = Array.isArray(lastMessage.content)
					? lastMessage.content
					: [{ type: "text", text: lastMessage.content }]
				modifiedApiConversationHistory = existingApiConversationHistory.slice(0, -1)
				modifiedOldUserContent = [...existingUserContent]
			} else {
				throw new Error("Unexpected: Last message is not a user or assistant message")
			}
		} else {
			throw new Error("Unexpected: No existing API conversation history")
		}

		const newUserContent: UserContent = [...modifiedOldUserContent]

		const agoText = (() => {
			const timestamp = lastClineMessage?.ts ?? Date.now()
			const now = Date.now()
			const diff = now - timestamp
			const minutes = Math.floor(diff / 60000)
			const hours = Math.floor(minutes / 60)
			const days = Math.floor(hours / 24)

			if (days > 0) {
				return `${days} day${days > 1 ? "s" : ""} ago`
			}
			if (hours > 0) {
				return `${hours} hour${hours > 1 ? "s" : ""} ago`
			}
			if (minutes > 0) {
				return `${minutes} minute${minutes > 1 ? "s" : ""} ago`
			}
			return "just now"
		})()

		const wasRecent = lastClineMessage?.ts && Date.now() - lastClineMessage.ts < 30_000

		// Check if there are pending file context warnings before calling taskResumption
		const pendingContextWarning = await this.fileContextTracker.retrieveAndClearPendingFileContextWarning()
		const hasPendingFileContextWarnings = pendingContextWarning && pendingContextWarning.length > 0

		const [taskResumptionMessage, userResponseMessage] = formatResponse.taskResumption(
			this.mode === "plan" ? "plan" : "act",
			agoText,
			this.cwd,
			wasRecent,
			responseText,
			hasPendingFileContextWarnings,
		)

		if (taskResumptionMessage !== "") {
			newUserContent.push({
				type: "text",
				text: taskResumptionMessage,
			})
		}

		if (userResponseMessage !== "") {
			newUserContent.push({
				type: "text",
				text: userResponseMessage,
			})
		}

		if (responseImages && responseImages.length > 0) {
			newUserContent.push(...formatResponse.imageBlocks(responseImages))
		}

		if (responseFiles && responseFiles.length > 0) {
			const fileContentString = await processFilesIntoText(responseFiles)
			if (fileContentString) {
				newUserContent.push({
					type: "text",
					text: fileContentString,
				})
			}
		}

		// Inject file context warning if there were pending warnings from message editing
		if (pendingContextWarning && pendingContextWarning.length > 0) {
			const fileContextWarning = formatResponse.fileContextWarning(pendingContextWarning)
			newUserContent.push({
				type: "text",
				text: fileContextWarning,
			})
		}

		await this.messageStateHandler.overwriteApiConversationHistory(modifiedApiConversationHistory)
		await this.initiateTaskLoop(newUserContent)
	}

	private async initiateTaskLoop(userContent: UserContent): Promise<void> {
		let nextUserContent = userContent
		let includeFileDetails = true
		while (!this.taskState.abort) {
			const didEndLoop = await this.recursivelyMakeClineRequests(nextUserContent, includeFileDetails)
			includeFileDetails = false // we only need file details the first time

			//  The way this agentic loop works is that cline will be given a task that he then calls tools to complete. unless there's an attempt_completion call, we keep responding back to him with his tool's responses until he either attempt_completion or does not use anymore tools. If he does not use anymore tools, we ask him to consider if he's completed the task and then call attempt_completion, otherwise proceed with completing the task.
			// There is a MAX_REQUESTS_PER_TASK limit to prevent infinite requests, but Cline is prompted to finish the task as efficiently as he can.

			//const totalCost = this.calculateApiCost(totalInputTokens, totalOutputTokens)
			if (didEndLoop) {
				// For now a task never 'completes'. This will only happen if the user hits max requests and denies resetting the count.
				//this.say("task_completed", `Task completed. Total API usage cost: ${totalCost}`)
				break
			} else {
				// this.say(
				// 	"tool",
				// 	"Cline responded with only text blocks but has not called attempt_completion yet. Forcing him to continue with task..."
				// )
				nextUserContent = [
					{
						type: "text",
						text: formatResponse.noToolsUsed(),
					},
				]
				this.taskState.consecutiveMistakeCount++
			}
		}
	}

	async abortTask() {
		this.taskState.abort = true // will stop any autonomously running promises
		this.terminalManager.disposeAll()
		this.urlContentFetcher.closeBrowser()
		await this.browserSession.dispose()
		this.clineIgnoreController.dispose()
		this.fileContextTracker.dispose()
		// need to await for when we want to make sure directories/files are reverted before
		// re-starting the task from a checkpoint
		await this.diffViewProvider.revertChanges()
		// Clear the notification callback when task is aborted
		this.mcpHub.clearNotificationCallback()
	}

	// Checkpoints

	async saveCheckpoint(isAttemptCompletionMessage: boolean = false) {
		if (
			!this.enableCheckpoints ||
			this.taskState.checkpointTrackerErrorMessage?.includes("Checkpoints initialization timed out.")
		) {
			// If checkpoints are disabled or previously encountered a timeout error, do nothing.
			return
		}
		// Set isCheckpointCheckedOut to false for all checkpoint_created messages
		this.messageStateHandler.getClineMessages().forEach((message) => {
			if (message.say === "checkpoint_created") {
				message.isCheckpointCheckedOut = false
			}
		})

		if (!isAttemptCompletionMessage) {
			// ensure we aren't creating a duplicate checkpoint
			const lastMessage = this.messageStateHandler.getClineMessages().at(-1)
			if (lastMessage?.say === "checkpoint_created") {
				return
			}

			// Initialize checkpoint tracker if it doesn't exist
			if (!this.checkpointTracker && !this.taskState.checkpointTrackerErrorMessage) {
				try {
					this.checkpointTracker = await CheckpointTracker.create(
						this.taskId,
						this.context.globalStorageUri.fsPath,
						this.enableCheckpoints,
					)
				} catch (error) {
					const errorMessage = error instanceof Error ? error.message : "Unknown error"
					console.error("Failed to initialize checkpoint tracker:", errorMessage)
					this.taskState.checkpointTrackerErrorMessage = errorMessage
					await this.postStateToWebview()
					return
				}
			}

			// Create a checkpoint commit and update clineMessages with a commitHash
			if (this.checkpointTracker) {
				// We are letting this run in a non-blocking way so that the UI doesn't freeze when creating checkpoints.
				// We show that a checkpoint is created in the chatview, then in the background run the git operation (which can take multiple seconds for large shadow git repos), and once that's been completed update the previous checkpoint message with the newly created hash to be associated with.
				// NOTE: the attempt completion flow is different in that it requires the latest checkpoint hash to be present before determining if it can present the 'see new changes' button. In ToolExecutor, when we call saveCheckpoint(true), we must make sure that the checkpoint hash is present in the last completion_result message before returning, since it is always followed by a addNewChangesFlagToLastCompletionResultMessage(), which calls doesLatestTaskCompletionHaveNewChanges() that uses the latest message hash to determine if there any changes since the last attempt_completion checkpoint.
				await this.say("checkpoint_created")
				this.checkpointTracker.commit().then(async (commitHash) => {
					if (commitHash) {
						const lastCheckpointMessageIndex = findLastIndex(
							this.messageStateHandler.getClineMessages(),
							(m) => m.say === "checkpoint_created",
						)
						if (lastCheckpointMessageIndex !== -1) {
							await this.messageStateHandler.updateClineMessage(lastCheckpointMessageIndex, {
								lastCheckpointHash: commitHash,
							})
						}
					}
				})
			} // silently fails for now

			//
		} else {
			// attempt completion requires checkpoint to be sync so that we can present button after attempt_completion
			// Check if checkpoint tracker exists, if not, create it. Skip if there was a previous checkpoints initialization timeout error.
			if (
				!this.checkpointTracker &&
				!this.taskState.checkpointTrackerErrorMessage?.includes("Checkpoints initialization timed out.")
			) {
				try {
					this.checkpointTracker = await CheckpointTracker.create(
						this.taskId,
						this.context.globalStorageUri.fsPath,
						this.enableCheckpoints,
					)
					this.messageStateHandler.setCheckpointTracker(this.checkpointTracker)
				} catch (error) {
					const errorMessage = error instanceof Error ? error.message : "Unknown error"
					console.error("Failed to initialize checkpoint tracker for attempt completion:", errorMessage)
					return
				}
			}

			if (
				this.checkpointTracker &&
				!this.taskState.checkpointTrackerErrorMessage?.includes("Checkpoints initialization timed out.")
			) {
				const commitHash = await this.checkpointTracker.commit()

				// For attempt_completion, find the last completion_result message and set its checkpoint hash. This will be used to present the 'see new changes' button
				const lastCompletionResultMessage = findLast(
					this.messageStateHandler.getClineMessages(),
					(m) => m.say === "completion_result" || m.ask === "completion_result",
				)
				if (lastCompletionResultMessage) {
					lastCompletionResultMessage.lastCheckpointHash = commitHash
					await this.messageStateHandler.saveClineMessagesAndUpdateHistory()
				}
			} else {
				console.error("Checkpoint tracker does not exist and could not be initialized for attempt completion")
			}
		}

		// if (commitHash) {

		// Previously we checkpointed every message, but this is excessive and unnecessary.
		// // Start from the end and work backwards until we find a tool use or another message with a hash
		// for (let i = this.clineMessages.length - 1; i >= 0; i--) {
		// 	const message = this.clineMessages[i]
		// 	if (message.lastCheckpointHash) {
		// 		// Found a message with a hash, so we can stop
		// 		break
		// 	}
		// 	// Update this message with a hash
		// 	message.lastCheckpointHash = commitHash

		// 	// We only care about adding the hash to the last tool use (we don't want to add this hash to every prior message ie for tasks pre-checkpoint)
		// 	const isToolUse =
		// 		message.say === "tool" ||
		// 		message.ask === "tool" ||
		// 		message.say === "command" ||
		// 		message.ask === "command" ||
		// 		message.say === "completion_result" ||
		// 		message.ask === "completion_result" ||
		// 		message.ask === "followup" ||
		// 		message.say === "use_mcp_server" ||
		// 		message.ask === "use_mcp_server" ||
		// 		message.say === "browser_action" ||
		// 		message.say === "browser_action_launch" ||
		// 		message.ask === "browser_action_launch"

		// 	if (isToolUse) {
		// 		break
		// 	}
		// }
		// // Save the updated messages
		// await this.saveClineMessagesAndUpdateHistory()
		// }
	}

	// Tools

	/**
	 * Executes a command directly in Node.js using execa
	 * This is used in test mode to capture the full output without using the VS Code terminal
	 * Commands are automatically terminated after 30 seconds using Promise.race
	 */
	private async executeCommandInNode(command: string): Promise<[boolean, ToolResponse]> {
		try {
			// Create a child process
			const childProcess = execa(command, {
				shell: true,
				cwd: this.cwd,
				reject: false,
				all: true, // Merge stdout and stderr
			})

			// Set up variables to collect output
			let output = ""

			// Collect output in real-time
			if (childProcess.all) {
				childProcess.all.on("data", (data) => {
					output += data.toString()
				})
			}

			// Create a timeout promise that rejects after 30 seconds
			const timeoutPromise = new Promise<never>((_, reject) => {
				setTimeout(() => {
					if (childProcess.pid) {
						childProcess.kill("SIGKILL") // Use SIGKILL for more forceful termination
					}
					reject(new Error("Command timeout after 30s"))
				}, 30000)
			})

			// Race between command completion and timeout
			const result = await Promise.race([childProcess, timeoutPromise]).catch((error) => {
				// If we get here due to timeout, return a partial result with timeout flag
				Logger.info(`Command timed out after 30s: ${command}`)
				return {
					stdout: "",
					stderr: "",
					exitCode: 124, // Standard timeout exit code
					timedOut: true,
				}
			})

			// Check if timeout occurred
			const wasTerminated = result.timedOut === true

			// Use collected output or result output
			if (!output) {
				output = result.stdout || result.stderr || ""
			}

			Logger.info(`Command executed in Node: ${command}\nOutput:\n${output}`)

			// Add termination message if the command was terminated
			if (wasTerminated) {
				output += "\nCommand was taking a while to run so it was auto terminated after 30s"
			}

			// Format the result similar to terminal output
			return [
				false,
				`Command executed${wasTerminated ? " (terminated after 30s)" : ""} with exit code ${
					result.exitCode
				}.${output.length > 0 ? `\nOutput:\n${output}` : ""}`,
			]
		} catch (error) {
			// Handle any errors that might occur
			const errorMessage = error instanceof Error ? error.message : String(error)
			return [false, `Error executing command: ${errorMessage}`]
		}
	}

	async executeCommandTool(command: string): Promise<[boolean, ToolResponse]> {
		Logger.info("IS_TEST: " + isInTestMode())

		// Check if we're in test mode
		if (isInTestMode()) {
			// In test mode, execute the command directly in Node
			Logger.info("Executing command in Node: " + command)
			return this.executeCommandInNode(command)
		}
		Logger.info("Executing command in terminal: " + command)

		const terminalInfo = await this.terminalManager.getOrCreateTerminal(this.cwd)
		terminalInfo.terminal.show() // weird visual bug when creating new terminals (even manually) where there's an empty space at the top.
		const process = this.terminalManager.runCommand(terminalInfo, command)

		let userFeedback: { text?: string; images?: string[]; files?: string[] } | undefined
		let didContinue = false

		// Chunked terminal output buffering
		const CHUNK_LINE_COUNT = 20
		const CHUNK_BYTE_SIZE = 2048 // 2KB
		const CHUNK_DEBOUNCE_MS = 100

		let outputBuffer: string[] = []
		let outputBufferSize: number = 0
		let chunkTimer: NodeJS.Timeout | null = null
		let chunkEnroute = false

		const flushBuffer = async (force = false) => {
			if (chunkEnroute || outputBuffer.length === 0) {
				if (force && !chunkEnroute && outputBuffer.length > 0) {
					// If force is true and no chunkEnroute, flush anyway
				} else {
					return
				}
			}
			const chunk = outputBuffer.join("\n")
			outputBuffer = []
			outputBufferSize = 0
			chunkEnroute = true
			try {
				const { response, text, images, files } = await this.ask("command_output", chunk)
				if (response === "yesButtonClicked") {
					// proceed while running - but still capture user feedback if provided
					if (text || (images && images.length > 0) || (files && files.length > 0)) {
						userFeedback = { text, images, files }
					}
				} else {
					userFeedback = { text, images, files }
				}
				didContinue = true
				process.continue()
			} catch {
				Logger.error("Error while asking for command output")
			} finally {
				chunkEnroute = false
				// If more output accumulated while chunkEnroute, flush again
				if (outputBuffer.length > 0) {
					await flushBuffer()
				}
			}
		}

		const scheduleFlush = () => {
			if (chunkTimer) {
				clearTimeout(chunkTimer)
			}
			chunkTimer = setTimeout(async () => await flushBuffer(), CHUNK_DEBOUNCE_MS)
		}

		const outputLines: string[] = []
		process.on("line", async (line) => {
			outputLines.push(line)

			if (!didContinue) {
				outputBuffer.push(line)
				outputBufferSize += Buffer.byteLength(line, "utf8")
				// Flush if buffer is large enough
				if (outputBuffer.length >= CHUNK_LINE_COUNT || outputBufferSize >= CHUNK_BYTE_SIZE) {
					await flushBuffer()
				} else {
					scheduleFlush()
				}
			} else {
				this.say("command_output", line)
			}
		})

		let completed = false
		process.once("completed", async () => {
			completed = true
			// Flush any remaining buffered output
			if (!didContinue && outputBuffer.length > 0) {
				if (chunkTimer) {
					clearTimeout(chunkTimer)
					chunkTimer = null
				}
				await flushBuffer(true)
			}
		})

		process.once("no_shell_integration", async () => {
			await this.say("shell_integration_warning")
		})

		await process

		// Wait for a short delay to ensure all messages are sent to the webview
		// This delay allows time for non-awaited promises to be created and
		// for their associated messages to be sent to the webview, maintaining
		// the correct order of messages (although the webview is smart about
		// grouping command_output messages despite any gaps anyways)
		await setTimeoutPromise(50)

		const result = this.terminalManager.processOutput(outputLines)

		if (userFeedback) {
			await this.say("user_feedback", userFeedback.text, userFeedback.images, userFeedback.files)
			await this.saveCheckpoint()

			let fileContentString = ""
			if (userFeedback.files && userFeedback.files.length > 0) {
				fileContentString = await processFilesIntoText(userFeedback.files)
			}

			return [
				true,
				formatResponse.toolResult(
					`Command is still running in the user's terminal.${
						result.length > 0 ? `\nHere's the output so far:\n${result}` : ""
					}\n\nThe user provided the following feedback:\n<feedback>\n${userFeedback.text}\n</feedback>`,
					userFeedback.images,
					fileContentString,
				),
			]
		}

		if (completed) {
			return [false, `Command executed.${result.length > 0 ? `\nOutput:\n${result}` : ""}`]
		} else {
			return [
				false,
				`Command is still running in the user's terminal.${
					result.length > 0 ? `\nHere's the output so far:\n${result}` : ""
				}\n\nYou will be updated on the terminal status and new output in the future.`,
			]
		}
	}

	/**
	 * Migrates the disableBrowserTool setting from VSCode configuration to browserSettings
	 */
	private async migrateDisableBrowserToolSetting(): Promise<void> {
		const config = vscode.workspace.getConfiguration("cline")
		const disableBrowserTool = config.get<boolean>("disableBrowserTool")

		if (disableBrowserTool !== undefined) {
			this.browserSettings.disableToolUse = disableBrowserTool
			// Remove from VSCode configuration
			await config.update("disableBrowserTool", undefined, true)
		}
	}

<<<<<<< HEAD
	private async migratePreferredLanguageToolSetting(): Promise<void> {
		const config = vscode.workspace.getConfiguration("cline")
		const preferredLanguage = config.get<LanguageDisplay>("preferredLanguage")
		if (preferredLanguage !== undefined) {
			this.chatSettings.preferredLanguage = preferredLanguage
			// Remove from VSCode configuration
			await config.update("preferredLanguage", undefined, true)
		}
	}

	private async getCurrentProviderInfo(): Promise<{
		modelId: string
		providerId: string
	}> {
=======
	private async getCurrentProviderInfo(): Promise<{ modelId: string; providerId: string }> {
>>>>>>> c3a97c3e
		const modelId = this.api.getModel()?.id
		const providerId =
			this.mode === "plan"
				? ((await getGlobalState(this.getContext(), "planModeApiProvider")) as string)
				: ((await getGlobalState(this.getContext(), "actModeApiProvider")) as string)
		return { modelId, providerId }
	}

	async *attemptApiRequest(previousApiReqIndex: number): ApiStream {
		// Wait for MCP servers to be connected before generating system prompt
		await pWaitFor(() => this.mcpHub.isConnecting !== true, {
			timeout: 10_000,
		}).catch(() => {
			console.error("MCP servers failed to connect in time")
		})

		await this.migrateDisableBrowserToolSetting()
		const disableBrowserTool = this.browserSettings.disableToolUse ?? false
		const modelInfo = this.api.getModel()
		// cline browser tool uses image recognition for navigation (requires model image support).
		const modelSupportsBrowserUse = modelInfo.info.supportsImages ?? false

		const supportsBrowserUse = modelSupportsBrowserUse && !disableBrowserTool // only enable browser use if the model supports it and the user hasn't disabled it

		const isNextGenModel = isClaude4ModelFamily(this.api) || isGemini2dot5ModelFamily(this.api)
		let systemPrompt = await SYSTEM_PROMPT(this.cwd, supportsBrowserUse, this.mcpHub, this.browserSettings, isNextGenModel)

		const preferredLanguage = getLanguageKey(this.preferredLanguage as LanguageDisplay)
		const preferredLanguageInstructions =
			preferredLanguage && preferredLanguage !== DEFAULT_LANGUAGE_SETTINGS
				? `# Preferred Language\n\nSpeak in ${preferredLanguage}.`
				: ""

		const { globalToggles, localToggles } = await refreshClineRulesToggles(this.getContext(), this.cwd)
		const { windsurfLocalToggles, cursorLocalToggles } = await refreshExternalRulesToggles(this.getContext(), this.cwd)

		const globalClineRulesFilePath = await ensureRulesDirectoryExists()
		const globalClineRulesFileInstructions = await getGlobalClineRules(globalClineRulesFilePath, globalToggles)

		const localClineRulesFileInstructions = await getLocalClineRules(this.cwd, localToggles)
		const [localCursorRulesFileInstructions, localCursorRulesDirInstructions] = await getLocalCursorRules(
			this.cwd,
			cursorLocalToggles,
		)
		const localWindsurfRulesFileInstructions = await getLocalWindsurfRules(this.cwd, windsurfLocalToggles)

		const clineIgnoreContent = this.clineIgnoreController.clineIgnoreContent
		let clineIgnoreInstructions: string | undefined
		if (clineIgnoreContent) {
			clineIgnoreInstructions = formatResponse.clineIgnoreInstructions(clineIgnoreContent)
		}

		if (
			globalClineRulesFileInstructions ||
			localClineRulesFileInstructions ||
			localCursorRulesFileInstructions ||
			localCursorRulesDirInstructions ||
			localWindsurfRulesFileInstructions ||
			clineIgnoreInstructions ||
			preferredLanguageInstructions
		) {
			// altering the system prompt mid-task will break the prompt cache, but in the grand scheme this will not change often so it's better to not pollute user messages with it the way we have to with <potentially relevant details>
			const userInstructions = addUserInstructions(
				globalClineRulesFileInstructions,
				localClineRulesFileInstructions,
				localCursorRulesFileInstructions,
				localCursorRulesDirInstructions,
				localWindsurfRulesFileInstructions,
				clineIgnoreInstructions,
				preferredLanguageInstructions,
			)
			systemPrompt += userInstructions
		}
		const contextManagementMetadata = await this.contextManager.getNewContextMessagesAndMetadata(
			this.messageStateHandler.getApiConversationHistory(),
			this.messageStateHandler.getClineMessages(),
			this.api,
			this.taskState.conversationHistoryDeletedRange,
			previousApiReqIndex,
			await ensureTaskDirectoryExists(this.getContext(), this.taskId),
		)

		if (contextManagementMetadata.updatedConversationHistoryDeletedRange) {
			this.taskState.conversationHistoryDeletedRange = contextManagementMetadata.conversationHistoryDeletedRange
			await this.messageStateHandler.saveClineMessagesAndUpdateHistory()
			// saves task history item which we use to keep track of conversation history deleted range
		}

		const stream = this.api.createMessage(systemPrompt, contextManagementMetadata.truncatedConversationHistory)

		const iterator = stream[Symbol.asyncIterator]()

		try {
			// awaiting first chunk to see if it will throw an error
			this.taskState.isWaitingForFirstChunk = true
			const firstChunk = await iterator.next()
			yield firstChunk.value
			this.taskState.isWaitingForFirstChunk = false
		} catch (error) {
			const isOpenRouter = this.api instanceof OpenRouterHandler || this.api instanceof ClineHandler
			const isAnthropic = this.api instanceof AnthropicHandler
			const isOpenRouterContextWindowError = checkIsOpenRouterContextWindowError(error) && isOpenRouter
			const isAnthropicContextWindowError = checkIsAnthropicContextWindowError(error) && isAnthropic
			const { modelId, providerId } = await this.getCurrentProviderInfo()
			const clineError = ErrorService.toClineError(error, modelId, providerId)

			// Capture provider failure telemetry using clineError
			// TODO: Move into ErrorService
			telemetryService.captureProviderApiError({
				taskId: this.taskId,
				model: modelInfo.id,
				errorMessage: clineError.message,
				errorStatus: clineError._error?.status,
				requestId: clineError._error?.request_id,
			})

			if (isAnthropic && isAnthropicContextWindowError && !this.taskState.didAutomaticallyRetryFailedApiRequest) {
				this.taskState.conversationHistoryDeletedRange = this.contextManager.getNextTruncationRange(
					this.messageStateHandler.getApiConversationHistory(),
					this.taskState.conversationHistoryDeletedRange,
					"quarter", // Force aggressive truncation
				)
				await this.messageStateHandler.saveClineMessagesAndUpdateHistory()
				await this.contextManager.triggerApplyStandardContextTruncationNoticeChange(
					Date.now(),
					await ensureTaskDirectoryExists(this.getContext(), this.taskId),
				)

				this.taskState.didAutomaticallyRetryFailedApiRequest = true
			} else if (isOpenRouter && !this.taskState.didAutomaticallyRetryFailedApiRequest) {
				if (isOpenRouterContextWindowError) {
					this.taskState.conversationHistoryDeletedRange = this.contextManager.getNextTruncationRange(
						this.messageStateHandler.getApiConversationHistory(),
						this.taskState.conversationHistoryDeletedRange,
						"quarter", // Force aggressive truncation
					)
					await this.messageStateHandler.saveClineMessagesAndUpdateHistory()
					await this.contextManager.triggerApplyStandardContextTruncationNoticeChange(
						Date.now(),
						await ensureTaskDirectoryExists(this.getContext(), this.taskId),
					)
				}

				console.log("first chunk failed, waiting 1 second before retrying")
				await setTimeoutPromise(1000)
				this.taskState.didAutomaticallyRetryFailedApiRequest = true
			} else {
				// request failed after retrying automatically once, ask user if they want to retry again
				// note that this api_req_failed ask is unique in that we only present this option if the api hasn't streamed any content yet (ie it fails on the first chunk due), as it would allow them to hit a retry button. However if the api failed mid-stream, it could be in any arbitrary state where some tools may have executed, so that error is handled differently and requires cancelling the task entirely.

				if (isOpenRouterContextWindowError || isAnthropicContextWindowError) {
					const truncatedConversationHistory = this.contextManager.getTruncatedMessages(
						this.messageStateHandler.getApiConversationHistory(),
						this.taskState.conversationHistoryDeletedRange,
					)

					// If the conversation has more than 3 messages, we can truncate again. If not, then the conversation is bricked.
					// ToDo: Allow the user to change their input if this is the case.
					if (truncatedConversationHistory.length > 3) {
						clineError.message = "Context window exceeded. Click retry to truncate the conversation and try again."
						this.taskState.didAutomaticallyRetryFailedApiRequest = false
					}
				}

				const streamingFailedMessage = clineError.serialize()

				// Update the 'api_req_started' message to reflect final failure before asking user to manually retry
				const lastApiReqStartedIndex = findLastIndex(
					this.messageStateHandler.getClineMessages(),
					(m) => m.say === "api_req_started",
				)
				if (lastApiReqStartedIndex !== -1) {
					const clineMessages = this.messageStateHandler.getClineMessages()
					const currentApiReqInfo: ClineApiReqInfo = JSON.parse(clineMessages[lastApiReqStartedIndex].text || "{}")
					delete currentApiReqInfo.retryStatus

					await this.messageStateHandler.updateClineMessage(lastApiReqStartedIndex, {
						text: JSON.stringify({
							...currentApiReqInfo, // Spread the modified info (with retryStatus removed)
							// cancelReason: "retries_exhausted", // Indicate that automatic retries failed
							streamingFailedMessage,
						} satisfies ClineApiReqInfo),
					})
					// this.ask will trigger postStateToWebview, so this change should be picked up.
				}

				const { response } = await this.ask("api_req_failed", streamingFailedMessage)

				if (response !== "yesButtonClicked") {
					// this will never happen since if noButtonClicked, we will clear current task, aborting this instance
					throw new Error("API request failed")
				}

				// Do not retry automatically again if currently unauthenticated
				if (clineError.isErrorType(ClineErrorType.Auth)) {
					return
				}

				await this.say("api_req_retried")
			}
			// delegate generator output from the recursive call
			yield* this.attemptApiRequest(previousApiReqIndex)
			return
		}

		// no error, so we can continue to yield all remaining chunks
		// (needs to be placed outside of try/catch since it we want caller to handle errors not with api_req_failed as that is reserved for first chunk failures only)
		// this delegates to another generator or iterable object. In this case, it's saying "yield all remaining values from this iterator". This effectively passes along all subsequent chunks from the original stream.
		yield* iterator
	}

	async presentAssistantMessage() {
		if (this.taskState.abort) {
			throw new Error("Cline instance aborted")
		}

		if (this.taskState.presentAssistantMessageLocked) {
			this.taskState.presentAssistantMessageHasPendingUpdates = true
			return
		}
		this.taskState.presentAssistantMessageLocked = true
		this.taskState.presentAssistantMessageHasPendingUpdates = false

		if (this.taskState.currentStreamingContentIndex >= this.taskState.assistantMessageContent.length) {
			// this may happen if the last content block was completed before streaming could finish. if streaming is finished, and we're out of bounds then this means we already presented/executed the last content block and are ready to continue to next request
			if (this.taskState.didCompleteReadingStream) {
				this.taskState.userMessageContentReady = true
			}
			this.taskState.presentAssistantMessageLocked = false
			return
			//throw new Error("No more content blocks to stream! This shouldn't happen...") // remove and just return after testing
		}

		const block = cloneDeep(this.taskState.assistantMessageContent[this.taskState.currentStreamingContentIndex]) // need to create copy bc while stream is updating the array, it could be updating the reference block properties too
		switch (block.type) {
			case "text": {
				if (this.taskState.didRejectTool || this.taskState.didAlreadyUseTool) {
					break
				}
				let content = block.content
				if (content) {
					// (have to do this for partial and complete since sending content in thinking tags to markdown renderer will automatically be removed)
					// Remove end substrings of <thinking or </thinking (below xml parsing is only for opening tags)
					// (this is done with the xml parsing below now, but keeping here for reference)
					// content = content.replace(/<\/?t(?:h(?:i(?:n(?:k(?:i(?:n(?:g)?)?)?)?)?)?)?$/, "")
					// Remove all instances of <thinking> (with optional line break after) and </thinking> (with optional line break before)
					// - Needs to be separate since we dont want to remove the line break before the first tag
					// - Needs to happen before the xml parsing below
					content = content.replace(/<thinking>\s?/g, "")
					content = content.replace(/\s?<\/thinking>/g, "")

					// Remove partial XML tag at the very end of the content (for tool use and thinking tags)
					// (prevents scrollview from jumping when tags are automatically removed)
					const lastOpenBracketIndex = content.lastIndexOf("<")
					if (lastOpenBracketIndex !== -1) {
						const possibleTag = content.slice(lastOpenBracketIndex)
						// Check if there's a '>' after the last '<' (i.e., if the tag is complete) (complete thinking and tool tags will have been removed by now)
						const hasCloseBracket = possibleTag.includes(">")
						if (!hasCloseBracket) {
							// Extract the potential tag name
							let tagContent: string
							if (possibleTag.startsWith("</")) {
								tagContent = possibleTag.slice(2).trim()
							} else {
								tagContent = possibleTag.slice(1).trim()
							}
							// Check if tagContent is likely an incomplete tag name (letters and underscores only)
							const isLikelyTagName = /^[a-zA-Z_]+$/.test(tagContent)
							// Preemptively remove < or </ to keep from these artifacts showing up in chat (also handles closing thinking tags)
							const isOpeningOrClosing = possibleTag === "<" || possibleTag === "</"
							// If the tag is incomplete and at the end, remove it from the content
							if (isOpeningOrClosing || isLikelyTagName) {
								content = content.slice(0, lastOpenBracketIndex).trim()
							}
						}
					}
				}

				if (!block.partial) {
					// Some models add code block artifacts (around the tool calls) which show up at the end of text content
					// matches ``` with at least one char after the last backtick, at the end of the string
					const match = content?.trimEnd().match(/```[a-zA-Z0-9_-]+$/)
					if (match) {
						const matchLength = match[0].length
						content = content.trimEnd().slice(0, -matchLength)
					}
				}

				await this.say("text", content, undefined, undefined, block.partial)
				break
			}
			case "tool_use":
				await this.toolExecutor.executeTool(block)
				break
		}

		/*
		Seeing out of bounds is fine, it means that the next too call is being built up and ready to add to assistantMessageContent to present. 
		When you see the UI inactive during this, it means that a tool is breaking without presenting any UI. For example the write_to_file tool was breaking when relpath was undefined, and for invalid relpath it never presented UI.
		*/
		this.taskState.presentAssistantMessageLocked = false // this needs to be placed here, if not then calling this.presentAssistantMessage below would fail (sometimes) since it's locked
		// NOTE: when tool is rejected, iterator stream is interrupted and it waits for userMessageContentReady to be true. Future calls to present will skip execution since didRejectTool and iterate until contentIndex is set to message length and it sets userMessageContentReady to true itself (instead of preemptively doing it in iterator)
		if (!block.partial || this.taskState.didRejectTool || this.taskState.didAlreadyUseTool) {
			// block is finished streaming and executing
			if (this.taskState.currentStreamingContentIndex === this.taskState.assistantMessageContent.length - 1) {
				// its okay that we increment if !didCompleteReadingStream, it'll just return bc out of bounds and as streaming continues it will call presentAssistantMessage if a new block is ready. if streaming is finished then we set userMessageContentReady to true when out of bounds. This gracefully allows the stream to continue on and all potential content blocks be presented.
				// last block is complete and it is finished executing
				this.taskState.userMessageContentReady = true // will allow pwaitfor to continue
			}

			// call next block if it exists (if not then read stream will call it when its ready)
			this.taskState.currentStreamingContentIndex++ // need to increment regardless, so when read stream calls this function again it will be streaming the next block

			if (this.taskState.currentStreamingContentIndex < this.taskState.assistantMessageContent.length) {
				// there are already more content blocks to stream, so we'll call this function ourselves
				// await this.presentAssistantContent()

				this.presentAssistantMessage()
				return
			}
		}
		// block is partial, but the read stream may have finished
		if (this.taskState.presentAssistantMessageHasPendingUpdates) {
			this.presentAssistantMessage()
		}
	}

	async recursivelyMakeClineRequests(userContent: UserContent, includeFileDetails: boolean = false): Promise<boolean> {
		if (this.taskState.abort) {
			throw new Error("Cline instance aborted")
		}

		// Used to know what models were used in the task if user wants to export metadata for error reporting purposes
		const { modelId, providerId } = await this.getCurrentProviderInfo()
		if (providerId && modelId) {
			try {
				await this.modelContextTracker.recordModelUsage(providerId, modelId, this.mode)
			} catch {}
		}

		if (this.taskState.consecutiveMistakeCount >= 3) {
			if (this.autoApprovalSettings.enabled && this.autoApprovalSettings.enableNotifications) {
				showSystemNotification({
					subtitle: "Error",
					message: "Cline is having trouble. Would you like to continue the task?",
				})
			}
			const { response, text, images, files } = await this.ask(
				"mistake_limit_reached",
				this.api.getModel().id.includes("claude")
					? `This may indicate a failure in his thought process or inability to use a tool properly, which can be mitigated with some user guidance (e.g. "Try breaking down the task into smaller steps").`
					: "Cline uses complex prompts and iterative task execution that may be challenging for less capable models. For best results, it's recommended to use Claude 4 Sonnet for its advanced agentic coding capabilities.",
			)
			if (response === "messageResponse") {
				// This userContent is for the *next* API call.
				const feedbackUserContent: UserContent = []
				feedbackUserContent.push({
					type: "text",
					text: formatResponse.tooManyMistakes(text),
				})
				if (images && images.length > 0) {
					feedbackUserContent.push(...formatResponse.imageBlocks(images))
				}

				let fileContentString = ""
				if (files && files.length > 0) {
					fileContentString = await processFilesIntoText(files)
				}

				if (fileContentString) {
					feedbackUserContent.push({
						type: "text",
						text: fileContentString,
					})
				}

				userContent = feedbackUserContent
			}
			this.taskState.consecutiveMistakeCount = 0
		}

		if (
			this.autoApprovalSettings.enabled &&
			this.taskState.consecutiveAutoApprovedRequestsCount >= this.autoApprovalSettings.maxRequests
		) {
			if (this.autoApprovalSettings.enableNotifications) {
				showSystemNotification({
					subtitle: "Max Requests Reached",
					message: `Cline has auto-approved ${this.autoApprovalSettings.maxRequests.toString()} API requests.`,
				})
			}
			const { response, text, images, files } = await this.ask(
				"auto_approval_max_req_reached",
				`Cline has auto-approved ${this.autoApprovalSettings.maxRequests.toString()} API requests. Would you like to reset the count and proceed with the task?`,
			)
			// if we get past the promise it means the user approved and did not start a new task
			this.taskState.consecutiveAutoApprovedRequestsCount = 0

			// Process user feedback if provided
			if (response === "messageResponse") {
				// Display the user's message in the chat UI
				await this.say("user_feedback", text, images, files)

				// This userContent is for the *next* API call.
				const feedbackUserContent: UserContent = []
				feedbackUserContent.push({
					type: "text",
					text: formatResponse.autoApprovalMaxReached(text),
				})
				if (images && images.length > 0) {
					feedbackUserContent.push(...formatResponse.imageBlocks(images))
				}

				let fileContentString = ""
				if (files && files.length > 0) {
					fileContentString = await processFilesIntoText(files)
				}

				if (fileContentString) {
					feedbackUserContent.push({
						type: "text",
						text: fileContentString,
					})
				}

				userContent = feedbackUserContent
			}
		}

		// get previous api req's index to check token usage and determine if we need to truncate conversation history
		const previousApiReqIndex = findLastIndex(this.messageStateHandler.getClineMessages(), (m) => m.say === "api_req_started")

		// Save checkpoint if this is the first API request
		const isFirstRequest = this.messageStateHandler.getClineMessages().filter((m) => m.say === "api_req_started").length === 0

		// getting verbose details is an expensive operation, it uses globby to top-down build file structure of project which for large projects can take a few seconds
		// for the best UX we show a placeholder api_req_started message with a loading spinner as this happens
		await this.say(
			"api_req_started",
			JSON.stringify({
				request: userContent.map((block) => formatContentBlockToMarkdown(block)).join("\n\n") + "\n\nLoading...",
			}),
		)

		// Initialize checkpoint tracker first if enabled and it's the first request
		if (
			isFirstRequest &&
			this.enableCheckpoints &&
			!this.checkpointTracker &&
			!this.taskState.checkpointTrackerErrorMessage
		) {
			try {
				// Warning Timer - If checkpoints take a while to to initialize, show a warning message
				let checkpointsWarningTimer: NodeJS.Timeout | null = null
				let checkpointsWarningShown = false

				checkpointsWarningTimer = setTimeout(async () => {
					if (!checkpointsWarningShown) {
						checkpointsWarningShown = true
						this.taskState.checkpointTrackerErrorMessage =
							"Checkpoints are taking longer than expected to initialize. Working in a large repository? Consider re-opening Cline in a project that uses git, or disabling checkpoints."
						await this.postStateToWebview()
					}
				}, 7_000)

				// Timeout - If checkpoints take too long to initialize, warn user and disable checkpoints for the task
				this.checkpointTracker = await pTimeout(
					CheckpointTracker.create(this.taskId, this.context.globalStorageUri.fsPath, this.enableCheckpoints),
					{
						milliseconds: 15_000,
						message:
							"Checkpoints taking too long to initialize. Consider re-opening Cline in a project that uses git, or disabling checkpoints.",
					},
				)
				if (checkpointsWarningTimer) {
					clearTimeout(checkpointsWarningTimer)
					checkpointsWarningTimer = null
				}
			} catch (error) {
				const errorMessage = error instanceof Error ? error.message : "Unknown error"
				console.error("Failed to initialize checkpoint tracker:", errorMessage)

				// If the error was a timeout, we disabled all checkpoint operations for the rest of the task
				if (errorMessage.includes("Checkpoints taking too long to initialize")) {
					this.taskState.checkpointTrackerErrorMessage =
						"Checkpoints initialization timed out. Consider re-opening Cline in a project that uses git, or disabling checkpoints."
					await this.postStateToWebview()
				} else {
					this.taskState.checkpointTrackerErrorMessage = errorMessage // will be displayed right away since we saveClineMessages next which posts state to webview
				}
			}
		}

		// Now, if it's the first request AND checkpoints are enabled AND tracker was successfully initialized,
		// then say "checkpoint_created" and perform the commit.
		if (isFirstRequest && this.enableCheckpoints && this.checkpointTracker) {
			const commitHash = await this.checkpointTracker.commit() // Actual commit
			await this.say("checkpoint_created") // Now this is conditional
			const lastCheckpointMessageIndex = findLastIndex(
				this.messageStateHandler.getClineMessages(),
				(m) => m.say === "checkpoint_created",
			)
			if (lastCheckpointMessageIndex !== -1) {
				await this.messageStateHandler.updateClineMessage(lastCheckpointMessageIndex, {
					lastCheckpointHash: commitHash,
				})
				// saveClineMessagesAndUpdateHistory will be called later after API response,
				// so no need to call it here unless this is the only modification to this message.
				// For now, assuming it's handled later.
			}
		} else if (
			isFirstRequest &&
			this.enableCheckpoints &&
			!this.checkpointTracker &&
			this.taskState.checkpointTrackerErrorMessage
		) {
			// Checkpoints are enabled, but tracker failed to initialize.
			// checkpointTrackerErrorMessage is already set and will be part of the state.
			// No explicit UI message here, error message will be in ExtensionState.
		}

		const [parsedUserContent, environmentDetails, clinerulesError] = await this.loadContext(userContent, includeFileDetails)

		// error handling if the user uses the /newrule command & their .clinerules is a file, for file read operations didnt work properly
		if (clinerulesError === true) {
			await this.say(
				"error",
				"Issue with processing the /newrule command. Double check that, if '.clinerules' already exists, it's a directory and not a file. Otherwise there was an issue referencing this file/directory.",
			)
		}

		userContent = parsedUserContent
		// add environment details as its own text block, separate from tool results
		userContent.push({ type: "text", text: environmentDetails })

		await this.messageStateHandler.addToApiConversationHistory({
			role: "user",
			content: userContent,
		})

		telemetryService.captureConversationTurnEvent(this.taskId, providerId, modelId, "user")

		// since we sent off a placeholder api_req_started message to update the webview while waiting to actually start the API request (to load potential details for example), we need to update the text of that message
		const lastApiReqIndex = findLastIndex(this.messageStateHandler.getClineMessages(), (m) => m.say === "api_req_started")
		await this.messageStateHandler.updateClineMessage(lastApiReqIndex, {
			text: JSON.stringify({
				request: userContent.map((block) => formatContentBlockToMarkdown(block)).join("\n\n"),
			} satisfies ClineApiReqInfo),
		})
		await this.postStateToWebview()

		try {
			let cacheWriteTokens = 0
			let cacheReadTokens = 0
			let inputTokens = 0
			let outputTokens = 0
			let totalCost: number | undefined

			const abortStream = async (cancelReason: ClineApiReqCancelReason, streamingFailedMessage?: string) => {
				if (this.diffViewProvider.isEditing) {
					await this.diffViewProvider.revertChanges() // closes diff view
				}

				// if last message is a partial we need to update and save it
				const lastMessage = this.messageStateHandler.getClineMessages().at(-1)
				if (lastMessage && lastMessage.partial) {
					// lastMessage.ts = Date.now() DO NOT update ts since it is used as a key for virtuoso list
					lastMessage.partial = false
					// instead of streaming partialMessage events, we do a save and post like normal to persist to disk
					console.log("updating partial message", lastMessage)
					// await this.saveClineMessagesAndUpdateHistory()
				}

				// Let assistant know their response was interrupted for when task is resumed
				await this.messageStateHandler.addToApiConversationHistory({
					role: "assistant",
					content: [
						{
							type: "text",
							text:
								assistantMessage +
								`\n\n[${
									cancelReason === "streaming_failed"
										? "Response interrupted by API Error"
										: "Response interrupted by user"
								}]`,
						},
					],
				})

				// update api_req_started to have cancelled and cost, so that we can display the cost of the partial stream
				await updateApiReqMsg({
					messageStateHandler: this.messageStateHandler,
					lastApiReqIndex,
					inputTokens,
					outputTokens,
					cacheWriteTokens,
					cacheReadTokens,
					totalCost,
					api: this.api,
					cancelReason,
					streamingFailedMessage,
				})
				await this.messageStateHandler.saveClineMessagesAndUpdateHistory()

				telemetryService.captureConversationTurnEvent(this.taskId, providerId, this.api.getModel().id, "assistant", {
					tokensIn: inputTokens,
					tokensOut: outputTokens,
					cacheWriteTokens,
					cacheReadTokens,
					totalCost,
				})

				// signals to provider that it can retrieve the saved messages from disk, as abortTask can not be awaited on in nature
				this.taskState.didFinishAbortingStream = true
			}

			// reset streaming state
			this.taskState.currentStreamingContentIndex = 0
			this.taskState.assistantMessageContent = []
			this.taskState.didCompleteReadingStream = false
			this.taskState.userMessageContent = []
			this.taskState.userMessageContentReady = false
			this.taskState.didRejectTool = false
			this.taskState.didAlreadyUseTool = false
			this.taskState.presentAssistantMessageLocked = false
			this.taskState.presentAssistantMessageHasPendingUpdates = false
			this.taskState.didAutomaticallyRetryFailedApiRequest = false
			await this.diffViewProvider.reset()

			const stream = this.attemptApiRequest(previousApiReqIndex) // yields only if the first chunk is successful, otherwise will allow the user to retry the request (most likely due to rate limit error, which gets thrown on the first chunk)
			let assistantMessage = ""
			let reasoningMessage = ""
			this.taskState.isStreaming = true
			let didReceiveUsageChunk = false
			try {
				for await (const chunk of stream) {
					if (!chunk) {
						continue
					}
					switch (chunk.type) {
						case "usage":
							didReceiveUsageChunk = true
							inputTokens += chunk.inputTokens
							outputTokens += chunk.outputTokens
							cacheWriteTokens += chunk.cacheWriteTokens ?? 0
							cacheReadTokens += chunk.cacheReadTokens ?? 0
							totalCost = chunk.totalCost
							break
						case "reasoning":
							// reasoning will always come before assistant message
							reasoningMessage += chunk.reasoning
							// fixes bug where cancelling task > aborts task > for loop may be in middle of streaming reasoning > say function throws error before we get a chance to properly clean up and cancel the task.
							if (!this.taskState.abort) {
								await this.say("reasoning", reasoningMessage, undefined, undefined, true)
							}
							break
						case "text": {
							if (reasoningMessage && assistantMessage.length === 0) {
								// complete reasoning message
								await this.say("reasoning", reasoningMessage, undefined, undefined, false)
							}
							assistantMessage += chunk.text
							// parse raw assistant message into content blocks
							const prevLength = this.taskState.assistantMessageContent.length
							const isNextGenModel = isClaude4ModelFamily(this.api) || isGemini2dot5ModelFamily(this.api)
							if (isNextGenModel && USE_EXPERIMENTAL_CLAUDE4_FEATURES) {
								this.taskState.assistantMessageContent = parseAssistantMessageV3(assistantMessage)
							} else {
								this.taskState.assistantMessageContent = parseAssistantMessageV2(assistantMessage)
							}

							if (this.taskState.assistantMessageContent.length > prevLength) {
								this.taskState.userMessageContentReady = false // new content we need to present, reset to false in case previous content set this to true
							}
							// present content to user
							this.presentAssistantMessage()
							break
						}
					}

					if (this.taskState.abort) {
						console.log("aborting stream...")
						if (!this.taskState.abandoned) {
							// only need to gracefully abort if this instance isn't abandoned (sometimes openrouter stream hangs, in which case this would affect future instances of cline)
							await abortStream("user_cancelled")
						}
						break // aborts the stream
					}

					if (this.taskState.didRejectTool) {
						// userContent has a tool rejection, so interrupt the assistant's response to present the user's feedback
						assistantMessage += "\n\n[Response interrupted by user feedback]"
						// this.userMessageContentReady = true // instead of setting this preemptively, we allow the present iterator to finish and set userMessageContentReady when its ready
						break
					}

					// PREV: we need to let the request finish for openrouter to get generation details
					// UPDATE: it's better UX to interrupt the request at the cost of the api cost not being retrieved
					if (this.taskState.didAlreadyUseTool) {
						assistantMessage +=
							"\n\n[Response interrupted by a tool use result. Only one tool may be used at a time and should be placed at the end of the message.]"
						break
					}
				}
			} catch (error) {
				// abandoned happens when extension is no longer waiting for the cline instance to finish aborting (error is thrown here when any function in the for loop throws due to this.abort)
				if (!this.taskState.abandoned) {
					this.abortTask() // if the stream failed, there's various states the task could be in (i.e. could have streamed some tools the user may have executed), so we just resort to replicating a cancel task
					const clineError = ErrorService.toClineError(error, this.api.getModel().id)
					const errorMessage = clineError.serialize()

					await abortStream("streaming_failed", errorMessage)
					await this.reinitExistingTaskFromId(this.taskId)
				}
			} finally {
				this.taskState.isStreaming = false
			}

			// OpenRouter/Cline may not return token usage as part of the stream (since it may abort early), so we fetch after the stream is finished
			// (updateApiReq below will update the api_req_started message with the usage details. we do this async so it updates the api_req_started message in the background)
			if (!didReceiveUsageChunk) {
				this.api.getApiStreamUsage?.().then(async (apiStreamUsage) => {
					if (apiStreamUsage) {
						inputTokens += apiStreamUsage.inputTokens
						outputTokens += apiStreamUsage.outputTokens
						cacheWriteTokens += apiStreamUsage.cacheWriteTokens ?? 0
						cacheReadTokens += apiStreamUsage.cacheReadTokens ?? 0
						totalCost = apiStreamUsage.totalCost
					}
					await updateApiReqMsg({
						messageStateHandler: this.messageStateHandler,
						lastApiReqIndex,
						inputTokens,
						outputTokens,
						cacheWriteTokens,
						cacheReadTokens,
						api: this.api,
						totalCost,
					})
					await this.messageStateHandler.saveClineMessagesAndUpdateHistory()
					await this.postStateToWebview()
				})
			}

			// need to call here in case the stream was aborted
			if (this.taskState.abort) {
				throw new Error("Cline instance aborted")
			}

			this.taskState.didCompleteReadingStream = true

			// set any blocks to be complete to allow presentAssistantMessage to finish and set userMessageContentReady to true
			// (could be a text block that had no subsequent tool uses, or a text block at the very end, or an invalid tool use, etc. whatever the case, presentAssistantMessage relies on these blocks either to be completed or the user to reject a block in order to proceed and eventually set userMessageContentReady to true)
			const partialBlocks = this.taskState.assistantMessageContent.filter((block) => block.partial)
			partialBlocks.forEach((block) => {
				block.partial = false
			})
			// this.assistantMessageContent.forEach((e) => (e.partial = false)) // can't just do this bc a tool could be in the middle of executing ()
			if (partialBlocks.length > 0) {
				this.presentAssistantMessage() // if there is content to update then it will complete and update this.userMessageContentReady to true, which we pwaitfor before making the next request. all this is really doing is presenting the last partial message that we just set to complete
			}

			await updateApiReqMsg({
				messageStateHandler: this.messageStateHandler,
				lastApiReqIndex,
				inputTokens,
				outputTokens,
				cacheWriteTokens,
				cacheReadTokens,
				api: this.api,
				totalCost,
			})
			await this.messageStateHandler.saveClineMessagesAndUpdateHistory()
			await this.postStateToWebview()

			// now add to apiconversationhistory
			// need to save assistant responses to file before proceeding to tool use since user can exit at any moment and we wouldn't be able to save the assistant's response
			let didEndLoop = false
			if (assistantMessage.length > 0) {
				telemetryService.captureConversationTurnEvent(this.taskId, providerId, modelId, "assistant", {
					tokensIn: inputTokens,
					tokensOut: outputTokens,
					cacheWriteTokens,
					cacheReadTokens,
					totalCost,
				})

				await this.messageStateHandler.addToApiConversationHistory({
					role: "assistant",
					content: [{ type: "text", text: assistantMessage }],
				})

				// Check if assistant message contains "toggle to Act mode" pattern - if so, end the loop to wait for user's response
				const trimmedAssistantMessage = assistantMessage?.toLowerCase().trim()
				const isPlanModeResponse = trimmedAssistantMessage?.includes("</plan_mode_respond>")
				if (isPlanModeResponse && trimmedAssistantMessage && /toggle to act mode\s/i.test(trimmedAssistantMessage)) {
					return true
				}

				// NOTE: this comment is here for future reference - this was a workaround for userMessageContent not getting set to true. It was due to it not recursively calling for partial blocks when didRejectTool, so it would get stuck waiting for a partial block to complete before it could continue.
				// in case the content blocks finished
				// it may be the api stream finished after the last parsed content block was executed, so  we are able to detect out of bounds and set userMessageContentReady to true (note you should not call presentAssistantMessage since if the last block is completed it will be presented again)
				// const completeBlocks = this.assistantMessageContent.filter((block) => !block.partial) // if there are any partial blocks after the stream ended we can consider them invalid
				// if (this.currentStreamingContentIndex >= completeBlocks.length) {
				// 	this.userMessageContentReady = true
				// }

				await pWaitFor(() => this.taskState.userMessageContentReady)

				// if the model did not tool use, then we need to tell it to either use a tool or attempt_completion
				const didToolUse = this.taskState.assistantMessageContent.some((block) => block.type === "tool_use")

				if (!didToolUse) {
					// normal request where tool use is required
					this.taskState.userMessageContent.push({
						type: "text",
						text: formatResponse.noToolsUsed(),
					})
					this.taskState.consecutiveMistakeCount++
				}

				const recDidEndLoop = await this.recursivelyMakeClineRequests(this.taskState.userMessageContent)
				didEndLoop = recDidEndLoop
			} else {
				// if there's no assistant_responses, that means we got no text or tool_use content blocks from API which we should assume is an error
				await this.say(
					"error",
					"Unexpected API Response: The language model did not provide any assistant messages. This may indicate an issue with the API or the model's output.",
				)
				await this.messageStateHandler.addToApiConversationHistory({
					role: "assistant",
					content: [
						{
							type: "text",
							text: "Failure: I did not provide a response.",
						},
					],
				})
				// Returns early to avoid retry since no assistant message was received
				return true
			}

			return didEndLoop // will always be false for now
		} catch (error) {
			// this should never happen since the only thing that can throw an error is the attemptApiRequest, which is wrapped in a try catch that sends an ask where if noButtonClicked, will clear current task and destroy this instance. However to avoid unhandled promise rejection, we will end this loop which will end execution of this instance (see startTask)
			return true // needs to be true so parent loop knows to end task
		}
	}

	async loadContext(userContent: UserContent, includeFileDetails: boolean = false): Promise<[UserContent, string, boolean]> {
		// Track if we need to check clinerulesFile
		let needsClinerulesFileCheck = false

		const { localWorkflowToggles, globalWorkflowToggles } = await refreshWorkflowToggles(this.getContext(), this.cwd)

		const processUserContent = async () => {
			// This is a temporary solution to dynamically load context mentions from tool results. It checks for the presence of tags that indicate that the tool was rejected and feedback was provided (see formatToolDeniedFeedback, attemptCompletion, executeCommand, and consecutiveMistakeCount >= 3) or "<answer>" (see askFollowupQuestion), we place all user generated content in these tags so they can effectively be used as markers for when we should parse mentions). However if we allow multiple tools responses in the future, we will need to parse mentions specifically within the user content tags.
			// (Note: this caused the @/ import alias bug where file contents were being parsed as well, since v2 converted tool results to text blocks)
			return await Promise.all(
				userContent.map(async (block) => {
					if (block.type === "text") {
						// We need to ensure any user generated content is wrapped in one of these tags so that we know to parse mentions
						// FIXME: Only parse text in between these tags instead of the entire text block which may contain other tool results. This is part of a larger issue where we shouldn't be using regex to parse mentions in the first place (ie for cases where file paths have spaces)
						if (
							block.text.includes("<feedback>") ||
							block.text.includes("<answer>") ||
							block.text.includes("<task>") ||
							block.text.includes("<user_message>")
						) {
							const parsedText = await parseMentions(
								block.text,
								this.cwd,
								this.urlContentFetcher,
								this.fileContextTracker,
							)

							// when parsing slash commands, we still want to allow the user to provide their desired context
							const { processedText, needsClinerulesFileCheck: needsCheck } = await parseSlashCommands(
								parsedText,
								localWorkflowToggles,
								globalWorkflowToggles,
							)

							if (needsCheck) {
								needsClinerulesFileCheck = true
							}

							return {
								...block,
								text: processedText,
							}
						}
					}
					return block
				}),
			)
		}

		// Run initial promises in parallel
		const [processedUserContent, environmentDetails] = await Promise.all([
			processUserContent(),
			this.getEnvironmentDetails(includeFileDetails),
		])

		// After processing content, check clinerulesData if needed
		let clinerulesError = false
		if (needsClinerulesFileCheck) {
			clinerulesError = await ensureLocalClineDirExists(this.cwd, GlobalFileNames.clineRules)
		}

		// Return all results
		return [processedUserContent, environmentDetails, clinerulesError]
	}

	async getEnvironmentDetails(includeFileDetails: boolean = false) {
		let details = ""

		// It could be useful for cline to know if the user went from one or no file to another between messages, so we always include this context
		details += "\n\n# VSCode Visible Files"
		const visibleFilePaths = (await HostProvider.window.getVisibleTabs({})).paths.map((absolutePath) =>
			path.relative(this.cwd, absolutePath),
		)

		// Filter paths through clineIgnoreController
		const allowedVisibleFiles = this.clineIgnoreController
			.filterPaths(visibleFilePaths)
			.map((p) => p.toPosix())
			.join("\n")

		if (allowedVisibleFiles) {
			details += `\n${allowedVisibleFiles}`
		} else {
			details += "\n(No visible files)"
		}

		details += "\n\n# VSCode Open Tabs"
		const openTabPaths = (await HostProvider.window.getOpenTabs({})).paths.map((absolutePath) =>
			path.relative(this.cwd, absolutePath),
		)

		// Filter paths through clineIgnoreController
		const allowedOpenTabs = this.clineIgnoreController
			.filterPaths(openTabPaths)
			.map((p) => p.toPosix())
			.join("\n")

		if (allowedOpenTabs) {
			details += `\n${allowedOpenTabs}`
		} else {
			details += "\n(No open tabs)"
		}

		const busyTerminals = this.terminalManager.getTerminals(true)
		const inactiveTerminals = this.terminalManager.getTerminals(false)
		// const allTerminals = [...busyTerminals, ...inactiveTerminals]

		if (busyTerminals.length > 0 && this.taskState.didEditFile) {
			//  || this.didEditFile
			await setTimeoutPromise(300) // delay after saving file to let terminals catch up
		}

		// let terminalWasBusy = false
		if (busyTerminals.length > 0) {
			// wait for terminals to cool down
			// terminalWasBusy = allTerminals.some((t) => this.terminalManager.isProcessHot(t.id))
			await pWaitFor(() => busyTerminals.every((t) => !this.terminalManager.isProcessHot(t.id)), {
				interval: 100,
				timeout: 15_000,
			}).catch(() => {})
		}

		// we want to get diagnostics AFTER terminal cools down for a few reasons: terminal could be scaffolding a project, dev servers (compilers like webpack) will first re-compile and then send diagnostics, etc
		/*
		let diagnosticsDetails = ""
		const diagnostics = await this.diagnosticsMonitor.getCurrentDiagnostics(this.didEditFile || terminalWasBusy) // if cline ran a command (ie npm install) or edited the workspace then wait a bit for updated diagnostics
		for (const [uri, fileDiagnostics] of diagnostics) {
			const problems = fileDiagnostics.filter((d) => d.severity === vscode.DiagnosticSeverity.Error)
			if (problems.length > 0) {
				diagnosticsDetails += `\n## ${path.relative(cwd, uri.fsPath)}`
				for (const diagnostic of problems) {
					// let severity = diagnostic.severity === vscode.DiagnosticSeverity.Error ? "Error" : "Warning"
					const line = diagnostic.range.start.line + 1 // VSCode lines are 0-indexed
					const source = diagnostic.source ? `[${diagnostic.source}] ` : ""
					diagnosticsDetails += `\n- ${source}Line ${line}: ${diagnostic.message}`
				}
			}
		}
		*/
		this.taskState.didEditFile = false // reset, this lets us know when to wait for saved files to update terminals

		// waiting for updated diagnostics lets terminal output be the most up-to-date possible
		let terminalDetails = ""
		if (busyTerminals.length > 0) {
			// terminals are cool, let's retrieve their output
			terminalDetails += "\n\n# Actively Running Terminals"
			for (const busyTerminal of busyTerminals) {
				terminalDetails += `\n## Original command: \`${busyTerminal.lastCommand}\``
				const newOutput = this.terminalManager.getUnretrievedOutput(busyTerminal.id)
				if (newOutput) {
					terminalDetails += `\n### New Output\n${newOutput}`
				} else {
					// details += `\n(Still running, no new output)` // don't want to show this right after running the command
				}
			}
		}
		// only show inactive terminals if there's output to show
		if (inactiveTerminals.length > 0) {
			const inactiveTerminalOutputs = new Map<number, string>()
			for (const inactiveTerminal of inactiveTerminals) {
				const newOutput = this.terminalManager.getUnretrievedOutput(inactiveTerminal.id)
				if (newOutput) {
					inactiveTerminalOutputs.set(inactiveTerminal.id, newOutput)
				}
			}
			if (inactiveTerminalOutputs.size > 0) {
				terminalDetails += "\n\n# Inactive Terminals"
				for (const [terminalId, newOutput] of inactiveTerminalOutputs) {
					const inactiveTerminal = inactiveTerminals.find((t) => t.id === terminalId)
					if (inactiveTerminal) {
						terminalDetails += `\n## ${inactiveTerminal.lastCommand}`
						terminalDetails += `\n### New Output\n${newOutput}`
					}
				}
			}
		}

		// details += "\n\n# VSCode Workspace Errors"
		// if (diagnosticsDetails) {
		// 	details += diagnosticsDetails
		// } else {
		// 	details += "\n(No errors detected)"
		// }

		if (terminalDetails) {
			details += terminalDetails
		}

		// Add recently modified files section
		const recentlyModifiedFiles = this.fileContextTracker.getAndClearRecentlyModifiedFiles()
		if (recentlyModifiedFiles.length > 0) {
			details +=
				"\n\n# Recently Modified Files\nThese files have been modified since you last accessed them (file was just edited so you may need to re-read it before editing):"
			for (const filePath of recentlyModifiedFiles) {
				details += `\n${filePath}`
			}
		}

		// Add current time information with timezone
		const now = new Date()
		const formatter = new Intl.DateTimeFormat(undefined, {
			year: "numeric",
			month: "numeric",
			day: "numeric",
			hour: "numeric",
			minute: "numeric",
			second: "numeric",
			hour12: true,
		})
		const timeZone = formatter.resolvedOptions().timeZone
		const timeZoneOffset = -now.getTimezoneOffset() / 60 // Convert to hours and invert sign to match conventional notation
		const timeZoneOffsetStr = `${timeZoneOffset >= 0 ? "+" : ""}${timeZoneOffset}:00`
		details += `\n\n# Current Time\n${formatter.format(now)} (${timeZone}, UTC${timeZoneOffsetStr})`

		if (includeFileDetails) {
			details += `\n\n# Current Working Directory (${this.cwd.toPosix()}) Files\n`
			const isDesktop = arePathsEqual(this.cwd, getDesktopDir())
			if (isDesktop) {
				// don't want to immediately access desktop since it would show permission popup
				details += "(Desktop files not shown automatically. Use list_files to explore if needed.)"
			} else {
				const [files, didHitLimit] = await listFiles(this.cwd, true, 200)
				const result = formatResponse.formatFilesList(this.cwd, files, didHitLimit, this.clineIgnoreController)
				details += result
			}

			// Add git remote URLs section
			const gitRemotes = await getGitRemoteUrls(this.cwd)
			if (gitRemotes.length > 0) {
				details += `\n\n# Git Remote URLs\n${gitRemotes.join("\n")}`
			}
		}

		// Add context window usage information
		const { contextWindow, maxAllowedSize } = getContextWindowInfo(this.api)

		// Get the token count from the most recent API request to accurately reflect context management
		const getTotalTokensFromApiReqMessage = (msg: ClineMessage) => {
			if (!msg.text) {
				return 0
			}
			try {
				const { tokensIn, tokensOut, cacheWrites, cacheReads } = JSON.parse(msg.text)
				return (tokensIn || 0) + (tokensOut || 0) + (cacheWrites || 0) + (cacheReads || 0)
			} catch (e) {
				return 0
			}
		}

		const clineMessages = this.messageStateHandler.getClineMessages()
		const modifiedMessages = combineApiRequests(combineCommandSequences(clineMessages.slice(1)))
		const lastApiReqMessage = findLast(modifiedMessages, (msg) => {
			if (msg.say !== "api_req_started") {
				return false
			}
			return getTotalTokensFromApiReqMessage(msg) > 0
		})

		const lastApiReqTotalTokens = lastApiReqMessage ? getTotalTokensFromApiReqMessage(lastApiReqMessage) : 0
		const usagePercentage = Math.round((lastApiReqTotalTokens / contextWindow) * 100)

		details += "\n\n# Context Window Usage"
		details += `\n${lastApiReqTotalTokens.toLocaleString()} / ${(contextWindow / 1000).toLocaleString()}K tokens used (${usagePercentage}%)`

		details += "\n\n# Current Mode"
		if (this.mode === "plan") {
			details += "\nPLAN MODE\n" + formatResponse.planModeInstructions()
		} else {
			details += "\nACT MODE"
		}

		return `<environment_details>\n${details.trim()}\n</environment_details>`
	}
}<|MERGE_RESOLUTION|>--- conflicted
+++ resolved
@@ -1,14 +1,8 @@
-import { setTimeout as setTimeoutPromise } from "node:timers/promises"
-import type { Anthropic } from "@anthropic-ai/sdk"
-import { type ApiHandler, buildApiHandler } from "@api/index"
+import { Anthropic } from "@anthropic-ai/sdk"
+import { ApiHandler, buildApiHandler } from "@api/index"
 import { AnthropicHandler } from "@api/providers/anthropic"
 import { ClineHandler } from "@api/providers/cline"
 import { OpenRouterHandler } from "@api/providers/openrouter"
-<<<<<<< HEAD
-import type { ApiStream } from "@api/transform/stream"
-import { parseAssistantMessageV2, parseAssistantMessageV3, type ToolUseName } from "@core/assistant-message"
-import { ContextManager } from "@core/context/context-management/ContextManager"
-=======
 import { ApiStream } from "@api/transform/stream"
 import { DIFF_VIEW_URI_SCHEME } from "@hosts/vscode/VscodeDiffViewProvider"
 import CheckpointTracker from "@integrations/checkpoints/CheckpointTracker"
@@ -46,12 +40,12 @@
 import { ClineErrorType } from "@/services/error/ClineError"
 import { ErrorService } from "@/services/error/ErrorService"
 import { parseAssistantMessageV2, parseAssistantMessageV3, ToolUseName } from "@core/assistant-message"
->>>>>>> c3a97c3e
 import {
 	checkIsAnthropicContextWindowError,
 	checkIsOpenRouterContextWindowError,
 } from "@core/context/context-management/context-error-handling"
 import { getContextWindowInfo } from "@core/context/context-management/context-window-utils"
+import { ContextManager } from "@core/context/context-management/ContextManager"
 import { FileContextTracker } from "@core/context/context-tracking/FileContextTracker"
 import { ModelContextTracker } from "@core/context/context-tracking/ModelContextTracker"
 import {
@@ -74,51 +68,16 @@
 import {
 	ensureRulesDirectoryExists,
 	ensureTaskDirectoryExists,
-	GlobalFileNames,
 	getSavedApiConversationHistory,
 	getSavedClineMessages,
+	GlobalFileNames,
 } from "@core/storage/disk"
 import { getGlobalState } from "@core/storage/state"
-import { DIFF_VIEW_URI_SCHEME } from "@hosts/vscode/VscodeDiffViewProvider"
-import CheckpointTracker from "@integrations/checkpoints/CheckpointTracker"
-import type { DiffViewProvider } from "@integrations/editor/DiffViewProvider"
-import { formatContentBlockToMarkdown } from "@integrations/misc/export-markdown"
 import { processFilesIntoText } from "@integrations/misc/extract-text"
-import { showSystemNotification } from "@integrations/notifications"
-import { TerminalManager } from "@integrations/terminal/TerminalManager"
-import type WorkspaceTracker from "@integrations/workspace/WorkspaceTracker"
-import { BrowserSession } from "@services/browser/BrowserSession"
-import { UrlContentFetcher } from "@services/browser/UrlContentFetcher"
-import { listFiles } from "@services/glob/list-files"
-import { Logger } from "@services/logging/Logger"
-import type { McpHub } from "@services/mcp/McpHub"
-import { telemetryService } from "@services/posthog/telemetry/TelemetryService"
-import type { AutoApprovalSettings } from "@shared/AutoApprovalSettings"
-import type { ApiConfiguration } from "@shared/api"
-import { findLast, findLastIndex } from "@shared/array"
-import type { BrowserSettings } from "@shared/BrowserSettings"
-import type { ChatSettings } from "@shared/ChatSettings"
-import { combineApiRequests } from "@shared/combineApiRequests"
-import { combineCommandSequences } from "@shared/combineCommandSequences"
-import type { ClineApiReqCancelReason, ClineApiReqInfo, ClineAsk, ClineMessage, ClineSay } from "@shared/ExtensionMessage"
-import { getApiMetrics } from "@shared/getApiMetrics"
-import type { HistoryItem } from "@shared/HistoryItem"
-import { DEFAULT_LANGUAGE_SETTINGS, getLanguageKey, type LanguageDisplay } from "@shared/Languages"
+import WorkspaceTracker from "@integrations/workspace/WorkspaceTracker"
+import { McpHub } from "@services/mcp/McpHub"
 import { convertClineMessageToProto } from "@shared/proto-conversions/cline-message"
-import type { ClineAskResponse, ClineCheckpointRestore } from "@shared/WebviewMessage"
-import { getGitRemoteUrls } from "@utils/git"
 import { isClaude4ModelFamily, isGemini2dot5ModelFamily } from "@utils/model-utils"
-import { arePathsEqual, getDesktopDir } from "@utils/path"
-import cloneDeep from "clone-deep"
-import { execa } from "execa"
-import pTimeout from "p-timeout"
-import pWaitFor from "p-wait-for"
-import * as path from "path"
-import * as vscode from "vscode"
-import { HostProvider } from "@/hosts/host-provider"
-import { ClineErrorType } from "@/services/error/ClineError"
-import { ErrorService } from "@/services/error/ErrorService"
-import { ShowMessageType } from "@/shared/proto/index.host"
 import { isInTestMode } from "../../services/test/TestMode"
 import { ensureLocalClineDirExists } from "../context/instructions/user-instructions/rule-helpers"
 import { refreshWorkflowToggles } from "../context/instructions/user-instructions/workflows"
@@ -126,11 +85,8 @@
 import { TaskState } from "./TaskState"
 import { ToolExecutor } from "./ToolExecutor"
 import { updateApiReqMsg } from "./utils"
-<<<<<<< HEAD
-=======
 import { Mode, OpenaiReasoningEffort } from "@shared/storage/types"
 import { ShowMessageType } from "@/shared/proto/index.host"
->>>>>>> c3a97c3e
 
 export const USE_EXPERIMENTAL_CLAUDE4_FEATURES = false
 
@@ -280,7 +236,7 @@
 		this.modelContextTracker = new ModelContextTracker(context, this.taskId)
 
 		// Prepare effective API configuration
-		const effectiveApiConfiguration: ApiConfiguration = {
+		let effectiveApiConfiguration: ApiConfiguration = {
 			...apiConfiguration,
 			taskId: this.taskId,
 			onRetryAttempt: async (attempt: number, maxRetries: number, delay: number, error: any) => {
@@ -500,7 +456,7 @@
 		if (!didWorkspaceRestoreFail) {
 			switch (restoreType) {
 				case "task":
-				case "taskAndWorkspace": {
+				case "taskAndWorkspace":
 					this.taskState.conversationHistoryDeletedRange = message.conversationHistoryDeletedRange
 					const apiConversationHistory = this.messageStateHandler.getApiConversationHistory()
 					const newConversationHistory = apiConversationHistory.slice(0, (message.conversationHistoryIndex || 0) + 2) // +1 since this index corresponds to the last user message, and another +1 since slice end index is exclusive
@@ -543,7 +499,6 @@
 						} satisfies ClineApiReqInfo),
 					)
 					break
-				}
 				case "workspace":
 					break
 			}
@@ -1070,9 +1025,9 @@
 
 		this.taskState.isInitialized = true
 
-		const imageBlocks: Anthropic.ImageBlockParam[] = formatResponse.imageBlocks(images)
-
-		const userContent: UserContent = [
+		let imageBlocks: Anthropic.ImageBlockParam[] = formatResponse.imageBlocks(images)
+
+		let userContent: UserContent = [
 			{
 				type: "text",
 				text: `<task>\n${task}\n</task>`,
@@ -1199,7 +1154,7 @@
 			throw new Error("Unexpected: No existing API conversation history")
 		}
 
-		const newUserContent: UserContent = [...modifiedOldUserContent]
+		let newUserContent: UserContent = [...modifiedOldUserContent]
 
 		const agoText = (() => {
 			const timestamp = lastClineMessage?.ts ?? Date.now()
@@ -1655,7 +1610,7 @@
 		// grouping command_output messages despite any gaps anyways)
 		await setTimeoutPromise(50)
 
-		const result = this.terminalManager.processOutput(outputLines)
+		let result = this.terminalManager.processOutput(outputLines)
 
 		if (userFeedback) {
 			await this.say("user_feedback", userFeedback.text, userFeedback.images, userFeedback.files)
@@ -1704,24 +1659,7 @@
 		}
 	}
 
-<<<<<<< HEAD
-	private async migratePreferredLanguageToolSetting(): Promise<void> {
-		const config = vscode.workspace.getConfiguration("cline")
-		const preferredLanguage = config.get<LanguageDisplay>("preferredLanguage")
-		if (preferredLanguage !== undefined) {
-			this.chatSettings.preferredLanguage = preferredLanguage
-			// Remove from VSCode configuration
-			await config.update("preferredLanguage", undefined, true)
-		}
-	}
-
-	private async getCurrentProviderInfo(): Promise<{
-		modelId: string
-		providerId: string
-	}> {
-=======
 	private async getCurrentProviderInfo(): Promise<{ modelId: string; providerId: string }> {
->>>>>>> c3a97c3e
 		const modelId = this.api.getModel()?.id
 		const providerId =
 			this.mode === "plan"
@@ -1732,9 +1670,7 @@
 
 	async *attemptApiRequest(previousApiReqIndex: number): ApiStream {
 		// Wait for MCP servers to be connected before generating system prompt
-		await pWaitFor(() => this.mcpHub.isConnecting !== true, {
-			timeout: 10_000,
-		}).catch(() => {
+		await pWaitFor(() => this.mcpHub.isConnecting !== true, { timeout: 10_000 }).catch(() => {
 			console.error("MCP servers failed to connect in time")
 		})
 
@@ -1810,7 +1746,7 @@
 			// saves task history item which we use to keep track of conversation history deleted range
 		}
 
-		const stream = this.api.createMessage(systemPrompt, contextManagementMetadata.truncatedConversationHistory)
+		let stream = this.api.createMessage(systemPrompt, contextManagementMetadata.truncatedConversationHistory)
 
 		const iterator = stream[Symbol.asyncIterator]()
 
@@ -2379,7 +2315,7 @@
 								await this.say("reasoning", reasoningMessage, undefined, undefined, true)
 							}
 							break
-						case "text": {
+						case "text":
 							if (reasoningMessage && assistantMessage.length === 0) {
 								// complete reasoning message
 								await this.say("reasoning", reasoningMessage, undefined, undefined, false)
@@ -2400,7 +2336,6 @@
 							// present content to user
 							this.presentAssistantMessage()
 							break
-						}
 					}
 
 					if (this.taskState.abort) {
@@ -2517,8 +2452,9 @@
 
 				// Check if assistant message contains "toggle to Act mode" pattern - if so, end the loop to wait for user's response
 				const trimmedAssistantMessage = assistantMessage?.toLowerCase().trim()
-				const isPlanModeResponse = trimmedAssistantMessage?.includes("</plan_mode_respond>")
-				if (isPlanModeResponse && trimmedAssistantMessage && /toggle to act mode\s/i.test(trimmedAssistantMessage)) {
+				const hasPlanModeResponseTag = trimmedAssistantMessage?.includes("</plan_mode_respond>")
+				if (hasPlanModeResponseTag && trimmedAssistantMessage && /toggle to act mode\b/i.test(trimmedAssistantMessage)) {
+					this.taskState.isAwaitingPlanResponse = true
 					return true
 				}
 
