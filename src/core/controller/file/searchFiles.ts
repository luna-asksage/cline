--- conflicted
+++ resolved
@@ -20,34 +20,6 @@
 	}
 
 	try {
-<<<<<<< HEAD
-		// Map enum to host SearchItemType (0 = FILE, 1 = FOLDER)
-		let selectedTypeValue: SearchWorkspaceItemsRequest_SearchItemType | undefined
-		if (request.selectedType === FileSearchType.FILE) {
-			selectedTypeValue = SearchWorkspaceItemsRequest_SearchItemType.FILE
-		} else if (request.selectedType === FileSearchType.FOLDER) {
-			selectedTypeValue = SearchWorkspaceItemsRequest_SearchItemType.FOLDER
-		} else {
-			selectedTypeValue = undefined
-		}
-
-		// Strip any leading '/' so the query matches workspace-relative paths across hosts
-		const normalizedQuery = (request.query || "").replace(/^\/+/, "")
-
-		// Use host-provided search via hostbridge (no fallback)
-		const hostResponse = await HostProvider.workspace.searchWorkspaceItems({
-			query: normalizedQuery,
-			limit: request.limit || 20,
-			selectedType: selectedTypeValue,
-		})
-
-		const mapped: { path: string; type: "file" | "folder"; label?: string }[] = (hostResponse.items || []).map(
-			(item: { path?: string; type: SearchWorkspaceItemsRequest_SearchItemType; label?: string }) => ({
-				path: String(item.path || ""),
-				type: item.type === SearchWorkspaceItemsRequest_SearchItemType.FOLDER ? "folder" : "file",
-				label: item.label || undefined,
-			}),
-=======
 		// Map enum to string for the search service
 		let selectedTypeString: "file" | "folder" | undefined
 		if (request.selectedType === FileSearchType.FILE) {
@@ -62,7 +34,6 @@
 			workspacePath,
 			request.limit || 20, // Use default limit of 20 if not specified
 			selectedTypeString,
->>>>>>> 3bcb1bac
 		)
 
 		// Convert search results to proto FileInfo objects using the conversion function
