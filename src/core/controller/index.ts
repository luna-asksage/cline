--- conflicted
+++ resolved
@@ -1,23 +1,16 @@
-import { setTimeout as setTimeoutPromise } from "node:timers/promises"
-import type { Anthropic } from "@anthropic-ai/sdk"
+import { clineEnvConfig } from "@/config"
+import { HostProvider } from "@/hosts/host-provider"
+import { AuthService } from "@/services/auth/AuthService"
+import { telemetryService } from "@/services/posthog/telemetry/TelemetryService"
+import { ShowMessageType } from "@/shared/proto/host/window"
+import { getCwd, getDesktopDir } from "@/utils/path"
+import { Anthropic } from "@anthropic-ai/sdk"
 import { buildApiHandler } from "@api/index"
 import { cleanupLegacyCheckpoints } from "@integrations/checkpoints/CheckpointMigration"
 import { downloadTask } from "@integrations/misc/export-markdown"
 import WorkspaceTracker from "@integrations/workspace/WorkspaceTracker"
 import { ClineAccountService } from "@services/account/ClineAccountService"
 import { McpHub } from "@services/mcp/McpHub"
-<<<<<<< HEAD
-import type { ApiProvider, ModelInfo } from "@shared/api"
-import type { ChatContent } from "@shared/ChatContent"
-import type { ChatSettings, Mode, StoredChatSettings } from "@shared/ChatSettings"
-import type { ClineRulesToggles } from "@shared/cline-rules"
-import type { ExtensionMessage, ExtensionState, Platform } from "@shared/ExtensionMessage"
-import type { HistoryItem } from "@shared/HistoryItem"
-import type { McpMarketplaceCatalog } from "@shared/mcp"
-import type { TelemetrySetting } from "@shared/TelemetrySetting"
-import type { UserInfo } from "@shared/UserInfo"
-import type { WebviewMessage } from "@shared/WebviewMessage"
-=======
 import { ApiProvider, ModelInfo } from "@shared/api"
 import { ChatContent } from "@shared/ChatContent"
 import { Mode } from "@shared/storage/types"
@@ -28,19 +21,13 @@
 import { TelemetrySetting } from "@shared/TelemetrySetting"
 import { UserInfo } from "@shared/UserInfo"
 import { WebviewMessage } from "@shared/WebviewMessage"
->>>>>>> c3a97c3e
 import { fileExistsAtPath } from "@utils/fs"
 import axios from "axios"
 import fs from "fs/promises"
+import { setTimeout as setTimeoutPromise } from "node:timers/promises"
 import pWaitFor from "p-wait-for"
 import * as path from "path"
 import * as vscode from "vscode"
-import { clineEnvConfig } from "@/config"
-import { HostProvider } from "@/hosts/host-provider"
-import { AuthService } from "@/services/auth/AuthService"
-import { telemetryService } from "@/services/posthog/telemetry/TelemetryService"
-import { ShowMessageType } from "@/shared/proto/host/window"
-import { getCwd, getDesktopDir } from "@/utils/path"
 import { ensureMcpServersDirectoryExists, ensureSettingsDirectoryExists, GlobalFileNames } from "../storage/disk"
 import { getAllExtensionState, getGlobalState, getWorkspaceState, storeSecret, updateGlobalState } from "../storage/state"
 import { Task } from "../task"
@@ -256,17 +243,8 @@
 		await this.postStateToWebview()
 	}
 
-<<<<<<< HEAD
-	async togglePlanActModeWithChatSettings(chatSettings: ChatSettings, chatContent?: ChatContent): Promise<boolean> {
-		const currentMode = await this.getCurrentMode()
-		if (currentMode === chatSettings.mode) {
-			return true
-		}
-		const didSwitchToActMode = chatSettings.mode === "act"
-=======
 	async togglePlanActMode(modeToSwitchTo: Mode, chatContent?: ChatContent): Promise<boolean> {
 		const didSwitchToActMode = modeToSwitchTo === "act"
->>>>>>> c3a97c3e
 
 		// Store mode to global state
 		await updateGlobalState(this.context, "mode", modeToSwitchTo)
