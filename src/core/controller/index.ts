import { Anthropic } from "@anthropic-ai/sdk"
import axios from "axios"
import { v4 as uuidv4 } from "uuid"
import fs from "fs/promises"
import { setTimeout as setTimeoutPromise } from "node:timers/promises"
import pWaitFor from "p-wait-for"
import * as path from "path"
import * as vscode from "vscode"
import { handleGrpcRequest, handleGrpcRequestCancel } from "./grpc-handler"
import { buildApiHandler } from "@api/index"
import { cleanupLegacyCheckpoints } from "@integrations/checkpoints/CheckpointMigration"
import { downloadTask } from "@integrations/misc/export-markdown"
import WorkspaceTracker from "@integrations/workspace/WorkspaceTracker"
import { ClineAccountService } from "@services/account/ClineAccountService"
import { McpHub } from "@services/mcp/McpHub"
import { telemetryService } from "@/services/posthog/telemetry/TelemetryService"
import { ApiProvider, ModelInfo } from "@shared/api"
import { ChatContent } from "@shared/ChatContent"
import { ChatSettings } from "@shared/ChatSettings"
import { ExtensionMessage, ExtensionState, Platform } from "@shared/ExtensionMessage"
import { HistoryItem } from "@shared/HistoryItem"
import { McpMarketplaceCatalog } from "@shared/mcp"
import { TelemetrySetting } from "@shared/TelemetrySetting"
import { WebviewMessage } from "@shared/WebviewMessage"
import { fileExistsAtPath } from "@utils/fs"
import { getWorkingState } from "@utils/git"
import { extractCommitMessage } from "@integrations/git/commit-message-generator"
import { ensureMcpServersDirectoryExists, ensureSettingsDirectoryExists, GlobalFileNames } from "../storage/disk"
import {
	getAllExtensionState,
	getGlobalState,
	getSecret,
	getWorkspaceState,
	storeSecret,
	updateApiConfiguration,
	updateGlobalState,
	updateWorkspaceState,
} from "../storage/state"
import { Task } from "../task"
import { ClineRulesToggles } from "@shared/cline-rules"
import { sendStateUpdate } from "./state/subscribeToState"
import { sendAddToInputEvent } from "./ui/subscribeToAddToInput"
import { sendAuthCallbackEvent } from "./account/subscribeToAuthCallback"
import { sendMcpMarketplaceCatalogEvent } from "./mcp/subscribeToMcpMarketplaceCatalog"
import { sendRelinquishControlEvent } from "./ui/subscribeToRelinquishControl"

/*
https://github.com/microsoft/vscode-webview-ui-toolkit-samples/blob/main/default/weather-webview/src/providers/WeatherViewProvider.ts

https://github.com/KumarVariable/vscode-extension-sidebar-html/blob/master/src/customSidebarViewProvider.ts
*/

export class Controller {
	readonly id: string = uuidv4()
	private postMessage: (message: ExtensionMessage) => Thenable<boolean> | undefined

	private disposables: vscode.Disposable[] = []
	task?: Task
	workspaceTracker: WorkspaceTracker
	mcpHub: McpHub
	accountService: ClineAccountService
	latestAnnouncementId = "may-22-2025_16:11:00" // update to some unique identifier when we add a new announcement

	constructor(
		readonly context: vscode.ExtensionContext,
		private readonly outputChannel: vscode.OutputChannel,
		postMessage: (message: ExtensionMessage) => Thenable<boolean> | undefined,
	) {
		this.outputChannel.appendLine("ClineProvider instantiated")
		this.postMessage = postMessage

		this.workspaceTracker = new WorkspaceTracker()
		this.mcpHub = new McpHub(
			() => ensureMcpServersDirectoryExists(),
			() => ensureSettingsDirectoryExists(this.context),
			(msg) => this.postMessageToWebview(msg),
			this.context.extension?.packageJSON?.version ?? "1.0.0",
		)
		this.accountService = new ClineAccountService(
			(msg) => this.postMessageToWebview(msg),
			async () => {
				const { apiConfiguration } = await this.getStateToPostToWebview()
				return apiConfiguration?.clineApiKey
			},
		)

		// Clean up legacy checkpoints
		cleanupLegacyCheckpoints(this.context.globalStorageUri.fsPath, this.outputChannel).catch((error) => {
			console.error("Failed to cleanup legacy checkpoints:", error)
		})
	}

	/*
	VSCode extensions use the disposable pattern to clean up resources when the sidebar/editor tab is closed by the user or system. This applies to event listening, commands, interacting with the UI, etc.
	- https://vscode-docs.readthedocs.io/en/stable/extensions/patterns-and-principles/
	- https://github.com/microsoft/vscode-extension-samples/blob/main/webview-sample/src/extension.ts
	*/
	async dispose() {
		await this.clearTask()
		while (this.disposables.length) {
			const x = this.disposables.pop()
			if (x) {
				x.dispose()
			}
		}
		this.workspaceTracker.dispose()
		this.mcpHub.dispose()

		console.error("Controller disposed")
	}

	// Auth methods
	async handleSignOut() {
		try {
			await storeSecret(this.context, "clineApiKey", undefined)
			await updateGlobalState(this.context, "userInfo", undefined)
			await updateWorkspaceState(this.context, "apiProvider", "openrouter")
			await this.postStateToWebview()
			vscode.window.showInformationMessage("Successfully logged out of Cline")
		} catch (error) {
			vscode.window.showErrorMessage("Logout failed")
		}
	}

	async setUserInfo(info?: { displayName: string | null; email: string | null; photoURL: string | null }) {
		await updateGlobalState(this.context, "userInfo", info)
	}

	async initTask(task?: string, images?: string[], files?: string[], historyItem?: HistoryItem) {
		await this.clearTask() // ensures that an existing task doesn't exist before starting a new one, although this shouldn't be possible since user must clear task before starting a new one
		const {
			apiConfiguration,
			autoApprovalSettings,
			browserSettings,
			chatSettings,
			shellIntegrationTimeout,
			terminalReuseEnabled,
<<<<<<< HEAD
			terminalOutputLineLimit,
=======
			defaultTerminalProfile,
>>>>>>> ec26a912
			enableCheckpointsSetting,
			isNewUser,
			taskHistory,
		} = await getAllExtensionState(this.context)

		const NEW_USER_TASK_COUNT_THRESHOLD = 10

		// Check if the user has completed enough tasks to no longer be considered a "new user"
		if (isNewUser && !historyItem && taskHistory && taskHistory.length >= NEW_USER_TASK_COUNT_THRESHOLD) {
			await updateGlobalState(this.context, "isNewUser", false)
			await this.postStateToWebview()
		}

		if (autoApprovalSettings) {
			const updatedAutoApprovalSettings = {
				...autoApprovalSettings,
				version: (autoApprovalSettings.version ?? 1) + 1,
			}
			await updateGlobalState(this.context, "autoApprovalSettings", updatedAutoApprovalSettings)
		}
		this.task = new Task(
			this.context,
			this.mcpHub,
			this.workspaceTracker,
			(historyItem) => this.updateTaskHistory(historyItem),
			() => this.postStateToWebview(),
			(message) => this.postMessageToWebview(message),
			(taskId) => this.reinitExistingTaskFromId(taskId),
			() => this.cancelTask(),
			apiConfiguration,
			autoApprovalSettings,
			browserSettings,
			chatSettings,
			shellIntegrationTimeout,
			terminalReuseEnabled ?? true,
<<<<<<< HEAD
			terminalOutputLineLimit ?? 500,
=======
			defaultTerminalProfile ?? "default",
>>>>>>> ec26a912
			enableCheckpointsSetting ?? true,
			task,
			images,
			files,
			historyItem,
		)
	}

	async reinitExistingTaskFromId(taskId: string) {
		const history = await this.getTaskWithId(taskId)
		if (history) {
			await this.initTask(undefined, undefined, undefined, history.historyItem)
		}
	}

	// Send any JSON serializable data to the react app
	async postMessageToWebview(message: ExtensionMessage) {
		await this.postMessage(message)
	}

	/**
	 * Sets up an event listener to listen for messages passed from the webview context and
	 * executes code based on the message that is received.
	 *
	 * @param webview A reference to the extension webview
	 */
	async handleWebviewMessage(message: WebviewMessage) {
		switch (message.type) {
			case "authStateChanged":
				await this.setUserInfo(message.user || undefined)
				await this.postStateToWebview()
				break

			case "fetchUserCreditsData": {
				await this.fetchUserCreditsData()
				break
			}
			case "fetchMcpMarketplace": {
				await this.fetchMcpMarketplace(message.bool)
				break
			}

			// telemetry
			case "telemetrySetting": {
				if (message.telemetrySetting) {
					await this.updateTelemetrySetting(message.telemetrySetting)
				}
				await this.postStateToWebview()
				break
			}

			case "clearAllTaskHistory": {
				const answer = await vscode.window.showWarningMessage(
					"What would you like to delete?",
					{ modal: true },
					"Delete All Except Favorites",
					"Delete Everything",
					"Cancel",
				)

				if (answer === "Delete All Except Favorites") {
					await this.deleteNonFavoriteTaskHistory()
					await this.postStateToWebview()
				} else if (answer === "Delete Everything") {
					await this.deleteAllTaskHistory()
					await this.postStateToWebview()
				}
				sendRelinquishControlEvent()
				break
			}
			case "grpc_request": {
				if (message.grpc_request) {
					await handleGrpcRequest(this, message.grpc_request)
				}
				break
			}
			case "grpc_request_cancel": {
				if (message.grpc_request_cancel) {
					await handleGrpcRequestCancel(this, message.grpc_request_cancel)
				}
				break
			}

			// Add more switch case statements here as more webview message commands
			// are created within the webview context (i.e. inside media/main.js)
		}
	}

	async updateTelemetrySetting(telemetrySetting: TelemetrySetting) {
		await updateGlobalState(this.context, "telemetrySetting", telemetrySetting)
		const isOptedIn = telemetrySetting !== "disabled"
		telemetryService.updateTelemetryState(isOptedIn)
	}

	async togglePlanActModeWithChatSettings(chatSettings: ChatSettings, chatContent?: ChatContent) {
		const didSwitchToActMode = chatSettings.mode === "act"

		// Capture mode switch telemetry | Capture regardless of if we know the taskId
		telemetryService.captureModeSwitch(this.task?.taskId ?? "0", chatSettings.mode)

		// Get previous model info that we will revert to after saving current mode api info
		const {
			apiConfiguration,
			previousModeApiProvider: newApiProvider,
			previousModeModelId: newModelId,
			previousModeModelInfo: newModelInfo,
			previousModeVsCodeLmModelSelector: newVsCodeLmModelSelector,
			previousModeThinkingBudgetTokens: newThinkingBudgetTokens,
			previousModeReasoningEffort: newReasoningEffort,
			previousModeAwsBedrockCustomSelected: newAwsBedrockCustomSelected,
			previousModeAwsBedrockCustomModelBaseId: newAwsBedrockCustomModelBaseId,
			planActSeparateModelsSetting,
		} = await getAllExtensionState(this.context)

		const shouldSwitchModel = planActSeparateModelsSetting === true

		if (shouldSwitchModel) {
			// Save the last model used in this mode
			await updateWorkspaceState(this.context, "previousModeApiProvider", apiConfiguration.apiProvider)
			await updateWorkspaceState(this.context, "previousModeThinkingBudgetTokens", apiConfiguration.thinkingBudgetTokens)
			await updateWorkspaceState(this.context, "previousModeReasoningEffort", apiConfiguration.reasoningEffort)
			switch (apiConfiguration.apiProvider) {
				case "anthropic":
				case "vertex":
				case "gemini":
				case "asksage":
				case "openai-native":
				case "qwen":
				case "deepseek":
				case "xai":
					await updateWorkspaceState(this.context, "previousModeModelId", apiConfiguration.apiModelId)
					break
				case "bedrock":
					await updateWorkspaceState(this.context, "previousModeModelId", apiConfiguration.apiModelId)
					await updateWorkspaceState(
						this.context,
						"previousModeAwsBedrockCustomSelected",
						apiConfiguration.awsBedrockCustomSelected,
					)
					await updateWorkspaceState(
						this.context,
						"previousModeAwsBedrockCustomModelBaseId",
						apiConfiguration.awsBedrockCustomModelBaseId,
					)
					break
				case "openrouter":
				case "cline":
					await updateWorkspaceState(this.context, "previousModeModelId", apiConfiguration.openRouterModelId)
					await updateWorkspaceState(this.context, "previousModeModelInfo", apiConfiguration.openRouterModelInfo)
					break
				case "vscode-lm":
					// Important we don't set modelId to this, as it's an object not string (webview expects model id to be a string)
					await updateWorkspaceState(
						this.context,
						"previousModeVsCodeLmModelSelector",
						apiConfiguration.vsCodeLmModelSelector,
					)
					break
				case "openai":
					await updateWorkspaceState(this.context, "previousModeModelId", apiConfiguration.openAiModelId)
					await updateWorkspaceState(this.context, "previousModeModelInfo", apiConfiguration.openAiModelInfo)
					break
				case "ollama":
					await updateWorkspaceState(this.context, "previousModeModelId", apiConfiguration.ollamaModelId)
					break
				case "lmstudio":
					await updateWorkspaceState(this.context, "previousModeModelId", apiConfiguration.lmStudioModelId)
					break
				case "litellm":
					await updateWorkspaceState(this.context, "previousModeModelId", apiConfiguration.liteLlmModelId)
					await updateWorkspaceState(this.context, "previousModeModelInfo", apiConfiguration.liteLlmModelInfo)
					break
				case "requesty":
					await updateWorkspaceState(this.context, "previousModeModelId", apiConfiguration.requestyModelId)
					await updateWorkspaceState(this.context, "previousModeModelInfo", apiConfiguration.requestyModelInfo)
					break
			}

			// Restore the model used in previous mode
			if (
				newApiProvider ||
				newModelId ||
				newThinkingBudgetTokens !== undefined ||
				newReasoningEffort ||
				newVsCodeLmModelSelector
			) {
				await updateWorkspaceState(this.context, "apiProvider", newApiProvider)
				await updateWorkspaceState(this.context, "thinkingBudgetTokens", newThinkingBudgetTokens)
				await updateWorkspaceState(this.context, "reasoningEffort", newReasoningEffort)
				switch (newApiProvider) {
					case "anthropic":
					case "vertex":
					case "gemini":
					case "asksage":
					case "openai-native":
					case "qwen":
					case "deepseek":
					case "xai":
						await updateWorkspaceState(this.context, "apiModelId", newModelId)
						break
					case "bedrock":
						await updateWorkspaceState(this.context, "apiModelId", newModelId)
						await updateWorkspaceState(this.context, "awsBedrockCustomSelected", newAwsBedrockCustomSelected)
						await updateWorkspaceState(this.context, "awsBedrockCustomModelBaseId", newAwsBedrockCustomModelBaseId)
						break
					case "openrouter":
					case "cline":
						await updateWorkspaceState(this.context, "openRouterModelId", newModelId)
						await updateWorkspaceState(this.context, "openRouterModelInfo", newModelInfo)
						break
					case "vscode-lm":
						await updateWorkspaceState(this.context, "vsCodeLmModelSelector", newVsCodeLmModelSelector)
						break
					case "openai":
						await updateWorkspaceState(this.context, "openAiModelId", newModelId)
						await updateWorkspaceState(this.context, "openAiModelInfo", newModelInfo)
						break
					case "ollama":
						await updateWorkspaceState(this.context, "ollamaModelId", newModelId)
						break
					case "lmstudio":
						await updateWorkspaceState(this.context, "lmStudioModelId", newModelId)
						break
					case "litellm":
						await updateWorkspaceState(this.context, "previousModeModelId", apiConfiguration.liteLlmModelId)
						await updateWorkspaceState(this.context, "previousModeModelInfo", apiConfiguration.liteLlmModelInfo)
						break
					case "requesty":
						await updateWorkspaceState(this.context, "requestyModelId", newModelId)
						await updateWorkspaceState(this.context, "requestyModelInfo", newModelInfo)
						break
				}

				if (this.task) {
					const { apiConfiguration: updatedApiConfiguration } = await getAllExtensionState(this.context)
					this.task.api = buildApiHandler(updatedApiConfiguration)
				}
			}
		}

		await updateWorkspaceState(this.context, "chatSettings", chatSettings)
		await this.postStateToWebview()

		if (this.task) {
			this.task.chatSettings = chatSettings
			if (this.task.isAwaitingPlanResponse && didSwitchToActMode) {
				this.task.didRespondToPlanAskBySwitchingMode = true
				// Use chatContent if provided, otherwise use default message
				await this.task.handleWebviewAskResponse(
					"messageResponse",
					chatContent?.message || "PLAN_MODE_TOGGLE_RESPONSE",
					chatContent?.images || [],
					chatContent?.files || [],
				)
			} else {
				this.cancelTask()
			}
		}
	}

	async cancelTask() {
		if (this.task) {
			const { historyItem } = await this.getTaskWithId(this.task.taskId)
			try {
				await this.task.abortTask()
			} catch (error) {
				console.error("Failed to abort task", error)
			}
			await pWaitFor(
				() =>
					this.task === undefined ||
					this.task.isStreaming === false ||
					this.task.didFinishAbortingStream ||
					this.task.isWaitingForFirstChunk, // if only first chunk is processed, then there's no need to wait for graceful abort (closes edits, browser, etc)
				{
					timeout: 3_000,
				},
			).catch(() => {
				console.error("Failed to abort task")
			})
			if (this.task) {
				// 'abandoned' will prevent this cline instance from affecting future cline instance gui. this may happen if its hanging on a streaming request
				this.task.abandoned = true
			}
			await this.initTask(undefined, undefined, undefined, historyItem) // clears task again, so we need to abortTask manually above
			// await this.postStateToWebview() // new Cline instance will post state when it's ready. having this here sent an empty messages array to webview leading to virtuoso having to reload the entire list
		}
	}

	// Account

	async fetchUserCreditsData() {
		try {
			await Promise.all([
				this.accountService?.fetchBalance(),
				this.accountService?.fetchUsageTransactions(),
				this.accountService?.fetchPaymentTransactions(),
			])
		} catch (error) {
			console.error("Failed to fetch user credits data:", error)
		}
	}

	// Auth

	public async validateAuthState(state: string | null): Promise<boolean> {
		const storedNonce = await getSecret(this.context, "authNonce")
		if (!state || state !== storedNonce) {
			return false
		}
		await storeSecret(this.context, "authNonce", undefined) // Clear after use
		return true
	}

	async handleAuthCallback(customToken: string, apiKey: string) {
		try {
			// Store API key for API calls
			await storeSecret(this.context, "clineApiKey", apiKey)

			// Send custom token to webview for Firebase auth
			await sendAuthCallbackEvent(customToken)

			const clineProvider: ApiProvider = "cline"
			await updateWorkspaceState(this.context, "apiProvider", clineProvider)

			// Update API configuration with the new provider and API key
			const { apiConfiguration } = await getAllExtensionState(this.context)
			const updatedConfig = {
				...apiConfiguration,
				apiProvider: clineProvider,
				clineApiKey: apiKey,
			}

			if (this.task) {
				this.task.api = buildApiHandler(updatedConfig)
			}

			await this.postStateToWebview()
			// vscode.window.showInformationMessage("Successfully logged in to Cline")
		} catch (error) {
			console.error("Failed to handle auth callback:", error)
			vscode.window.showErrorMessage("Failed to log in to Cline")
			// Even on login failure, we preserve any existing tokens
			// Only clear tokens on explicit logout
		}
	}

	// MCP Marketplace

	private async fetchMcpMarketplaceFromApi(silent: boolean = false): Promise<McpMarketplaceCatalog | undefined> {
		try {
			const response = await axios.get("https://api.cline.bot/v1/mcp/marketplace", {
				headers: {
					"Content-Type": "application/json",
				},
			})

			if (!response.data) {
				throw new Error("Invalid response from MCP marketplace API")
			}

			const catalog: McpMarketplaceCatalog = {
				items: (response.data || []).map((item: any) => ({
					...item,
					githubStars: item.githubStars ?? 0,
					downloadCount: item.downloadCount ?? 0,
					tags: item.tags ?? [],
				})),
			}

			// Store in global state
			await updateGlobalState(this.context, "mcpMarketplaceCatalog", catalog)
			return catalog
		} catch (error) {
			console.error("Failed to fetch MCP marketplace:", error)
			if (!silent) {
				const errorMessage = error instanceof Error ? error.message : "Failed to fetch MCP marketplace"
				vscode.window.showErrorMessage(errorMessage)
			}
			return undefined
		}
	}

	private async fetchMcpMarketplaceFromApiRPC(silent: boolean = false): Promise<McpMarketplaceCatalog | undefined> {
		try {
			const response = await axios.get("https://api.cline.bot/v1/mcp/marketplace", {
				headers: {
					"Content-Type": "application/json",
					"User-Agent": "cline-vscode-extension",
				},
			})

			if (!response.data) {
				throw new Error("Invalid response from MCP marketplace API")
			}

			const catalog: McpMarketplaceCatalog = {
				items: (response.data || []).map((item: any) => ({
					...item,
					githubStars: item.githubStars ?? 0,
					downloadCount: item.downloadCount ?? 0,
					tags: item.tags ?? [],
				})),
			}

			// Store in global state
			await updateGlobalState(this.context, "mcpMarketplaceCatalog", catalog)
			return catalog
		} catch (error) {
			console.error("Failed to fetch MCP marketplace:", error)
			if (!silent) {
				const errorMessage = error instanceof Error ? error.message : "Failed to fetch MCP marketplace"
				throw new Error(errorMessage)
			}
			return undefined
		}
	}

	async silentlyRefreshMcpMarketplace() {
		try {
			const catalog = await this.fetchMcpMarketplaceFromApi(true)
			if (catalog) {
				await sendMcpMarketplaceCatalogEvent(catalog)
			}
		} catch (error) {
			console.error("Failed to silently refresh MCP marketplace:", error)
		}
	}

	/**
	 * RPC variant that silently refreshes the MCP marketplace catalog and returns the result
	 * Unlike silentlyRefreshMcpMarketplace, this doesn't post a message to the webview
	 * @returns MCP marketplace catalog or undefined if refresh failed
	 */
	async silentlyRefreshMcpMarketplaceRPC() {
		try {
			return await this.fetchMcpMarketplaceFromApiRPC(true)
		} catch (error) {
			console.error("Failed to silently refresh MCP marketplace (RPC):", error)
			return undefined
		}
	}

	private async fetchMcpMarketplace(forceRefresh: boolean = false) {
		try {
			// Check if we have cached data
			const cachedCatalog = (await getGlobalState(this.context, "mcpMarketplaceCatalog")) as
				| McpMarketplaceCatalog
				| undefined
			if (!forceRefresh && cachedCatalog?.items) {
				await sendMcpMarketplaceCatalogEvent(cachedCatalog)
				return
			}

			const catalog = await this.fetchMcpMarketplaceFromApi(false)
			if (catalog) {
				await sendMcpMarketplaceCatalogEvent(catalog)
			}
		} catch (error) {
			console.error("Failed to handle cached MCP marketplace:", error)
			const errorMessage = error instanceof Error ? error.message : "Failed to handle cached MCP marketplace"
			vscode.window.showErrorMessage(errorMessage)
		}
	}

	// OpenRouter

	async handleOpenRouterCallback(code: string) {
		let apiKey: string
		try {
			const response = await axios.post("https://openrouter.ai/api/v1/auth/keys", { code })
			if (response.data && response.data.key) {
				apiKey = response.data.key
			} else {
				throw new Error("Invalid response from OpenRouter API")
			}
		} catch (error) {
			console.error("Error exchanging code for API key:", error)
			throw error
		}

		const openrouter: ApiProvider = "openrouter"
		await updateWorkspaceState(this.context, "apiProvider", openrouter)
		await storeSecret(this.context, "openRouterApiKey", apiKey)
		await this.postStateToWebview()
		if (this.task) {
			this.task.api = buildApiHandler({
				apiProvider: openrouter,
				openRouterApiKey: apiKey,
			})
		}
		// await this.postMessageToWebview({ type: "action", action: "settingsButtonClicked" }) // bad ux if user is on welcome
	}

	private async ensureCacheDirectoryExists(): Promise<string> {
		const cacheDir = path.join(this.context.globalStorageUri.fsPath, "cache")
		await fs.mkdir(cacheDir, { recursive: true })
		return cacheDir
	}

	// Read OpenRouter models from disk cache
	async readOpenRouterModels(): Promise<Record<string, ModelInfo> | undefined> {
		const openRouterModelsFilePath = path.join(await this.ensureCacheDirectoryExists(), GlobalFileNames.openRouterModels)
		const fileExists = await fileExistsAtPath(openRouterModelsFilePath)
		if (fileExists) {
			const fileContents = await fs.readFile(openRouterModelsFilePath, "utf8")
			return JSON.parse(fileContents)
		}
		return undefined
	}

	// Context menus and code actions

	getFileMentionFromPath(filePath: string) {
		const cwd = vscode.workspace.workspaceFolders?.map((folder) => folder.uri.fsPath).at(0)
		if (!cwd) {
			return "@/" + filePath
		}
		const relativePath = path.relative(cwd, filePath)
		return "@/" + relativePath
	}

	// 'Add to Cline' context menu in editor and code action
	async addSelectedCodeToChat(code: string, filePath: string, languageId: string, diagnostics?: vscode.Diagnostic[]) {
		// Ensure the sidebar view is visible
		await vscode.commands.executeCommand("claude-dev.SidebarProvider.focus")
		await setTimeoutPromise(100)

		// Post message to webview with the selected code
		const fileMention = this.getFileMentionFromPath(filePath)

		let input = `${fileMention}\n\`\`\`\n${code}\n\`\`\``
		if (diagnostics) {
			const problemsString = this.convertDiagnosticsToProblemsString(diagnostics)
			input += `\nProblems:\n${problemsString}`
		}

		await sendAddToInputEvent(input)

		console.log("addSelectedCodeToChat", code, filePath, languageId)
	}

	// 'Add to Cline' context menu in Terminal
	async addSelectedTerminalOutputToChat(output: string, terminalName: string) {
		// Ensure the sidebar view is visible
		await vscode.commands.executeCommand("claude-dev.SidebarProvider.focus")
		await setTimeoutPromise(100)

		// Post message to webview with the selected terminal output
		// await this.postMessageToWebview({
		//     type: "addSelectedTerminalOutput",
		//     output,
		//     terminalName
		// })

		await sendAddToInputEvent(`Terminal output:\n\`\`\`\n${output}\n\`\`\``)

		console.log("addSelectedTerminalOutputToChat", output, terminalName)
	}

	// 'Fix with Cline' in code actions
	async fixWithCline(code: string, filePath: string, languageId: string, diagnostics: vscode.Diagnostic[]) {
		// Ensure the sidebar view is visible
		await vscode.commands.executeCommand("claude-dev.SidebarProvider.focus")
		await setTimeoutPromise(100)

		const fileMention = this.getFileMentionFromPath(filePath)
		const problemsString = this.convertDiagnosticsToProblemsString(diagnostics)
		await this.initTask(`Fix the following code in ${fileMention}\n\`\`\`\n${code}\n\`\`\`\n\nProblems:\n${problemsString}`)

		console.log("fixWithCline", code, filePath, languageId, diagnostics, problemsString)
	}

	convertDiagnosticsToProblemsString(diagnostics: vscode.Diagnostic[]) {
		let problemsString = ""
		for (const diagnostic of diagnostics) {
			let label: string
			switch (diagnostic.severity) {
				case vscode.DiagnosticSeverity.Error:
					label = "Error"
					break
				case vscode.DiagnosticSeverity.Warning:
					label = "Warning"
					break
				case vscode.DiagnosticSeverity.Information:
					label = "Information"
					break
				case vscode.DiagnosticSeverity.Hint:
					label = "Hint"
					break
				default:
					label = "Diagnostic"
			}
			const line = diagnostic.range.start.line + 1 // VSCode lines are 0-indexed
			const source = diagnostic.source ? `${diagnostic.source} ` : ""
			problemsString += `\n- [${source}${label}] Line ${line}: ${diagnostic.message}`
		}
		problemsString = problemsString.trim()
		return problemsString
	}

	// Task history

	async getTaskWithId(id: string): Promise<{
		historyItem: HistoryItem
		taskDirPath: string
		apiConversationHistoryFilePath: string
		uiMessagesFilePath: string
		contextHistoryFilePath: string
		taskMetadataFilePath: string
		apiConversationHistory: Anthropic.MessageParam[]
	}> {
		const history = ((await getGlobalState(this.context, "taskHistory")) as HistoryItem[] | undefined) || []
		const historyItem = history.find((item) => item.id === id)
		if (historyItem) {
			const taskDirPath = path.join(this.context.globalStorageUri.fsPath, "tasks", id)
			const apiConversationHistoryFilePath = path.join(taskDirPath, GlobalFileNames.apiConversationHistory)
			const uiMessagesFilePath = path.join(taskDirPath, GlobalFileNames.uiMessages)
			const contextHistoryFilePath = path.join(taskDirPath, GlobalFileNames.contextHistory)
			const taskMetadataFilePath = path.join(taskDirPath, GlobalFileNames.taskMetadata)
			const fileExists = await fileExistsAtPath(apiConversationHistoryFilePath)
			if (fileExists) {
				const apiConversationHistory = JSON.parse(await fs.readFile(apiConversationHistoryFilePath, "utf8"))
				return {
					historyItem,
					taskDirPath,
					apiConversationHistoryFilePath,
					uiMessagesFilePath,
					contextHistoryFilePath,
					taskMetadataFilePath,
					apiConversationHistory,
				}
			}
		}
		// if we tried to get a task that doesn't exist, remove it from state
		// FIXME: this seems to happen sometimes when the json file doesn't save to disk for some reason
		await this.deleteTaskFromState(id)
		throw new Error("Task not found")
	}

	async exportTaskWithId(id: string) {
		const { historyItem, apiConversationHistory } = await this.getTaskWithId(id)
		await downloadTask(historyItem.ts, apiConversationHistory)
	}

	async deleteAllTaskHistory() {
		await this.clearTask()
		await updateGlobalState(this.context, "taskHistory", undefined)
		try {
			// Remove all contents of tasks directory
			const taskDirPath = path.join(this.context.globalStorageUri.fsPath, "tasks")
			if (await fileExistsAtPath(taskDirPath)) {
				await fs.rm(taskDirPath, { recursive: true, force: true })
			}
			// Remove checkpoints directory contents
			const checkpointsDirPath = path.join(this.context.globalStorageUri.fsPath, "checkpoints")
			if (await fileExistsAtPath(checkpointsDirPath)) {
				await fs.rm(checkpointsDirPath, { recursive: true, force: true })
			}
		} catch (error) {
			vscode.window.showErrorMessage(
				`Encountered error while deleting task history, there may be some files left behind. Error: ${error instanceof Error ? error.message : String(error)}`,
			)
		}
		// await this.postStateToWebview()
	}

	async deleteNonFavoriteTaskHistory() {
		await this.clearTask()

		const taskHistory = ((await getGlobalState(this.context, "taskHistory")) as HistoryItem[]) || []
		const favoritedTasks = taskHistory.filter((task) => task.isFavorited === true)

		// If user has no favorited tasks, show a warning message
		if (favoritedTasks.length === 0) {
			vscode.window.showWarningMessage("No favorited tasks found. Please favorite tasks before using this option.")
			await this.postStateToWebview()
			return
		}

		await updateGlobalState(this.context, "taskHistory", favoritedTasks)

		// Delete non-favorited task directories
		try {
			const preserveTaskIds = favoritedTasks.map((task) => task.id)
			const taskDirPath = path.join(this.context.globalStorageUri.fsPath, "tasks")

			if (await fileExistsAtPath(taskDirPath)) {
				const taskDirs = await fs.readdir(taskDirPath)
				for (const taskDir of taskDirs) {
					if (!preserveTaskIds.includes(taskDir)) {
						await fs.rm(path.join(taskDirPath, taskDir), { recursive: true, force: true })
					}
				}
			}
		} catch (error) {
			vscode.window.showErrorMessage(
				`Error deleting task history: ${error instanceof Error ? error.message : String(error)}`,
			)
		}

		await this.postStateToWebview()
	}

	async deleteTaskWithId(id: string) {
		console.info("deleteTaskWithId: ", id)

		try {
			if (id === this.task?.taskId) {
				await this.clearTask()
				console.debug("cleared task")
			}

			const {
				taskDirPath,
				apiConversationHistoryFilePath,
				uiMessagesFilePath,
				contextHistoryFilePath,
				taskMetadataFilePath,
			} = await this.getTaskWithId(id)
			const legacyMessagesFilePath = path.join(taskDirPath, "claude_messages.json")
			const updatedTaskHistory = await this.deleteTaskFromState(id)

			// Delete the task files
			for (const filePath of [
				apiConversationHistoryFilePath,
				uiMessagesFilePath,
				contextHistoryFilePath,
				taskMetadataFilePath,
				legacyMessagesFilePath,
			]) {
				const fileExists = await fileExistsAtPath(filePath)
				if (fileExists) {
					await fs.unlink(filePath)
				}
			}

			await fs.rmdir(taskDirPath) // succeeds if the dir is empty

			if (updatedTaskHistory.length === 0) {
				await this.deleteAllTaskHistory()
			}
		} catch (error) {
			console.debug(`Error deleting task:`, error)
		}

		await this.postStateToWebview()
	}

	async deleteTaskFromState(id: string) {
		// Remove the task from history
		const taskHistory = ((await getGlobalState(this.context, "taskHistory")) as HistoryItem[] | undefined) || []
		const updatedTaskHistory = taskHistory.filter((task) => task.id !== id)
		await updateGlobalState(this.context, "taskHistory", updatedTaskHistory)

		// Notify the webview that the task has been deleted
		await this.postStateToWebview()

		return updatedTaskHistory
	}

	async postStateToWebview() {
		const state = await this.getStateToPostToWebview()
		await sendStateUpdate(state)
	}

	async getStateToPostToWebview(): Promise<ExtensionState> {
		const {
			apiConfiguration,
			lastShownAnnouncementId,
			taskHistory,
			autoApprovalSettings,
			browserSettings,
			chatSettings,
			userInfo,
			mcpMarketplaceEnabled,
			mcpRichDisplayEnabled,
			telemetrySetting,
			planActSeparateModelsSetting,
			enableCheckpointsSetting,
			globalClineRulesToggles,
			globalWorkflowToggles,
			shellIntegrationTimeout,
			terminalReuseEnabled,
			defaultTerminalProfile,
			isNewUser,
			mcpResponsesCollapsed,
			terminalOutputLineLimit,
		} = await getAllExtensionState(this.context)

		const localClineRulesToggles =
			((await getWorkspaceState(this.context, "localClineRulesToggles")) as ClineRulesToggles) || {}

		const localWindsurfRulesToggles =
			((await getWorkspaceState(this.context, "localWindsurfRulesToggles")) as ClineRulesToggles) || {}

		const localCursorRulesToggles =
			((await getWorkspaceState(this.context, "localCursorRulesToggles")) as ClineRulesToggles) || {}

		const localWorkflowToggles = ((await getWorkspaceState(this.context, "workflowToggles")) as ClineRulesToggles) || {}

		return {
			version: this.context.extension?.packageJSON?.version ?? "",
			apiConfiguration,
			uriScheme: vscode.env.uriScheme,
			currentTaskItem: this.task?.taskId ? (taskHistory || []).find((item) => item.id === this.task?.taskId) : undefined,
			checkpointTrackerErrorMessage: this.task?.checkpointTrackerErrorMessage,
			clineMessages: this.task?.clineMessages || [],
			taskHistory: (taskHistory || [])
				.filter((item) => item.ts && item.task)
				.sort((a, b) => b.ts - a.ts)
				.slice(0, 100), // for now we're only getting the latest 100 tasks, but a better solution here is to only pass in 3 for recent task history, and then get the full task history on demand when going to the task history view (maybe with pagination?)
			shouldShowAnnouncement: lastShownAnnouncementId !== this.latestAnnouncementId,
			platform: process.platform as Platform,
			autoApprovalSettings,
			browserSettings,
			chatSettings,
			userInfo,
			mcpMarketplaceEnabled,
			mcpRichDisplayEnabled,
			telemetrySetting,
			planActSeparateModelsSetting,
			enableCheckpointsSetting: enableCheckpointsSetting ?? true,
			distinctId: telemetryService.distinctId,
			globalClineRulesToggles: globalClineRulesToggles || {},
			localClineRulesToggles: localClineRulesToggles || {},
			localWindsurfRulesToggles: localWindsurfRulesToggles || {},
			localCursorRulesToggles: localCursorRulesToggles || {},
			localWorkflowToggles: localWorkflowToggles || {},
			globalWorkflowToggles: globalWorkflowToggles || {},
			shellIntegrationTimeout,
			terminalReuseEnabled,
			defaultTerminalProfile,
			isNewUser,
			mcpResponsesCollapsed,
			terminalOutputLineLimit,
		}
	}

	async clearTask() {
		if (this.task) {
			await telemetryService.sendCollectedEvents(this.task.taskId)
		}
		this.task?.abortTask()
		this.task = undefined // removes reference to it, so once promises end it will be garbage collected
	}

	// Caching mechanism to keep track of webview messages + API conversation history per provider instance

	/*
	Now that we use retainContextWhenHidden, we don't have to store a cache of cline messages in the user's state, but we could to reduce memory footprint in long conversations.

	- We have to be careful of what state is shared between ClineProvider instances since there could be multiple instances of the extension running at once. For example when we cached cline messages using the same key, two instances of the extension could end up using the same key and overwriting each other's messages.
	- Some state does need to be shared between the instances, i.e. the API key--however there doesn't seem to be a good way to notify the other instances that the API key has changed.

	We need to use a unique identifier for each ClineProvider instance's message cache since we could be running several instances of the extension outside of just the sidebar i.e. in editor panels.

	// conversation history to send in API requests

	/*
	It seems that some API messages do not comply with vscode state requirements. Either the Anthropic library is manipulating these values somehow in the backend in a way that's creating cyclic references, or the API returns a function or a Symbol as part of the message content.
	VSCode docs about state: "The value must be JSON-stringifyable ... value — A value. MUST not contain cyclic references."
	For now we'll store the conversation history in memory, and if we need to store in state directly we'd need to do a manual conversion to ensure proper json stringification.
	*/

	// getApiConversationHistory(): Anthropic.MessageParam[] {
	// 	// const history = (await this.getGlobalState(
	// 	// 	this.getApiConversationHistoryStateKey()
	// 	// )) as Anthropic.MessageParam[]
	// 	// return history || []
	// 	return this.apiConversationHistory
	// }

	// setApiConversationHistory(history: Anthropic.MessageParam[] | undefined) {
	// 	// await this.updateGlobalState(this.getApiConversationHistoryStateKey(), history)
	// 	this.apiConversationHistory = history || []
	// }

	// addMessageToApiConversationHistory(message: Anthropic.MessageParam): Anthropic.MessageParam[] {
	// 	// const history = await this.getApiConversationHistory()
	// 	// history.push(message)
	// 	// await this.setApiConversationHistory(history)
	// 	// return history
	// 	this.apiConversationHistory.push(message)
	// 	return this.apiConversationHistory
	// }

	async updateTaskHistory(item: HistoryItem): Promise<HistoryItem[]> {
		const history = ((await getGlobalState(this.context, "taskHistory")) as HistoryItem[]) || []
		const existingItemIndex = history.findIndex((h) => h.id === item.id)
		if (existingItemIndex !== -1) {
			history[existingItemIndex] = item
		} else {
			history.push(item)
		}
		await updateGlobalState(this.context, "taskHistory", history)
		return history
	}

	// private async clearState() {
	// 	this.context.workspaceState.keys().forEach((key) => {
	// 		this.context.workspaceState.update(key, undefined)
	// 	})
	// 	this.context.globalState.keys().forEach((key) => {
	// 		this.context.globalState.update(key, undefined)
	// 	})
	// 	this.context.secrets.delete("apiKey")
	// }

	// secrets

	// Git commit message generation

	async generateGitCommitMessage() {
		try {
			// Check if there's a workspace folder open
			const cwd = vscode.workspace.workspaceFolders?.[0]?.uri.fsPath
			if (!cwd) {
				vscode.window.showErrorMessage("No workspace folder open")
				return
			}

			// Get the git diff
			const gitDiff = await getWorkingState(cwd)
			if (gitDiff === "No changes in working directory") {
				vscode.window.showInformationMessage("No changes in workspace for commit message")
				return
			}

			// Show a progress notification
			await vscode.window.withProgress(
				{
					location: vscode.ProgressLocation.Notification,
					title: "Generating commit message...",
					cancellable: false,
				},
				async (progress, token) => {
					try {
						// Format the git diff into a prompt
						const prompt = `Based on the following git diff, generate a concise and descriptive commit message:

${gitDiff.length > 5000 ? gitDiff.substring(0, 5000) + "\n\n[Diff truncated due to size]" : gitDiff}

The commit message should:
1. Start with a short summary (50-72 characters)
2. Use the imperative mood (e.g., "Add feature" not "Added feature")
3. Describe what was changed and why
4. Be clear and descriptive

Commit message:`

						// Get the current API configuration
						const { apiConfiguration } = await getAllExtensionState(this.context)

						// Build the API handler
						const apiHandler = buildApiHandler(apiConfiguration)

						// Create a system prompt
						const systemPrompt =
							"You are a helpful assistant that generates concise and descriptive git commit messages based on git diffs."

						// Create a message for the API
						const messages = [
							{
								role: "user" as const,
								content: prompt,
							},
						]

						// Call the API directly
						const stream = apiHandler.createMessage(systemPrompt, messages)

						// Collect the response
						let response = ""
						for await (const chunk of stream) {
							if (chunk.type === "text") {
								response += chunk.text
							}
						}

						// Extract the commit message
						const commitMessage = extractCommitMessage(response)

						// Apply the commit message to the Git input box
						if (commitMessage) {
							// Get the Git extension API
							const gitExtension = vscode.extensions.getExtension("vscode.git")?.exports
							if (gitExtension) {
								const api = gitExtension.getAPI(1)
								if (api && api.repositories.length > 0) {
									const repo = api.repositories[0]
									repo.inputBox.value = commitMessage
									vscode.window.showInformationMessage("Commit message generated and applied")
								} else {
									vscode.window.showErrorMessage("No Git repositories found")
								}
							} else {
								vscode.window.showErrorMessage("Git extension not found")
							}
						} else {
							vscode.window.showErrorMessage("Failed to generate commit message")
						}
					} catch (innerError) {
						const innerErrorMessage = innerError instanceof Error ? innerError.message : String(innerError)
						vscode.window.showErrorMessage(`Failed to generate commit message: ${innerErrorMessage}`)
					}
				},
			)
		} catch (error) {
			const errorMessage = error instanceof Error ? error.message : String(error)
			vscode.window.showErrorMessage(`Failed to generate commit message: ${errorMessage}`)
		}
	}

	// dev
}<|MERGE_RESOLUTION|>--- conflicted
+++ resolved
@@ -135,11 +135,8 @@
 			chatSettings,
 			shellIntegrationTimeout,
 			terminalReuseEnabled,
-<<<<<<< HEAD
 			terminalOutputLineLimit,
-=======
 			defaultTerminalProfile,
->>>>>>> ec26a912
 			enableCheckpointsSetting,
 			isNewUser,
 			taskHistory,
@@ -175,11 +172,8 @@
 			chatSettings,
 			shellIntegrationTimeout,
 			terminalReuseEnabled ?? true,
-<<<<<<< HEAD
 			terminalOutputLineLimit ?? 500,
-=======
 			defaultTerminalProfile ?? "default",
->>>>>>> ec26a912
 			enableCheckpointsSetting ?? true,
 			task,
 			images,
