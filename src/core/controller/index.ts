--- conflicted
+++ resolved
@@ -727,14 +727,11 @@
 			welcomeViewCompleted,
 			mcpResponsesCollapsed,
 			terminalOutputLineLimit,
-<<<<<<< HEAD
-			dictationSettings,
-=======
 			localClineRulesToggles,
 			localWindsurfRulesToggles,
 			localCursorRulesToggles,
 			localWorkflowToggles,
->>>>>>> 67bab949
+			dictationSettings,
 		} = await getAllExtensionState(this.context)
 
 		const currentTaskItem = this.task?.taskId ? (taskHistory || []).find((item) => item.id === this.task?.taskId) : undefined
