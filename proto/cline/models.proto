syntax = "proto3";

package cline;
import "cline/common.proto";
option java_package = "bot.cline.proto";
option java_multiple_files = true;

// Service for model-related operations
service ModelsService {
  // Fetches available models from Ollama
  rpc getOllamaModels(StringRequest) returns (StringArray);
  // Fetches available models from LM Studio
  rpc getLmStudioModels(StringRequest) returns (StringArray);
  // Fetches available models from VS Code LM API
  rpc getVsCodeLmModels(EmptyRequest) returns (VsCodeLmModelsArray);
  // Refreshes and returns OpenRouter models
  rpc refreshOpenRouterModels(EmptyRequest) returns (OpenRouterCompatibleModelInfo);
  // Refreshes and returns Hugging Face models
  rpc refreshHuggingFaceModels(EmptyRequest) returns (OpenRouterCompatibleModelInfo);
  // Refreshes and returns OpenAI models
  rpc refreshOpenAiModels(OpenAiModelsRequest) returns (StringArray);
  // Refreshes and returns Vercel AI Gateway models
  rpc refreshVercelAiGatewayModels(EmptyRequest) returns (OpenRouterCompatibleModelInfo);
  // Refreshes and returns Requesty models
  rpc refreshRequestyModels(EmptyRequest) returns (OpenRouterCompatibleModelInfo);
  // Subscribe to OpenRouter models updates
  rpc subscribeToOpenRouterModels(EmptyRequest) returns (stream OpenRouterCompatibleModelInfo);
  // Updates API configuration
  rpc updateApiConfigurationProto(UpdateApiConfigurationRequest) returns (Empty);
  // Refreshes and returns Groq models
  rpc refreshGroqModels(EmptyRequest) returns (OpenRouterCompatibleModelInfo);
  // Refreshes and returns Baseten models
  rpc refreshBasetenModels(EmptyRequest) returns (OpenRouterCompatibleModelInfo);
  // Fetches available models from SAP AI Core
  rpc getSapAiCoreModels(SapAiCoreModelsRequest) returns (SapAiCoreModelsResponse);
}

// List of VS Code LM models
message VsCodeLmModelsArray {
  repeated LanguageModelChatSelector models = 1;
}

// Structure representing a language model chat selector
message LanguageModelChatSelector {
  optional string vendor = 1;
  optional string family = 2;
  optional string version = 3;
  optional string id = 4;
}

// Price tier for tiered pricing models
message PriceTier {
  int32 token_limit = 1;  // Upper limit (inclusive) of input tokens for this price
  double price = 2;       // Price per million tokens for this tier
}

// Thinking configuration for models that support thinking/reasoning
message ThinkingConfig {
  optional int32 max_budget = 1;                    // Max allowed thinking budget tokens
  optional double output_price = 2;                 // Output price per million tokens when budget > 0
  repeated PriceTier output_price_tiers = 3;        // Optional: Tiered output price when budget > 0
}

// Model tier for tiered pricing structures
message ModelTier {
  int32 context_window = 1;
  optional double input_price = 2;
  optional double output_price = 3;
  optional double cache_writes_price = 4;
  optional double cache_reads_price = 5;
}

// For OpenRouterCompatibleModelInfo structure in OpenRouterModels
message OpenRouterModelInfo {
  optional int64 max_tokens = 1;
  optional int64 context_window = 2;
  optional bool supports_images = 3;
  bool supports_prompt_cache = 4;
  optional double input_price = 5;
  optional double output_price = 6;
  optional double cache_writes_price = 7;
  optional double cache_reads_price = 8;
  optional string description = 9;
  optional ThinkingConfig thinking_config = 10;
  optional bool supports_global_endpoint = 11;
  repeated ModelTier tiers = 12;
}

// Shared response message for model information
message OpenRouterCompatibleModelInfo {
  map<string, OpenRouterModelInfo> models = 1;
}

// Request for fetching OpenAI models
message OpenAiModelsRequest {
  Metadata metadata = 1;
  string base_url = 2;
  string api_key = 3;
}

// Request for fetching SAP AI Core models
message SapAiCoreModelsRequest {
  Metadata metadata = 1;
  string client_id = 2;
  string client_secret = 3;
  string base_url = 4;
  string token_url = 5;
  string resource_group = 6;
}

// Response for SAP AI Core models with orchestration availability
message SapAiCoreModelsResponse {
  repeated string model_names = 1;
  bool orchestration_available = 2;
}

// Request for updating API configuration
message UpdateApiConfigurationRequest {
  Metadata metadata = 1;
  ModelsApiConfiguration api_configuration = 2;
}

// API Provider enumeration
enum ApiProvider {
  ANTHROPIC = 0;
  OPENROUTER = 1;
  BEDROCK = 2;
  VERTEX = 3;
  OPENAI = 4;
  OLLAMA = 5;
  LMSTUDIO = 6;
  GEMINI = 7;
  OPENAI_NATIVE = 8;
  REQUESTY = 9;
  TOGETHER = 10;
  DEEPSEEK = 11;
  QWEN = 12;
  DOUBAO = 13;
  MISTRAL = 14;
  VSCODE_LM = 15;
  CLINE = 16;
  LITELLM = 17;
  NEBIUS = 18;
  FIREWORKS = 19;
  ASKSAGE = 20;
  XAI = 21;
  SAMBANOVA = 22;
  CEREBRAS = 23;
  GROQ = 24;
  SAPAICORE = 25;
  CLAUDE_CODE = 26;
  MOONSHOT = 27;
  HUGGINGFACE = 28;
  HUAWEI_CLOUD_MAAS = 29;
  BASETEN = 30;
  ZAI = 31;
  VERCEL_AI_GATEWAY = 32;
  QWEN_CODE = 33;
  DIFY = 34;
}

// Model info for OpenAI-compatible models
message OpenAiCompatibleModelInfo {
  optional int32 max_tokens = 1;
  optional int32 context_window = 2;
  optional bool supports_images = 3;
  bool supports_prompt_cache = 4;
  optional double input_price = 5;
  optional double output_price = 6;
  optional ThinkingConfig thinking_config = 7;
  optional bool supports_global_endpoint = 8;
  optional double cache_writes_price = 9;
  optional double cache_reads_price = 10;
  optional string description = 11;
  repeated ModelTier tiers = 12;
  optional double temperature = 13;
  optional bool is_r1_format_required = 14;
}

// Model info for LiteLLM models
message LiteLLMModelInfo {
  optional int32 max_tokens = 1;
  optional int32 context_window = 2;
  optional bool supports_images = 3;
  bool supports_prompt_cache = 4;
  optional double input_price = 5;
  optional double output_price = 6;
  optional ThinkingConfig thinking_config = 7;
  optional bool supports_global_endpoint = 8;
  optional double cache_writes_price = 9;
  optional double cache_reads_price = 10;
  optional string description = 11;
  repeated ModelTier tiers = 12;
  optional double temperature = 13;
}

// Main ApiConfiguration message
message ModelsApiConfiguration {
  // Global configuration fields (not mode-specific)
  optional string api_key = 1;
  optional string cline_api_key = 2;
  optional string ulid = 3;
  optional string lite_llm_base_url = 4;
  optional string lite_llm_api_key = 5;
  optional bool lite_llm_use_prompt_cache = 6;
  map<string, string> open_ai_headers = 7;
  optional string anthropic_base_url = 8;
  optional string open_router_api_key = 9;
  optional string open_router_provider_sorting = 10;
  optional string aws_access_key = 11;
  optional string aws_secret_key = 12;
  optional string aws_session_token = 13;
  optional string aws_region = 14;
  optional bool aws_use_cross_region_inference = 15;
  optional bool aws_bedrock_use_prompt_cache = 16;
  optional bool aws_use_profile = 17;
  optional string aws_profile = 18;
  optional string aws_bedrock_endpoint = 19;
  optional string claude_code_path = 20;
  optional string vertex_project_id = 21;
  optional string vertex_region = 22;
  optional string open_ai_base_url = 23;
  optional string open_ai_api_key = 24;
  optional string ollama_base_url = 25;
  optional string ollama_api_options_ctx_num = 26;
  optional string lm_studio_base_url = 27;
  optional string gemini_api_key = 28;
  optional string gemini_base_url = 29;
  optional string open_ai_native_api_key = 30;
  optional string deep_seek_api_key = 31;
  optional string requesty_api_key = 32;
  optional string requesty_base_url = 33;
  optional string together_api_key = 34;
  optional string fireworks_api_key = 35;
  optional int32 fireworks_model_max_completion_tokens = 36;
  optional int32 fireworks_model_max_tokens = 37;
  optional string qwen_api_key = 38;
  optional string doubao_api_key = 39;
  optional string mistral_api_key = 40;
  optional string azure_api_version = 41;
  optional string qwen_api_line = 42;
  optional string nebius_api_key = 43;
  optional string asksage_api_url = 44;
  optional string asksage_api_key = 45;
  optional string xai_api_key = 46;
  optional string sambanova_api_key = 47;
  optional string cerebras_api_key = 48;
  optional int32 request_timeout_ms = 49;
  optional string sap_ai_core_client_id = 50;
  optional string sap_ai_core_client_secret = 51;
  optional string sap_ai_resource_group = 52;
  optional string sap_ai_core_token_url = 53;
  optional string sap_ai_core_base_url = 54;
<<<<<<< HEAD
  optional string moonshot_api_key = 55;
  optional string moonshot_api_line = 56;
  optional string aws_authentication = 57;
  optional string aws_bedrock_api_key = 58;
  optional string cline_account_id = 59;
  optional string groq_api_key = 60;
  optional string hugging_face_api_key = 61;
  optional string huawei_cloud_maas_api_key = 62;
  optional string baseten_api_key = 63;
  optional string ollama_api_key = 64;
  optional string zai_api_key = 65;
  optional string zai_api_line = 66;
  optional string lm_studio_max_tokens = 67;
  optional string vercel_ai_gateway_api_key = 68;
  optional string qwen_code_oauth_path = 69;
  optional string dify_api_key = 70;
  optional string dify_base_url = 71;
=======
  optional bool sap_ai_core_use_orchestration_mode = 55;
  optional string moonshot_api_key = 56;
  optional string moonshot_api_line = 57;
  optional string aws_authentication = 58;
  optional string aws_bedrock_api_key = 59;
  optional string cline_account_id = 60;
  optional string groq_api_key = 61;
  optional string hugging_face_api_key = 62;
  optional string huawei_cloud_maas_api_key = 63;
  optional string baseten_api_key = 64;
  optional string ollama_api_key = 65;
  optional string zai_api_key = 66;
  optional string zai_api_line = 67;
  optional string lm_studio_max_tokens = 68;
  optional string vercel_ai_gateway_api_key = 69;
  optional string qwen_code_oauth_path = 70;
  optional string dify_api_key = 71;
  optional string dify_base_url = 72;
>>>>>>> 31161f89

  // Plan mode configurations
  optional ApiProvider plan_mode_api_provider = 100;
  optional string plan_mode_api_model_id = 101;
  optional int32 plan_mode_thinking_budget_tokens = 102;
  optional string plan_mode_reasoning_effort = 103;
  optional LanguageModelChatSelector plan_mode_vs_code_lm_model_selector = 104;
  optional bool plan_mode_aws_bedrock_custom_selected = 105;
  optional string plan_mode_aws_bedrock_custom_model_base_id = 106;
  optional string plan_mode_open_router_model_id = 107;
  optional OpenRouterModelInfo plan_mode_open_router_model_info = 108;
  optional string plan_mode_open_ai_model_id = 109;
  optional OpenAiCompatibleModelInfo plan_mode_open_ai_model_info = 110;
  optional string plan_mode_ollama_model_id = 111;
  optional string plan_mode_lm_studio_model_id = 112;
  optional string plan_mode_lite_llm_model_id = 113;
  optional LiteLLMModelInfo plan_mode_lite_llm_model_info = 114;
  optional string plan_mode_requesty_model_id = 115;
  optional OpenRouterModelInfo plan_mode_requesty_model_info = 116;
  optional string plan_mode_together_model_id = 117;
  optional string plan_mode_fireworks_model_id = 118;
  optional string plan_mode_sap_ai_core_model_id = 119;
  optional string plan_mode_groq_model_id = 120;
  optional OpenRouterModelInfo plan_mode_groq_model_info = 121;
  optional string plan_mode_hugging_face_model_id = 122;
  optional OpenRouterModelInfo plan_mode_hugging_face_model_info = 123;
  optional string plan_mode_huawei_cloud_maas_model_id = 124;
  optional OpenRouterModelInfo plan_mode_huawei_cloud_maas_model_info = 125; 
  optional string plan_mode_baseten_model_id = 126;
  optional OpenRouterModelInfo plan_mode_baseten_model_info = 127;
  optional string plan_mode_vercel_ai_gateway_model_id = 128;
  optional OpenRouterModelInfo plan_mode_vercel_ai_gateway_model_info = 129;

  // Act mode configurations
  optional ApiProvider act_mode_api_provider = 200;
  optional string act_mode_api_model_id = 201;
  optional int32 act_mode_thinking_budget_tokens = 202;
  optional string act_mode_reasoning_effort = 203;
  optional LanguageModelChatSelector act_mode_vs_code_lm_model_selector = 204;
  optional bool act_mode_aws_bedrock_custom_selected = 205;
  optional string act_mode_aws_bedrock_custom_model_base_id = 206;
  optional string act_mode_open_router_model_id = 207;
  optional OpenRouterModelInfo act_mode_open_router_model_info = 208;
  optional string act_mode_open_ai_model_id = 209;
  optional OpenAiCompatibleModelInfo act_mode_open_ai_model_info = 210;
  optional string act_mode_ollama_model_id = 211;
  optional string act_mode_lm_studio_model_id = 212;
  optional string act_mode_lite_llm_model_id = 213;
  optional LiteLLMModelInfo act_mode_lite_llm_model_info = 214;
  optional string act_mode_requesty_model_id = 215;
  optional OpenRouterModelInfo act_mode_requesty_model_info = 216;
  optional string act_mode_together_model_id = 217;
  optional string act_mode_fireworks_model_id = 218;
  optional string act_mode_sap_ai_core_model_id = 219;
  optional string act_mode_groq_model_id = 220;
  optional OpenRouterModelInfo act_mode_groq_model_info = 221;
  optional string act_mode_hugging_face_model_id = 222;
  optional OpenRouterModelInfo act_mode_hugging_face_model_info = 223;
  optional string act_mode_huawei_cloud_maas_model_id = 224;
  optional OpenRouterModelInfo act_mode_huawei_cloud_maas_model_info = 225;
  optional string act_mode_baseten_model_id = 226;
  optional OpenRouterModelInfo act_mode_baseten_model_info = 227;
  optional string act_mode_vercel_ai_gateway_model_id = 228;
  optional OpenRouterModelInfo act_mode_vercel_ai_gateway_model_info = 229;

  repeated string favorited_model_ids = 300;
}<|MERGE_RESOLUTION|>--- conflicted
+++ resolved
@@ -251,25 +251,6 @@
   optional string sap_ai_resource_group = 52;
   optional string sap_ai_core_token_url = 53;
   optional string sap_ai_core_base_url = 54;
-<<<<<<< HEAD
-  optional string moonshot_api_key = 55;
-  optional string moonshot_api_line = 56;
-  optional string aws_authentication = 57;
-  optional string aws_bedrock_api_key = 58;
-  optional string cline_account_id = 59;
-  optional string groq_api_key = 60;
-  optional string hugging_face_api_key = 61;
-  optional string huawei_cloud_maas_api_key = 62;
-  optional string baseten_api_key = 63;
-  optional string ollama_api_key = 64;
-  optional string zai_api_key = 65;
-  optional string zai_api_line = 66;
-  optional string lm_studio_max_tokens = 67;
-  optional string vercel_ai_gateway_api_key = 68;
-  optional string qwen_code_oauth_path = 69;
-  optional string dify_api_key = 70;
-  optional string dify_base_url = 71;
-=======
   optional bool sap_ai_core_use_orchestration_mode = 55;
   optional string moonshot_api_key = 56;
   optional string moonshot_api_line = 57;
@@ -288,7 +269,6 @@
   optional string qwen_code_oauth_path = 70;
   optional string dify_api_key = 71;
   optional string dify_base_url = 72;
->>>>>>> 31161f89
 
   // Plan mode configurations
   optional ApiProvider plan_mode_api_provider = 100;
