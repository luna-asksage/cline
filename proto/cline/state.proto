syntax = "proto3";
package cline;
import "cline/common.proto";
option java_package = "bot.cline.proto";
option java_multiple_files = true;

service StateService {
  rpc getLatestState(EmptyRequest) returns (State);
  rpc updateTerminalConnectionTimeout(UpdateTerminalConnectionTimeoutRequest) returns (UpdateTerminalConnectionTimeoutResponse);
  rpc updateTerminalReuseEnabled(BooleanRequest) returns (Empty);
  rpc updateDefaultTerminalProfile(StringRequest) returns (TerminalProfileUpdateResponse);
  rpc getAvailableTerminalProfiles(EmptyRequest) returns (TerminalProfiles);
  rpc subscribeToState(EmptyRequest) returns (stream State);
  rpc toggleFavoriteModel(StringRequest) returns (Empty);
  rpc resetState(ResetStateRequest) returns (Empty);
  rpc togglePlanActModeProto(TogglePlanActModeRequest) returns (Boolean);
  rpc updateAutoApprovalSettings(AutoApprovalSettingsRequest) returns (Empty);
  rpc updateSettings(UpdateSettingsRequest) returns (Empty);
  rpc updateTelemetrySetting(TelemetrySettingRequest) returns (Empty);
  rpc setWelcomeViewCompleted(BooleanRequest) returns (Empty);
}

message State {
  string state_json = 1;
}

message TerminalProfiles {
  repeated TerminalProfile profiles = 1;
}

message TerminalProfile {
  string id = 1;
  string name = 2;
  optional string path = 3;
  optional string description = 4;
}

message TerminalProfileUpdateResponse {
  int32 closed_count = 1;
  int32 busy_terminals_count = 2;
  bool has_busy_terminals = 3;
}

message TogglePlanActModeRequest {
  Metadata metadata = 1;
  PlanActMode mode = 2;
  optional ChatContent chat_content = 3;
}

enum PlanActMode {
  PLAN = 0;
  ACT = 1;
}

enum OpenaiReasoningEffort {
  LOW = 0;
  MEDIUM = 1;
  HIGH = 2;
}

enum McpDisplayMode {
  RICH = 0;
  PLAIN = 1;
  MARKDOWN = 2;
}

message ChatContent {
  optional string message = 1;
  repeated string images = 2;
  repeated string files = 3;
}

message ResetStateRequest {
  Metadata metadata = 1;
  optional bool global = 2;
}

message AutoApprovalSettingsRequest {
  Metadata metadata = 1;
  message Actions {
    bool read_files = 1;
    bool read_files_externally = 2;
    bool edit_files = 3;
    bool edit_files_externally = 4;
    bool execute_safe_commands = 5;
    bool execute_all_commands = 6;
    bool use_browser = 7;
    bool use_mcp = 8;
  }
  int32 version = 2;
  bool enabled = 3;
  Actions actions = 4;
  int32 max_requests = 5;
  bool enable_notifications = 6;
  repeated string favorites = 7;
}

enum TelemetrySettingEnum {
  UNSET = 0;
  ENABLED = 1;
  DISABLED = 2;
}

message TelemetrySettingRequest {
  Metadata metadata = 1;
  TelemetrySettingEnum setting = 2;
}

message DictationSettings {
  bool dictation_enabled = 1;
  string dictation_language = 2;
}


// Message for updating settings
message UpdateSettingsRequest {
  Metadata metadata = 1;
  optional ApiConfiguration api_configuration = 2;
  optional string telemetry_setting = 3;
  optional bool plan_act_separate_models_setting = 4;
  optional bool enable_checkpoints_setting = 5;
  optional bool mcp_marketplace_enabled = 6;
  optional int32 shell_integration_timeout = 8;
  optional bool terminal_reuse_enabled = 9;
  optional bool mcp_responses_collapsed = 10;
  optional McpDisplayMode mcp_display_mode = 11;
  optional int32 terminal_output_line_limit = 12;
  optional PlanActMode mode = 13;
  optional string preferred_language = 14;
  optional OpenaiReasoningEffort openai_reasoning_effort = 15;
  optional bool strict_plan_mode_enabled = 16;
<<<<<<< HEAD
  optional DictationSettings dictation_settings = 17;
=======
  optional FocusChainSettings focus_chain_settings = 17;
>>>>>>> 2ec21eda
}

// Complete API Configuration message
message ApiConfiguration {
  // Global configuration fields (not mode-specific)
  optional string api_key = 1; // anthropic
  optional string cline_api_key = 2;
  optional string ulid = 3;
  optional string lite_llm_base_url = 4;
  optional string lite_llm_api_key = 5;
  optional bool lite_llm_use_prompt_cache = 6;
  optional string openai_headers = 7; // JSON string
  optional string anthropic_base_url = 8;
  optional string openrouter_api_key = 9;
  optional string openrouter_provider_sorting = 10;
  optional string aws_access_key = 11;
  optional string aws_secret_key = 12;
  optional string aws_session_token = 13;
  optional string aws_region = 14;
  optional bool aws_use_cross_region_inference = 15;
  optional bool aws_bedrock_use_prompt_cache = 16;
  optional bool aws_use_profile = 17;
  optional string aws_profile = 18;
  optional string aws_bedrock_endpoint = 19;
  optional string claude_code_path = 20;
  optional string vertex_project_id = 21;
  optional string vertex_region = 22;
  optional string openai_base_url = 23;
  optional string openai_api_key = 24;
  optional string ollama_base_url = 25;
  optional string ollama_api_options_ctx_num = 26;
  optional string lm_studio_base_url = 27;
  optional string gemini_api_key = 28;
  optional string gemini_base_url = 29;
  optional string openai_native_api_key = 30;
  optional string deep_seek_api_key = 31;
  optional string requesty_api_key = 32;
  optional string together_api_key = 33;
  optional string fireworks_api_key = 34;
  optional int32 fireworks_model_max_completion_tokens = 35;
  optional int32 fireworks_model_max_tokens = 36;
  optional string qwen_api_key = 37;
  optional string doubao_api_key = 38;
  optional string mistral_api_key = 39;
  optional string azure_api_version = 40;
  optional string qwen_api_line = 41;
  optional string nebius_api_key = 42;
  optional string asksage_api_url = 43;
  optional string asksage_api_key = 44;
  optional string xai_api_key = 45;
  optional string sambanova_api_key = 46;
  optional string cerebras_api_key = 47;
  optional int32 request_timeout_ms = 48;
  optional string sap_ai_core_client_id = 49;
  optional string sap_ai_core_client_secret = 50;
  optional string sap_ai_resource_group = 51;
  optional string sap_ai_core_token_url = 52;
  optional string sap_ai_core_base_url = 53;
  optional string moonshot_api_key = 54;
  optional string moonshot_api_line = 55;
  optional string huawei_cloud_maas_api_key = 56;
  optional string ollama_api_key = 57;
  
  // Plan mode configurations
  optional string plan_mode_api_provider = 100;
  optional string plan_mode_api_model_id = 101;
  optional int32 plan_mode_thinking_budget_tokens = 102;
  optional string plan_mode_reasoning_effort = 103;
  optional string plan_mode_vscode_lm_model_selector = 104; // JSON string
  optional bool plan_mode_aws_bedrock_custom_selected = 105;
  optional string plan_mode_aws_bedrock_custom_model_base_id = 106;
  optional string plan_mode_openrouter_model_id = 107;
  optional string plan_mode_openrouter_model_info = 108; // JSON string
  optional string plan_mode_openai_model_id = 109;
  optional string plan_mode_openai_model_info = 110; // JSON string
  optional string plan_mode_ollama_model_id = 111;
  optional string plan_mode_lm_studio_model_id = 112;
  optional string plan_mode_lite_llm_model_id = 113;
  optional string plan_mode_lite_llm_model_info = 114; // JSON string
  optional string plan_mode_requesty_model_id = 115;
  optional string plan_mode_requesty_model_info = 116; // JSON string
  optional string plan_mode_together_model_id = 117;
  optional string plan_mode_fireworks_model_id = 118;
  optional string plan_mode_sap_ai_core_model_id = 119;
  optional string plan_mode_huawei_cloud_maas_model_id = 120;
  optional string plan_mode_huawei_cloud_maas_model_info = 121;
  
  // Act mode configurations
  optional string act_mode_api_provider = 200;
  optional string act_mode_api_model_id = 201;
  optional int32 act_mode_thinking_budget_tokens = 202;
  optional string act_mode_reasoning_effort = 203;
  optional string act_mode_vscode_lm_model_selector = 204; // JSON string
  optional bool act_mode_aws_bedrock_custom_selected = 205;
  optional string act_mode_aws_bedrock_custom_model_base_id = 206;
  optional string act_mode_openrouter_model_id = 207;
  optional string act_mode_openrouter_model_info = 208; // JSON string
  optional string act_mode_openai_model_id = 209;
  optional string act_mode_openai_model_info = 210; // JSON string
  optional string act_mode_ollama_model_id = 211;
  optional string act_mode_lm_studio_model_id = 212;
  optional string act_mode_lite_llm_model_id = 213;
  optional string act_mode_lite_llm_model_info = 214; // JSON string
  optional string act_mode_requesty_model_id = 215;
  optional string act_mode_requesty_model_info = 216; // JSON string
  optional string act_mode_together_model_id = 217;
  optional string act_mode_fireworks_model_id = 218;
  optional string act_mode_sap_ai_core_model_id = 219;
  optional string act_mode_huawei_cloud_maas_model_id = 220;
  optional string act_mode_huawei_cloud_maas_model_info = 221;
  
  // Favorited model IDs
  repeated string favorited_model_ids = 300;

  // Extension fields for Bedrock Api Keys
  optional string aws_authentication = 301;
  optional string aws_bedrock_api_key = 302;

  optional string cline_account_id = 303;
}

message UpdateTerminalConnectionTimeoutRequest {
  optional int32 timeout_ms = 1;
}

message FocusChainSettings {
  bool enabled = 1;
  int32 remind_cline_interval = 2;
}

message UpdateTerminalConnectionTimeoutResponse {
  optional int32 timeout_ms = 1;
}<|MERGE_RESOLUTION|>--- conflicted
+++ resolved
@@ -129,11 +129,8 @@
   optional string preferred_language = 14;
   optional OpenaiReasoningEffort openai_reasoning_effort = 15;
   optional bool strict_plan_mode_enabled = 16;
-<<<<<<< HEAD
   optional DictationSettings dictation_settings = 17;
-=======
-  optional FocusChainSettings focus_chain_settings = 17;
->>>>>>> 2ec21eda
+  optional FocusChainSettings focus_chain_settings = 18;
 }
 
 // Complete API Configuration message
