syntax = "proto3";

package cline;
option java_package = "bot.cline.proto";
option java_multiple_files = true;

import "common.proto";

// Enum for webview provider types
enum WebviewProviderType {
  SIDEBAR = 0;
  TAB = 1;
}

// Define a new message type for webview provider info
message WebviewProviderTypeRequest {
  Metadata metadata = 1;
  WebviewProviderType providerType = 2;
}

// UiService provides methods for managing UI interactions
service UiService {
  // Scrolls to a specific settings section in the settings view
  rpc scrollToSettings(StringRequest) returns (Empty);
  
  // Marks the current announcement as shown and returns whether an announcement should still be shown
  rpc onDidShowAnnouncement(EmptyRequest) returns (Boolean);
  
<<<<<<< HEAD
  // Subscribe to chat button clicked events (when the chat button is clicked in VSCode)
  rpc subscribeToChatButtonClicked(EmptyRequest) returns (stream Empty);
=======
  // Subscribe to addToInput events (when user adds content via context menu)
  rpc subscribeToAddToInput(EmptyRequest) returns (stream String);
  
  // Subscribe to MCP button clicked events
  rpc subscribeToMcpButtonClicked(WebviewProviderTypeRequest) returns (stream Empty);
>>>>>>> b38994f1
}<|MERGE_RESOLUTION|>--- conflicted
+++ resolved
@@ -26,14 +26,12 @@
   // Marks the current announcement as shown and returns whether an announcement should still be shown
   rpc onDidShowAnnouncement(EmptyRequest) returns (Boolean);
   
-<<<<<<< HEAD
-  // Subscribe to chat button clicked events (when the chat button is clicked in VSCode)
-  rpc subscribeToChatButtonClicked(EmptyRequest) returns (stream Empty);
-=======
   // Subscribe to addToInput events (when user adds content via context menu)
   rpc subscribeToAddToInput(EmptyRequest) returns (stream String);
   
   // Subscribe to MCP button clicked events
   rpc subscribeToMcpButtonClicked(WebviewProviderTypeRequest) returns (stream Empty);
->>>>>>> b38994f1
+  
+  // Subscribe to chat button clicked events (when the chat button is clicked in VSCode)
+  rpc subscribeToChatButtonClicked(EmptyRequest) returns (stream Empty);
 }