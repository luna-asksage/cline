--- conflicted
+++ resolved
@@ -238,17 +238,15 @@
   // Subscribe to chat button clicked events (when the chat button is clicked in VSCode)
   rpc subscribeToChatButtonClicked(EmptyRequest) returns (stream Empty);
   
-<<<<<<< HEAD
+  // Subscribe to account button click events
+  rpc subscribeToAccountButtonClicked(EmptyRequest) returns (stream Empty);
+  
+  // Subscribe to settings button clicked events
+  rpc subscribeToSettingsButtonClicked(WebviewProviderTypeRequest) returns (stream Empty);
+  
+  // Subscribe to partial message updates (streaming Cline messages as they're built)
+  rpc subscribeToPartialMessage(EmptyRequest) returns (stream ClineMessage);
+  
   // Subscribe to theme change events
   rpc subscribeToTheme(EmptyRequest) returns (stream String);
-=======
-  // Subscribe to account button click events
-  rpc subscribeToAccountButtonClicked(EmptyRequest) returns (stream Empty);
-  
-  // Subscribe to settings button clicked events
-  rpc subscribeToSettingsButtonClicked(WebviewProviderTypeRequest) returns (stream Empty);
-  
-  // Subscribe to partial message updates (streaming Cline messages as they're built)
-  rpc subscribeToPartialMessage(EmptyRequest) returns (stream ClineMessage);
->>>>>>> c68e427d
 }