syntax = "proto3";

package cline;
option java_package = "bot.cline.proto";
option java_multiple_files = true;

import "common.proto";

// Service for account-related operations
service AccountService {
    // Handles the user clicking the login link in the UI.
    // Generates a secure nonce for state validation, stores it in secrets,
    // and opens the authentication URL in the external browser.
    rpc accountLoginClicked(EmptyRequest) returns (String);
    
    // Handles the user clicking the logout button in the UI.
    // Clears API keys and user state.
    rpc accountLogoutClicked(EmptyRequest) returns (Empty);

    // Subscribe to auth callback events (when authentication tokens are received)
    rpc subscribeToAuthCallback(EmptyRequest) returns (stream String);
    
<<<<<<< HEAD
    // Fetches all user credits data (balance, usage transactions, payment transactions)
    rpc fetchUserCreditsData(EmptyRequest) returns (UserCreditsData);
}

// Response containing all user credits data
message UserCreditsData {
    UserCreditsBalance balance = 1;
    repeated UsageTransaction usage_transactions = 2;
    repeated PaymentTransaction payment_transactions = 3;
}

// User's current credit balance
message UserCreditsBalance {
    double current_balance = 1;
}

// Usage transaction record
message UsageTransaction {
    string spent_at = 1;
    string creator_id = 2;
    double credits = 3;
    string model_provider = 4;
    string model = 5;
    int32 prompt_tokens = 6;
    int32 completion_tokens = 7;
    int32 total_tokens = 8;
}

// Payment transaction record
message PaymentTransaction {
    string paid_at = 1;
    string creator_id = 2;
    int32 amount_cents = 3;
    double credits = 4;
=======
    // Handles authentication state changes from the Firebase context.
    // Updates the user info in global state and returns the updated value.
    rpc authStateChanged(AuthStateChangedRequest) returns (AuthStateChanged);
}

message AuthStateChangedRequest {
    Metadata metadata = 1;
    UserInfo user = 2;
}

message AuthStateChanged {
    optional UserInfo user = 1;
}

message UserInfo {
    optional string display_name = 1;
    optional string email = 2;
    optional string photo_url = 3;
>>>>>>> b26997ab
}<|MERGE_RESOLUTION|>--- conflicted
+++ resolved
@@ -20,7 +20,25 @@
     // Subscribe to auth callback events (when authentication tokens are received)
     rpc subscribeToAuthCallback(EmptyRequest) returns (stream String);
     
-<<<<<<< HEAD
+    // Handles authentication state changes from the Firebase context.
+    // Updates the user info in global state and returns the updated value.
+    rpc authStateChanged(AuthStateChangedRequest) returns (AuthStateChanged);
+}
+
+message AuthStateChangedRequest {
+    Metadata metadata = 1;
+    UserInfo user = 2;
+}
+
+message AuthStateChanged {
+    optional UserInfo user = 1;
+}
+
+message UserInfo {
+    optional string display_name = 1;
+    optional string email = 2;
+    optional string photo_url = 3;
+    
     // Fetches all user credits data (balance, usage transactions, payment transactions)
     rpc fetchUserCreditsData(EmptyRequest) returns (UserCreditsData);
 }
@@ -55,24 +73,4 @@
     string creator_id = 2;
     int32 amount_cents = 3;
     double credits = 4;
-=======
-    // Handles authentication state changes from the Firebase context.
-    // Updates the user info in global state and returns the updated value.
-    rpc authStateChanged(AuthStateChangedRequest) returns (AuthStateChanged);
-}
-
-message AuthStateChangedRequest {
-    Metadata metadata = 1;
-    UserInfo user = 2;
-}
-
-message AuthStateChanged {
-    optional UserInfo user = 1;
-}
-
-message UserInfo {
-    optional string display_name = 1;
-    optional string email = 2;
-    optional string photo_url = 3;
->>>>>>> b26997ab
 }