{
	"name": "claude-dev",
	"displayName": "Cline",
	"description": "Autonomous coding agent right in your IDE, capable of creating/editing files, running commands, using the browser, and more with your permission every step of the way.",
	"version": "3.12.3",
	"icon": "assets/icons/icon.png",
	"engines": {
		"vscode": "^1.84.0"
	},
	"author": {
		"name": "Cline Bot Inc."
	},
	"license": "Apache-2.0",
	"publisher": "saoudrizwan",
	"repository": {
		"type": "git",
		"url": "https://github.com/cline/cline"
	},
	"homepage": "https://cline.bot",
	"categories": [
		"AI",
		"Chat",
		"Programming Languages",
		"Education",
		"Snippets",
		"Testing"
	],
	"keywords": [
		"cline",
		"claude",
		"dev",
		"mcp",
		"openrouter",
		"coding",
		"agent",
		"autonomous",
		"chatgpt",
		"sonnet",
		"ai",
		"llama"
	],
	"activationEvents": [],
	"main": "./dist/extension.js",
	"contributes": {
		"viewsContainers": {
			"activitybar": [
				{
					"id": "claude-dev-ActivityBar",
					"title": "Cline",
					"icon": "assets/icons/icon.svg"
				}
			]
		},
		"views": {
			"claude-dev-ActivityBar": [
				{
					"type": "webview",
					"id": "claude-dev.SidebarProvider",
					"name": ""
				}
			]
		},
		"commands": [
			{
				"command": "cline.plusButtonClicked",
				"title": "New Task",
				"icon": "$(add)"
			},
			{
				"command": "cline.mcpButtonClicked",
				"title": "MCP Servers",
				"icon": "$(server)"
			},
			{
				"command": "cline.historyButtonClicked",
				"title": "History",
				"icon": "$(history)"
			},
			{
				"command": "cline.popoutButtonClicked",
				"title": "Open in Editor",
				"icon": "$(link-external)"
			},
			{
				"command": "cline.accountButtonClicked",
				"title": "Account",
				"icon": "$(account)"
			},
			{
				"command": "cline.settingsButtonClicked",
				"title": "Settings",
				"icon": "$(settings-gear)"
			},
			{
				"command": "cline.openInNewTab",
				"title": "Open In New Tab",
				"category": "Cline"
			},
			{
				"command": "cline.dev.createTestTasks",
				"title": "Create Test Tasks",
				"category": "Cline",
				"when": "cline.isDevMode"
			},
			{
				"command": "cline.addToChat",
				"title": "Add to Cline",
				"category": "Cline"
			},
			{
				"command": "cline.addTerminalOutputToChat",
				"title": "Add to Cline",
				"category": "Cline"
			},
			{
				"command": "cline.fixWithCline",
				"title": "Fix with Cline",
				"category": "Cline"
			},
			{
				"command": "cline.focusChatInput",
				"title": "Jump to Chat Input",
				"category": "Cline"
			}
		],
		"keybindings": [
			{
				"command": "cline.addToChat",
				"key": "cmd+'",
				"mac": "cmd+'",
				"win": "ctrl+'",
				"linux": "ctrl+'",
				"when": "editorHasSelection"
			}
		],
		"keybindings": [
			{
				"command": "cline.addToChat",
				"key": "cmd+'",
				"mac": "cmd+'",
				"win": "ctrl+'",
				"linux": "ctrl+'",
				"when": "editorHasSelection"
			}
		],
		"menus": {
			"view/title": [
				{
					"command": "cline.plusButtonClicked",
					"group": "navigation@1",
					"when": "view == claude-dev.SidebarProvider"
				},
				{
					"command": "cline.mcpButtonClicked",
					"group": "navigation@2",
					"when": "view == claude-dev.SidebarProvider"
				},
				{
					"command": "cline.historyButtonClicked",
					"group": "navigation@3",
					"when": "view == claude-dev.SidebarProvider"
				},
				{
					"command": "cline.popoutButtonClicked",
					"group": "navigation@4",
					"when": "view == claude-dev.SidebarProvider"
				},
				{
					"command": "cline.accountButtonClicked",
					"group": "navigation@5",
					"when": "view == claude-dev.SidebarProvider"
				},
				{
					"command": "cline.settingsButtonClicked",
					"group": "navigation@6",
					"when": "view == claude-dev.SidebarProvider"
				}
			],
			"editor/title": [
				{
					"command": "cline.plusButtonClicked",
					"group": "navigation@1",
					"when": "activeWebviewPanelId == claude-dev.TabPanelProvider"
				},
				{
					"command": "cline.mcpButtonClicked",
					"group": "navigation@2",
					"when": "activeWebviewPanelId == claude-dev.TabPanelProvider"
				},
				{
					"command": "cline.historyButtonClicked",
					"group": "navigation@3",
					"when": "activeWebviewPanelId == claude-dev.TabPanelProvider"
				},
				{
					"command": "cline.popoutButtonClicked",
					"group": "navigation@4",
					"when": "activeWebviewPanelId == claude-dev.TabPanelProvider"
				},
				{
					"command": "cline.accountButtonClicked",
					"group": "navigation@5",
					"when": "activeWebviewPanelId == claude-dev.TabPanelProvider"
				},
				{
					"command": "cline.settingsButtonClicked",
					"group": "navigation@6",
					"when": "activeWebviewPanelId == claude-dev.TabPanelProvider"
				}
			],
			"editor/context": [
				{
					"command": "cline.addToChat",
					"group": "navigation",
					"when": "editorHasSelection"
				}
			],
			"terminal/context": [
				{
					"command": "cline.addTerminalOutputToChat",
					"group": "navigation"
				}
			]
		},
		"configuration": {
			"title": "Cline",
			"properties": {
				"cline.vsCodeLmModelSelector": {
					"type": "object",
					"properties": {
						"vendor": {
							"type": "string",
							"description": "The vendor of the language model (e.g. copilot)"
						},
						"family": {
							"type": "string",
							"description": "The family of the language model (e.g. gpt-4)"
						}
					},
					"description": "Settings for VSCode Language Model API"
				},
				"cline.enableCheckpoints": {
					"type": "boolean",
					"default": true,
					"description": "Enables extension to save checkpoints of workspace throughout the task. Uses git under the hood which may not work well with large workspaces."
				},
				"cline.disableBrowserTool": {
					"type": "boolean",
					"default": false,
					"description": "Disables extension from spawning browser session."
				},
				"cline.modelSettings.o3Mini.reasoningEffort": {
					"type": "string",
					"enum": [
						"low",
						"medium",
						"high"
					],
					"default": "medium",
					"description": "Controls the reasoning effort when using the o3-mini model. Higher values may result in more thorough but slower responses."
				},
				"cline.chromeExecutablePath": {
					"type": "string",
					"default": null,
					"description": "Path to Chrome executable for browser use functionality. If not set, the extension will attempt to find or download it automatically."
				},
				"cline.preferredLanguage": {
					"type": "string",
					"enum": [
						"English",
						"Arabic - العربية",
						"Portuguese - Português (Brasil)",
						"Czech - Čeština",
						"French - Français",
						"German - Deutsch",
						"Hindi - हिन्दी",
						"Hungarian - Magyar",
						"Italian - Italiano",
						"Japanese - 日本語",
						"Korean - 한국어",
						"Polish - Polski",
						"Portuguese - Português (Portugal)",
						"Russian - Русский",
						"Simplified Chinese - 简体中文",
						"Spanish - Español",
						"Traditional Chinese - 繁體中文",
						"Turkish - Türkçe"
					],
					"default": "English",
					"description": "The language that Cline should use for communication."
				},
				"cline.mcpMarketplace.enabled": {
					"type": "boolean",
					"default": true,
					"description": "Controls whether the MCP Marketplace is enabled."
				}
			}
		}
	},
	"scripts": {
		"vscode:prepublish": "npm run package",
		"compile": "npm run check-types && npm run lint && node esbuild.js",
		"watch": "npm-run-all -p watch:*",
		"watch:esbuild": "node esbuild.js --watch",
		"watch:esbuild:test": "IS_TEST=true node esbuild.js --watch",
		"watch:tsc": "tsc --noEmit --watch --project tsconfig.json",
		"package": "npm run build:webview && npm run check-types && npm run lint && node esbuild.js --production",
<<<<<<< HEAD
=======
		"protos": "node proto/build-proto.js && prettier src/shared/proto --write && prettier src/core/controller --write",
>>>>>>> 02120810
		"package:test": "IS_TEST=true npm run build:webview:test && npm run check-types && npm run lint && IS_TEST=true node esbuild.js --production",
		"build:webview:test": "cd webview-ui && IS_TEST=true npm run build",
		"watch:test": "IS_TEST=true npm-run-all -p watch:tsc watch:esbuild:test",
		"compile-tests": "tsc -p ./tsconfig.test.json --outDir out",
		"watch-tests": "tsc -p . -w --outDir out",
		"pretest": "npm run compile-tests && npm run compile && npm run lint",
		"check-types": "tsc --noEmit",
		"lint": "eslint src --ext ts && eslint webview-ui/src --ext ts",
		"format": "prettier . --check",
		"format:fix": "prettier . --write",
<<<<<<< HEAD
		"test": "npm-run-all test:unit test:integration test:webview",
		"test:ci": "node scripts/test-ci.js",
		"test:unit": "vitest run",
		"test:unit:watch": "vitest",
		"test:unit:coverage": "vitest run --coverage",
		"test:integration": "vscode-test",
=======
		"test": "npm-run-all test:unit test:integration",
		"test:ci": "node scripts/test-ci.js",
		"test:integration": "vscode-test",
		"test:unit": "TS_NODE_PROJECT='./tsconfig.unit-test.json' mocha",
>>>>>>> 02120810
		"test:coverage": "vscode-test --coverage",
		"install:all": "npm install && cd webview-ui && npm install",
		"dev:webview": "cd webview-ui && npm run dev",
		"build:webview": "cd webview-ui && npm run build",
		"test:webview": "cd webview-ui && npm run test",
		"publish:marketplace": "vsce publish && ovsx publish",
		"publish:marketplace:prerelease": "vsce publish --pre-release && ovsx publish --pre-release",
		"prepare": "husky",
		"changeset": "changeset",
		"version-packages": "changeset version"
	},
	"devDependencies": {
		"@changesets/cli": "^2.27.12",
		"@types/chai": "^5.2.1",
		"@types/clone-deep": "^4.0.4",
		"@types/diff": "^5.2.1",
		"@types/get-folder-size": "^3.0.4",
		"@types/mocha": "^10.0.10",
		"@types/node": "20.x",
		"@types/pdf-parse": "^1.1.4",
		"@types/should": "^11.2.0",
		"@types/sinon": "^17.0.4",
		"@types/turndown": "^5.0.5",
		"@types/vscode": "^1.84.0",
		"@typescript-eslint/eslint-plugin": "^7.14.1",
		"@typescript-eslint/parser": "^7.11.0",
		"@vitest/coverage-v8": "^3.1.1",
		"@vscode/test-cli": "^0.0.9",
		"@vscode/test-electron": "^2.4.0",
<<<<<<< HEAD
		"chai": "^5.2.0",
=======
		"chai": "^4.3.10",
		"chalk": "^5.3.0",
>>>>>>> 02120810
		"esbuild": "^0.25.0",
		"eslint": "^8.57.0",
		"husky": "^9.1.7",
		"npm-run-all": "^4.1.5",
		"prettier": "^3.3.3",
<<<<<<< HEAD
=======
		"protoc-gen-ts": "^0.8.7",
		"proxyquire": "^2.1.3",
>>>>>>> 02120810
		"should": "^13.2.3",
		"sinon": "^20.0.0",
		"ts-node": "^10.9.2",
<<<<<<< HEAD
		"typescript": "^5.4.5",
		"vitest": "^3.1.1"
=======
		"ts-proto": "^2.6.1",
		"typescript": "^5.4.5"
>>>>>>> 02120810
	},
	"dependencies": {
		"@anthropic-ai/bedrock-sdk": "^0.12.4",
		"@anthropic-ai/sdk": "^0.37.0",
		"@anthropic-ai/vertex-sdk": "^0.6.4",
		"@aws-sdk/client-bedrock-runtime": "^3.758.0",
		"@bufbuild/protobuf": "^2.2.5",
		"@google-cloud/vertexai": "^1.9.3",
		"@google/generative-ai": "^0.18.0",
		"@grpc/grpc-js": "^1.9.15",
		"@mistralai/mistralai": "^1.5.0",
		"@modelcontextprotocol/sdk": "^1.7.0",
		"@opentelemetry/api": "^1.4.1",
		"@opentelemetry/exporter-trace-otlp-http": "^0.39.1",
		"@opentelemetry/resources": "^1.30.1",
		"@opentelemetry/sdk-node": "^0.39.1",
		"@opentelemetry/sdk-trace-node": "^1.30.1",
		"@opentelemetry/semantic-conventions": "^1.30.0",
		"@sentry/browser": "^9.12.0",
		"@vscode/codicons": "^0.0.36",
		"axios": "^1.8.2",
		"cheerio": "^1.0.0",
		"chokidar": "^4.0.1",
		"chrome-launcher": "^1.1.2",
		"clone-deep": "^4.0.1",
		"default-shell": "^2.2.0",
		"diff": "^5.2.0",
		"execa": "^9.5.2",
		"fast-deep-equal": "^3.1.3",
		"firebase": "^11.2.0",
		"fzf": "^0.5.2",
		"get-folder-size": "^5.0.0",
		"globby": "^14.0.2",
		"ignore": "^7.0.3",
		"isbinaryfile": "^5.0.2",
		"mammoth": "^1.8.0",
		"monaco-vscode-textmate-theme-converter": "^0.1.7",
		"ollama": "^0.5.13",
		"open-graph-scraper": "^6.9.0",
		"openai": "^4.83.0",
		"os-name": "^6.0.0",
		"p-timeout": "^6.1.4",
		"p-wait-for": "^5.0.2",
		"pdf-parse": "^1.1.1",
		"posthog-node": "^4.8.1",
		"puppeteer-chromium-resolver": "^23.0.0",
		"puppeteer-core": "^23.4.0",
		"serialize-error": "^11.0.3",
		"simple-git": "^3.27.0",
		"strip-ansi": "^7.1.0",
		"tree-sitter-wasms": "^0.1.11",
		"turndown": "^7.2.0",
		"web-tree-sitter": "^0.22.6",
		"zod": "^3.24.2"
	}
}<|MERGE_RESOLUTION|>--- conflicted
+++ resolved
@@ -133,16 +133,6 @@
 				"when": "editorHasSelection"
 			}
 		],
-		"keybindings": [
-			{
-				"command": "cline.addToChat",
-				"key": "cmd+'",
-				"mac": "cmd+'",
-				"win": "ctrl+'",
-				"linux": "ctrl+'",
-				"when": "editorHasSelection"
-			}
-		],
 		"menus": {
 			"view/title": [
 				{
@@ -305,10 +295,7 @@
 		"watch:esbuild:test": "IS_TEST=true node esbuild.js --watch",
 		"watch:tsc": "tsc --noEmit --watch --project tsconfig.json",
 		"package": "npm run build:webview && npm run check-types && npm run lint && node esbuild.js --production",
-<<<<<<< HEAD
-=======
 		"protos": "node proto/build-proto.js && prettier src/shared/proto --write && prettier src/core/controller --write",
->>>>>>> 02120810
 		"package:test": "IS_TEST=true npm run build:webview:test && npm run check-types && npm run lint && IS_TEST=true node esbuild.js --production",
 		"build:webview:test": "cd webview-ui && IS_TEST=true npm run build",
 		"watch:test": "IS_TEST=true npm-run-all -p watch:tsc watch:esbuild:test",
@@ -319,19 +306,12 @@
 		"lint": "eslint src --ext ts && eslint webview-ui/src --ext ts",
 		"format": "prettier . --check",
 		"format:fix": "prettier . --write",
-<<<<<<< HEAD
 		"test": "npm-run-all test:unit test:integration test:webview",
 		"test:ci": "node scripts/test-ci.js",
 		"test:unit": "vitest run",
 		"test:unit:watch": "vitest",
 		"test:unit:coverage": "vitest run --coverage",
 		"test:integration": "vscode-test",
-=======
-		"test": "npm-run-all test:unit test:integration",
-		"test:ci": "node scripts/test-ci.js",
-		"test:integration": "vscode-test",
-		"test:unit": "TS_NODE_PROJECT='./tsconfig.unit-test.json' mocha",
->>>>>>> 02120810
 		"test:coverage": "vscode-test --coverage",
 		"install:all": "npm install && cd webview-ui && npm install",
 		"dev:webview": "cd webview-ui && npm run dev",
@@ -361,32 +341,20 @@
 		"@vitest/coverage-v8": "^3.1.1",
 		"@vscode/test-cli": "^0.0.9",
 		"@vscode/test-electron": "^2.4.0",
-<<<<<<< HEAD
 		"chai": "^5.2.0",
-=======
-		"chai": "^4.3.10",
 		"chalk": "^5.3.0",
->>>>>>> 02120810
 		"esbuild": "^0.25.0",
 		"eslint": "^8.57.0",
 		"husky": "^9.1.7",
 		"npm-run-all": "^4.1.5",
 		"prettier": "^3.3.3",
-<<<<<<< HEAD
-=======
 		"protoc-gen-ts": "^0.8.7",
-		"proxyquire": "^2.1.3",
->>>>>>> 02120810
 		"should": "^13.2.3",
 		"sinon": "^20.0.0",
 		"ts-node": "^10.9.2",
-<<<<<<< HEAD
+		"ts-proto": "^2.6.1",
 		"typescript": "^5.4.5",
 		"vitest": "^3.1.1"
-=======
-		"ts-proto": "^2.6.1",
-		"typescript": "^5.4.5"
->>>>>>> 02120810
 	},
 	"dependencies": {
 		"@anthropic-ai/bedrock-sdk": "^0.12.4",
