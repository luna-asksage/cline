{
	"$schema": "https://mintlify.com/docs.json",
	"theme": "linden",
	"name": "Cline",
	"description": "AI-powered coding assistant for VSCode",
	"colors": {
		"primary": "#9D4EDD",
		"light": "#F0E6FF",
		"dark": "#000000"
	},
	"logo": {
		"light": "/assets/robot_panel_light.png",
		"dark": "/assets/robot_panel_dark.png"
	},
	"favicon": {
		"light": "/assets/robot_panel_light.png",
		"dark": "/assets/robot_panel_dark.png"
	},
	"background": {
		"color": {
			"light": "#F0E6FF",
			"dark": "#000000"
		},
		"decoration": "gradient"
	},
	"styling": {
		"eyebrows": "breadcrumbs",
		"codeblocks": "system"
	},
	"appearance": {
		"default": "system",
		"strict": false
	},
	"fonts": {
		"family": "Roboto",
		"weight": 400
	},
	"navbar": {
		"links": [
			{
				"label": "GitHub",
				"href": "https://github.com/cline/cline"
			},
			{
				"label": "Discord",
				"href": "https://discord.gg/cline"
			}
		],
		"primary": {
			"type": "button",
			"label": "Install Cline",
			"href": "https://cline.bot/install?utm_source=website&utm_medium=header"
		}
	},
	"navigation": {
		"groups": [
			{
<<<<<<< HEAD
				"group": "Getting Started",
				"pages": [
					"getting-started/for-new-coders",
					"getting-started/installing-cline",
					"getting-started/installing-dev-essentials",
					"getting-started/model-selection-guide",
					"getting-started/our-favorite-tech-stack",
					"getting-started/understanding-context-management",
					"getting-started/what-is-cline"
=======
				"group": "Exploring Cline's Tools",
				"pages": [
					"exploring-clines-tools/cline-tools-guide",
					"exploring-clines-tools/plan-and-act-modes-a-guide-to-effective-ai-development",
					"exploring-clines-tools/checkpoints",
					"exploring-clines-tools/new-task-tool",
					"exploring-clines-tools/remote-browser-support",
					"exploring-clines-tools/slash-commands"
>>>>>>> 274349f9
				]
			}
		]
	},
	"footer": {
		"socials": {
			"x": "https://x.com/cline",
			"github": "https://github.com/cline/cline",
			"discord": "https://discord.gg/cline"
		}
	},
	"search": {
		"prompt": "Search Cline documentation..."
	},
	"contextual": {
		"options": ["copy"]
	}
}<|MERGE_RESOLUTION|>--- conflicted
+++ resolved
@@ -55,7 +55,6 @@
 	"navigation": {
 		"groups": [
 			{
-<<<<<<< HEAD
 				"group": "Getting Started",
 				"pages": [
 					"getting-started/for-new-coders",
@@ -65,7 +64,9 @@
 					"getting-started/our-favorite-tech-stack",
 					"getting-started/understanding-context-management",
 					"getting-started/what-is-cline"
-=======
+				]
+			},
+			{
 				"group": "Exploring Cline's Tools",
 				"pages": [
 					"exploring-clines-tools/cline-tools-guide",
@@ -74,7 +75,6 @@
 					"exploring-clines-tools/new-task-tool",
 					"exploring-clines-tools/remote-browser-support",
 					"exploring-clines-tools/slash-commands"
->>>>>>> 274349f9
 				]
 			}
 		]
